use borsh::BorshDeserialize;
use dlp::args::Context;
use magicblock_committor_program::Chunks;
use magicblock_committor_service::{
    persist::IntentPersisterImpl,
    tasks::{
        task_strategist::{TaskStrategist, TransactionStrategy},
<<<<<<< HEAD
        tasks::{
            ArgsTask, BaseTask, BufferTask, CommitTask, FinalizeTask,
            BaseActionTask, UndelegateTask,
        },
=======
>>>>>>> 6d992448
        utils::TransactionUtils,
        ArgsTask, BaseActionTask, BaseTask, BufferTask, CommitTask,
        FinalizeTask, UndelegateTask,
    },
    transaction_preparator::TransactionPreparator,
};
use magicblock_program::magic_scheduled_base_intent::{
    BaseAction, ProgramArgs, ShortAccountMeta,
};
use solana_pubkey::Pubkey;
use solana_sdk::{signer::Signer, system_program};

use crate::common::{
    create_committed_account, generate_random_bytes, TestFixture,
};

mod common;

#[tokio::test]
async fn test_prepare_commit_tx_with_single_account() {
    let fixture = TestFixture::new().await;
    let preparator = fixture.create_transaction_preparator();

    // Create test data
    let account_data = vec![1, 2, 3, 4, 5];
    let committed_account = create_committed_account(&account_data);

    let tasks = vec![
        Box::new(ArgsTask::Commit(CommitTask {
            commit_id: 1,
            committed_account: committed_account.clone(),
            allow_undelegation: true,
        })) as Box<dyn BaseTask>,
        Box::new(ArgsTask::Finalize(FinalizeTask {
            delegated_account: committed_account.pubkey,
        })),
    ];
    let tx_strategy = TransactionStrategy {
        optimized_tasks: tasks,
        lookup_tables_keys: vec![],
    };

    // Test preparation
    let result = preparator
        .prepare_for_strategy(
            &fixture.authority,
            &tx_strategy,
            &None::<IntentPersisterImpl>,
        )
        .await;

    assert!(result.is_ok(), "Preparation failed: {:?}", result.err());

    // For such strategy there's no preparation
    // expected messsage is just assembled tx from Args task with no ALTs
    let mut actual_message = result.unwrap();
    let expected_message = TransactionUtils::assemble_tasks_tx(
        &fixture.authority,
        &tx_strategy.optimized_tasks,
        fixture.compute_budget_config.compute_unit_price,
        &[],
    )
    .unwrap()
    .message;

    // Block hash is random in result of prepare_for_strategy
    // should be set be caller, so here we just set value of expected for test
    actual_message.set_recent_blockhash(*expected_message.recent_blockhash());
    assert_eq!(actual_message, expected_message)
}

#[tokio::test]
async fn test_prepare_commit_tx_with_multiple_accounts() {
    let fixture = TestFixture::new().await;
    let preparator = fixture.create_transaction_preparator();

    let account1_data = generate_random_bytes(20);
    let committed_account1 = create_committed_account(&account1_data);

    let account2_data = generate_random_bytes(12);
    let committed_account2 = create_committed_account(&account2_data);

    let buffer_commit_task = BufferTask::Commit(CommitTask {
        commit_id: 1,
        committed_account: committed_account2.clone(),
        allow_undelegation: true,
    });
    // Create test data
    let tasks = vec![
        // account 1
        Box::new(ArgsTask::Commit(CommitTask {
            commit_id: 1,
            committed_account: committed_account1.clone(),
            allow_undelegation: true,
        })) as Box<dyn BaseTask>,
        // account 2
        Box::new(buffer_commit_task.clone()),
        // finalize account 1
        Box::new(ArgsTask::Finalize(FinalizeTask {
            delegated_account: committed_account1.pubkey,
        })),
        // finalize account 2
        Box::new(ArgsTask::Finalize(FinalizeTask {
            delegated_account: committed_account2.pubkey,
        })),
    ];
    let tx_strategy = TransactionStrategy {
        optimized_tasks: tasks,
        lookup_tables_keys: vec![],
    };

    // Test preparation
    let mut actual_message = preparator
        .prepare_for_strategy(
            &fixture.authority,
            &tx_strategy,
            &None::<IntentPersisterImpl>,
        )
        .await
        .unwrap();

    let expected_message = TransactionUtils::assemble_tasks_tx(
        &fixture.authority,
        &tx_strategy.optimized_tasks,
        fixture.compute_budget_config.compute_unit_price,
        &[],
    )
    .unwrap()
    .message;

    // Block hash is random in result of prepare_for_strategy
    // should be set be caller, so here we just set value of expected for test
    actual_message.set_recent_blockhash(*expected_message.recent_blockhash());
    assert_eq!(actual_message, expected_message);

    // Now we verify that buffers were created
    let preparation_info = buffer_commit_task
        .preparation_info(&fixture.authority.pubkey())
        .unwrap();

    let chunks_account = fixture
        .rpc_client
        .get_account(&preparation_info.chunks_pda)
        .await
        .unwrap()
        .unwrap();
    let chunks = Chunks::try_from_slice(&chunks_account.data).unwrap();

    assert!(chunks.is_complete());
}

#[tokio::test]
async fn test_prepare_commit_tx_with_base_actions() {
    let fixture = TestFixture::new().await;
    let preparator = fixture.create_transaction_preparator();

    // Create test data
    let committed_account = create_committed_account(&[1, 2, 3]);
    let base_action = BaseAction {
        compute_units: 30_000,
        destination_program: system_program::id(),
        escrow_authority: fixture.authority.pubkey(),
        data_per_program: ProgramArgs {
            escrow_index: 0,
            data: vec![4, 5, 6],
        },
        account_metas_per_program: vec![ShortAccountMeta {
            pubkey: Pubkey::new_unique(),
            is_writable: true,
        }],
    };

    let buffer_commit_task = BufferTask::Commit(CommitTask {
        commit_id: 1,
        committed_account: committed_account.clone(),
        allow_undelegation: true,
    });
    let tasks = vec![
        // commit account
        Box::new(buffer_commit_task.clone()) as Box<dyn BaseTask>,
        // finalize account
        Box::new(ArgsTask::Finalize(FinalizeTask {
            delegated_account: committed_account.pubkey,
        })),
        // BaseAction
        Box::new(ArgsTask::BaseAction(BaseActionTask {
            context: Context::Commit,
            action: base_action,
        })),
    ];

    // Test preparation
    let tx_strategy = TransactionStrategy {
        optimized_tasks: tasks,
        lookup_tables_keys: vec![],
    };

    // Test preparation
    let mut actual_message = preparator
        .prepare_for_strategy(
            &fixture.authority,
            &tx_strategy,
            &None::<IntentPersisterImpl>,
        )
        .await
        .unwrap();

    let expected_message = TransactionUtils::assemble_tasks_tx(
        &fixture.authority,
        &tx_strategy.optimized_tasks,
        fixture.compute_budget_config.compute_unit_price,
        &[],
    )
    .unwrap()
    .message;

    // Block hash is random in result of prepare_for_strategy
    // should be set be caller, so here we just set value of expected for test
    actual_message.set_recent_blockhash(*expected_message.recent_blockhash());
    assert_eq!(actual_message, expected_message);

    // Now we verify that buffers were created
    let preparation_info = buffer_commit_task
        .preparation_info(&fixture.authority.pubkey())
        .unwrap();

    let chunks_account = fixture
        .rpc_client
        .get_account(&preparation_info.chunks_pda)
        .await
        .unwrap()
        .unwrap();
    let chunks = Chunks::try_from_slice(&chunks_account.data).unwrap();

    assert!(chunks.is_complete());
}

#[tokio::test]
async fn test_prepare_finalize_tx_with_undelegate_with_atls() {
    let fixture = TestFixture::new().await;
    let preparator = fixture.create_transaction_preparator();

    // Create test data
    let committed_account = create_committed_account(&[1, 2, 3]);
    let tasks: Vec<Box<dyn BaseTask>> = vec![
        // finalize account
        Box::new(ArgsTask::Finalize(FinalizeTask {
            delegated_account: committed_account.pubkey,
        })),
        // BaseAction
        Box::new(ArgsTask::Undelegate(UndelegateTask {
            delegated_account: committed_account.pubkey,
            owner_program: Pubkey::new_unique(),
            rent_reimbursement: Pubkey::new_unique(),
        })),
    ];

    let lookup_tables_keys = TaskStrategist::collect_lookup_table_keys(
        &fixture.authority.pubkey(),
        &tasks,
    );
    let tx_strategy = TransactionStrategy {
        optimized_tasks: tasks,
        lookup_tables_keys,
    };

    // Test preparation
    let result = preparator
        .prepare_for_strategy(
            &fixture.authority,
            &tx_strategy,
            &None::<IntentPersisterImpl>,
        )
        .await;

    assert!(result.is_ok());
}<|MERGE_RESOLUTION|>--- conflicted
+++ resolved
@@ -5,13 +5,6 @@
     persist::IntentPersisterImpl,
     tasks::{
         task_strategist::{TaskStrategist, TransactionStrategy},
-<<<<<<< HEAD
-        tasks::{
-            ArgsTask, BaseTask, BufferTask, CommitTask, FinalizeTask,
-            BaseActionTask, UndelegateTask,
-        },
-=======
->>>>>>> 6d992448
         utils::TransactionUtils,
         ArgsTask, BaseActionTask, BaseTask, BufferTask, CommitTask,
         FinalizeTask, UndelegateTask,
