--- conflicted
+++ resolved
@@ -5,12 +5,8 @@
         Arc,
     },
 };
-<<<<<<< HEAD
-
+use async_trait::async_trait;
 use magicblock_committor_service::intent_executor::IntentExecutorImpl;
-=======
-use async_trait::async_trait;
->>>>>>> cecc12d5
 use magicblock_committor_service::{
     intent_executor::task_info_fetcher::{
         TaskInfoFetcher, TaskInfoFetcherResult,
@@ -112,13 +108,8 @@
 
 pub struct MockTaskInfoFetcher;
 
-<<<<<<< HEAD
-#[async_trait::async_trait]
+#[async_trait]
 impl TaskInfoFetcher for MockTaskInfoFetcher {
-=======
-#[async_trait]
-impl CommitIdFetcher for MockCommitIdFetcher {
->>>>>>> cecc12d5
     async fn fetch_next_commit_ids(
         &self,
         pubkeys: &[Pubkey],
