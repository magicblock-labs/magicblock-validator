--- conflicted
+++ resolved
@@ -39,13 +39,8 @@
 
         let ix = schedule_commit_with_payer_cpi_instruction(
             payer.pubkey(),
-<<<<<<< HEAD
-            magic_program::id(),
-            magic_program::MAGIC_CONTEXT_PUBKEY,
-=======
             magicblock_magic_program_api::id(),
             magicblock_magic_program_api::MAGIC_CONTEXT_PUBKEY,
->>>>>>> e2e9521f
             &committees
                 .iter()
                 .map(|(player, _)| player.pubkey())
@@ -97,13 +92,8 @@
 
         let ix = schedule_commit_with_payer_cpi_instruction(
             payer.pubkey(),
-<<<<<<< HEAD
-            magic_program::id(),
-            magic_program::MAGIC_CONTEXT_PUBKEY,
-=======
             magicblock_magic_program_api::id(),
             magicblock_magic_program_api::MAGIC_CONTEXT_PUBKEY,
->>>>>>> e2e9521f
             &committees
                 .iter()
                 .map(|(player, _)| player.pubkey())
