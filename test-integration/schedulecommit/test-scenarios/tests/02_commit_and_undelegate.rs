--- conflicted
+++ resolved
@@ -59,13 +59,8 @@
     let ix = if modify_after {
         schedule_commit_and_undelegate_cpi_with_mod_after_instruction(
             payer.pubkey(),
-<<<<<<< HEAD
-            magic_program::id(),
-            magic_program::MAGIC_CONTEXT_PUBKEY,
-=======
             magicblock_magic_program_api::id(),
             magicblock_magic_program_api::MAGIC_CONTEXT_PUBKEY,
->>>>>>> e2e9521f
             &committees
                 .iter()
                 .map(|(player, _)| player.pubkey())
@@ -75,13 +70,8 @@
     } else {
         schedule_commit_and_undelegate_cpi_instruction(
             payer.pubkey(),
-<<<<<<< HEAD
-            magic_program::id(),
-            magic_program::MAGIC_CONTEXT_PUBKEY,
-=======
             magicblock_magic_program_api::id(),
             magicblock_magic_program_api::MAGIC_CONTEXT_PUBKEY,
->>>>>>> e2e9521f
             &committees
                 .iter()
                 .map(|(player, _)| player.pubkey())
@@ -130,13 +120,8 @@
     let ix = if modify_after {
         schedule_commit_and_undelegate_cpi_with_mod_after_instruction(
             payer.pubkey(),
-<<<<<<< HEAD
-            magic_program::id(),
-            magic_program::MAGIC_CONTEXT_PUBKEY,
-=======
             magicblock_magic_program_api::id(),
             magicblock_magic_program_api::MAGIC_CONTEXT_PUBKEY,
->>>>>>> e2e9521f
             &committees
                 .iter()
                 .map(|(player, _)| player.pubkey())
@@ -146,13 +131,8 @@
     } else {
         schedule_commit_and_undelegate_cpi_instruction(
             payer.pubkey(),
-<<<<<<< HEAD
-            magic_program::id(),
-            magic_program::MAGIC_CONTEXT_PUBKEY,
-=======
             magicblock_magic_program_api::id(),
             magicblock_magic_program_api::MAGIC_CONTEXT_PUBKEY,
->>>>>>> e2e9521f
             &committees
                 .iter()
                 .map(|(player, _)| player.pubkey())
