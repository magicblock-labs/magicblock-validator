use integration_test_tools::run_test;
use log::*;

use integration_test_tools::conversions::pubkey_from_magic_program;
use magicblock_core::magic_program;
use program_schedulecommit::api::schedule_commit_cpi_instruction;
use schedulecommit_client::{verify, ScheduleCommitTestContextFields};
use solana_rpc_client::rpc_client::SerializableTransaction;
use solana_rpc_client_api::config::RpcSendTransactionConfig;
use solana_sdk::{signer::Signer, transaction::Transaction};
use test_tools_core::init_logger;
use utils::{
    assert_one_committee_synchronized_count,
    assert_one_committee_was_committed,
    assert_two_committees_synchronized_count,
    assert_two_committees_were_committed,
    get_context_with_delegated_committees,
};
mod utils;

// NOTE: This and all other schedule commit tests depend on the following accounts
//       loaded in the mainnet cluster, i.e. the solana-test-validator:
//
//  validator:                tEsT3eV6RFCWs1BZ7AXTzasHqTtMnMLCB2tjQ42TDXD
//  protocol fees vault:      7JrkjmZPprHwtuvtuGTXp9hwfGYFAQLnLeFM52kqAgXg
//  validator fees vault:     DUH8h7rYjdTPYyBUEGAUwZv9ffz5wiM45GdYWYzogXjp
//  delegation program:       DELeGGvXpWV2fqJUhqcF5ZSYMS4JTLjteaAMARRSaeSh
<<<<<<< HEAD
//  committor program:        corabpNrkBEqbTZP7xfJgSWTdBmVdLf1PARWXZbcMcS
=======
//  committor program:        CoMtrr6j336NSB5PAoAWpLe5hPgkcShWKbPgHhZxaxh
>>>>>>> 42bfd238

#[test]
fn test_committing_one_account() {
    run_test!({
        let ctx = get_context_with_delegated_committees(1);

        let ScheduleCommitTestContextFields {
            payer,
            committees,
            commitment,
            ephem_client,
            ephem_blockhash,
            ..
        } = ctx.fields();

        let ix = schedule_commit_cpi_instruction(
            payer.pubkey(),
            pubkey_from_magic_program(magic_program::id()),
            pubkey_from_magic_program(magic_program::MAGIC_CONTEXT_PUBKEY),
            &committees
                .iter()
                .map(|(player, _)| player.pubkey())
                .collect::<Vec<_>>(),
            &committees.iter().map(|(_, pda)| *pda).collect::<Vec<_>>(),
        );

        let tx = Transaction::new_signed_with_payer(
            &[ix],
            Some(&payer.pubkey()),
            &[&payer],
            *ephem_blockhash,
        );

        let sig = tx.get_signature();
        let res = ephem_client
            .send_and_confirm_transaction_with_spinner_and_config(
                &tx,
                *commitment,
                RpcSendTransactionConfig {
                    skip_preflight: true,
                    ..Default::default()
                },
            );
        info!("{} '{:?}'", sig, res);

        let res = verify::fetch_and_verify_commit_result_from_logs(&ctx, *sig);
        assert_one_committee_was_committed(&ctx, &res, true);
        assert_one_committee_synchronized_count(&ctx, &res, 1);
    });
}

#[test]
fn test_committing_two_accounts() {
    run_test!({
        let ctx = get_context_with_delegated_committees(2);

        let ScheduleCommitTestContextFields {
            payer,
            committees,
            commitment,
            ephem_client,
            ephem_blockhash,
            ..
        } = ctx.fields();

        let ix = schedule_commit_cpi_instruction(
            payer.pubkey(),
            pubkey_from_magic_program(magic_program::id()),
            pubkey_from_magic_program(magic_program::MAGIC_CONTEXT_PUBKEY),
            &committees
                .iter()
                .map(|(player, _)| player.pubkey())
                .collect::<Vec<_>>(),
            &committees.iter().map(|(_, pda)| *pda).collect::<Vec<_>>(),
        );

        let tx = Transaction::new_signed_with_payer(
            &[ix],
            Some(&payer.pubkey()),
            &[&payer],
            *ephem_blockhash,
        );

        let sig = tx.get_signature();
        let res = ephem_client
            .send_and_confirm_transaction_with_spinner_and_config(
                &tx,
                *commitment,
                RpcSendTransactionConfig {
                    skip_preflight: true,
                    ..Default::default()
                },
            );
        info!("{} '{:?}'", sig, res);

        let res = verify::fetch_and_verify_commit_result_from_logs(&ctx, *sig);
        assert_two_committees_were_committed(&ctx, &res, true);
        assert_two_committees_synchronized_count(&ctx, &res, 1);
    });
}<|MERGE_RESOLUTION|>--- conflicted
+++ resolved
@@ -25,11 +25,7 @@
 //  protocol fees vault:      7JrkjmZPprHwtuvtuGTXp9hwfGYFAQLnLeFM52kqAgXg
 //  validator fees vault:     DUH8h7rYjdTPYyBUEGAUwZv9ffz5wiM45GdYWYzogXjp
 //  delegation program:       DELeGGvXpWV2fqJUhqcF5ZSYMS4JTLjteaAMARRSaeSh
-<<<<<<< HEAD
-//  committor program:        corabpNrkBEqbTZP7xfJgSWTdBmVdLf1PARWXZbcMcS
-=======
 //  committor program:        CoMtrr6j336NSB5PAoAWpLe5hPgkcShWKbPgHhZxaxh
->>>>>>> 42bfd238
 
 #[test]
 fn test_committing_one_account() {
