--- conflicted
+++ resolved
@@ -40,13 +40,8 @@
 
         let ix = schedule_commit_cpi_instruction(
             payer.pubkey(),
-<<<<<<< HEAD
-            magic_program::id(),
-            magic_program::MAGIC_CONTEXT_PUBKEY,
-=======
             magicblock_magic_program_api::id(),
             magicblock_magic_program_api::MAGIC_CONTEXT_PUBKEY,
->>>>>>> e2e9521f
             &committees
                 .iter()
                 .map(|(player, _)| player.pubkey())
@@ -95,13 +90,8 @@
 
         let ix = schedule_commit_cpi_instruction(
             payer.pubkey(),
-<<<<<<< HEAD
-            magic_program::id(),
-            magic_program::MAGIC_CONTEXT_PUBKEY,
-=======
             magicblock_magic_program_api::id(),
             magicblock_magic_program_api::MAGIC_CONTEXT_PUBKEY,
->>>>>>> e2e9521f
             &committees
                 .iter()
                 .map(|(player, _)| player.pubkey())
