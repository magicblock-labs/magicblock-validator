--- conflicted
+++ resolved
@@ -45,13 +45,14 @@
         return;
     };
 
-<<<<<<< HEAD
     let Ok(magicblock_pubsub_output) =
         run_magicblock_pubsub_tests(&manifest_dir)
-=======
+    else {
+        return;
+    };
+    
     let Ok((table_mania_output, committor_output)) =
         run_table_mania_and_committor_tests(&manifest_dir)
->>>>>>> 9e091fca
     else {
         return;
     };
@@ -63,12 +64,9 @@
     assert_cargo_tests_passed(issues_frequent_commits_output);
     assert_cargo_tests_passed(restore_ledger_output);
     assert_cargo_tests_passed(magicblock_api_output);
-<<<<<<< HEAD
     assert_cargo_tests_passed(magicblock_pubsub_output);
-=======
     assert_cargo_tests_passed(table_mania_output);
     assert_cargo_tests_passed(committor_output);
->>>>>>> 9e091fca
 }
 
 // -----------------
