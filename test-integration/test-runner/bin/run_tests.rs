--- conflicted
+++ resolved
@@ -65,7 +65,7 @@
         return;
     };
 
-    let Ok(schedule_intents_output) = run_schedule_intents_tests(&manifest_dir)
+    let Ok(schedule_intents_output) = run_schedule_intents_tests(&manifest_dir, &config)
     else {
         return;
     };
@@ -208,18 +208,6 @@
             success_output()
         };
 
-<<<<<<< HEAD
-    let committor_test_output = if run_committor {
-        let test_committor_dir =
-            format!("{}/../{}", manifest_dir, "test-committor-service");
-        eprintln!("Running committor tests in {}", test_committor_dir);
-        match run_test(test_committor_dir, Default::default()) {
-            Ok(output) => output,
-            Err(err) => {
-                eprintln!("Failed to run committor: {:?}", err);
-                cleanup_devnet_only(&mut devnet_validator);
-                return Err(err.into());
-=======
         let committor_test_output = if run_committor {
             let test_committor_dir = format!(
                 "{}/../{}",
@@ -233,7 +221,6 @@
                     cleanup_devnet_only(&mut devnet_validator);
                     return Err(err.into());
                 }
->>>>>>> 0886a31b
             }
         } else {
             eprintln!("Skipping committor tests");
@@ -485,61 +472,29 @@
     if config.skip_entirely(TEST_NAME) {
         return Ok(success_output());
     }
-<<<<<<< HEAD
-
-    eprintln!("======== RUNNING MAGICBLOCK API TESTS ========");
-
-    let mut devnet_validator = match start_validator(
-        "schedulecommit-conf.devnet.toml",
-        ValidatorCluster::Chain(None),
-        &LoadedAccounts::default(),
-=======
+
     let start_devnet_validator = || match start_validator(
         "schedulecommit-conf.devnet.toml",
         ValidatorCluster::Chain(None),
         &LoadedAccounts::with_delegation_program_test_authority(),
->>>>>>> 0886a31b
     ) {
         Some(validator) => validator,
         None => {
             panic!("Failed to start devnet validator properly");
         }
     };
-<<<<<<< HEAD
-    let mut ephem_validator = match start_validator(
-=======
 
     let start_ephem_validator = || match start_validator(
->>>>>>> 0886a31b
         "validator-api-offline.devnet.toml",
         ValidatorCluster::Ephem,
         &LoadedAccounts::with_delegation_program_test_authority(),
     ) {
         Some(validator) => validator,
         None => {
-<<<<<<< HEAD
-            devnet_validator
-                .kill()
-                .expect("Failed to kill devnet validator");
-=======
->>>>>>> 0886a31b
             panic!("Failed to start ephemeral validator properly");
         }
     };
 
-<<<<<<< HEAD
-    let test_dir = format!("{}/../{}", manifest_dir, "test-magicblock-api");
-    eprintln!("Running magicblock-api tests in {}", test_dir);
-
-    let output = run_test(test_dir, Default::default()).map_err(|err| {
-        eprintln!("Failed to magicblock api tests: {:?}", err);
-        cleanup_validators(&mut ephem_validator, &mut devnet_validator);
-        err
-    })?;
-
-    cleanup_validators(&mut ephem_validator, &mut devnet_validator);
-    Ok(output)
-=======
     if config.run_test(TEST_NAME) {
         eprintln!("======== RUNNING MAGICBLOCK API TESTS ========");
 
@@ -564,7 +519,6 @@
             config.setup_ephem(TEST_NAME).then(start_ephem_validator);
         wait_for_ctrlc(devnet_validator, ephem_validator, success_output())
     }
->>>>>>> 0886a31b
 }
 
 fn run_magicblock_pubsub_tests(
@@ -662,15 +616,16 @@
 
 fn run_schedule_intents_tests(
     manifest_dir: &str,
+    config: &TestConfigViaEnvVars,
 ) -> Result<Output, Box<dyn Error>> {
-    if !should_run_test("schedule_intents") {
+    const TEST_NAME: &str = "schedule_intents";
+    if config.skip_entirely(TEST_NAME) {
         return Ok(success_output());
     }
 
-    eprintln!("======== RUNNING ISSUES TESTS - Schedule Intents ========");
     let loaded_chain_accounts =
         LoadedAccounts::with_delegation_program_test_authority();
-    let mut devnet_validator = match start_validator(
+    let start_devnet_validator = || match start_validator(
         "config-conf.devnet.toml",
         ValidatorCluster::Chain(None),
         &loaded_chain_accounts,
@@ -680,31 +635,43 @@
             panic!("Failed to start devnet validator properly");
         }
     };
-    let mut ephem_validator = match start_validator(
+    let start_ephem_validator =  || match start_validator(
         "schedulecommit-conf.ephem.frequent-commits.toml",
         ValidatorCluster::Ephem,
         &loaded_chain_accounts,
     ) {
         Some(validator) => validator,
         None => {
-            devnet_validator
-                .kill()
-                .expect("Failed to kill devnet validator");
             panic!("Failed to start ephemeral validator properly");
         }
     };
-    let test_issues_dir =
-        format!("{}/../{}", manifest_dir, "test-schedule-intent");
-    let test_output = match run_test(test_issues_dir, Default::default()) {
-        Ok(output) => output,
-        Err(err) => {
-            eprintln!("Failed to run issues: {:?}", err);
-            cleanup_validators(&mut ephem_validator, &mut devnet_validator);
-            return Err(err.into());
-        }
-    };
-    cleanup_validators(&mut ephem_validator, &mut devnet_validator);
-    Ok(test_output)
+
+    if config.run_test(TEST_NAME) {
+        eprintln!("======== RUNNING ISSUES TESTS - Schedule Intents ========");
+
+        let mut devnet_validator = start_devnet_validator();
+        let mut ephem_validator = start_ephem_validator();
+
+        let test_intents_dir =
+            format!("{}/../{}", manifest_dir, "test-schedule-intent");
+        eprintln!("Running schedule intents tests in {}", test_intents_dir);
+        let test_output = match run_test(test_intents_dir, Default::default()) {
+            Ok(output) => output,
+            Err(err) => {
+                eprintln!("Failed to run issues: {:?}", err);
+                cleanup_validators(&mut ephem_validator, &mut devnet_validator);
+                return Err(err.into());
+            }
+        };
+        cleanup_validators(&mut ephem_validator, &mut devnet_validator);
+        Ok(test_output)
+    } else {
+        let devnet_validator =
+            config.setup_devnet(TEST_NAME).then(start_devnet_validator);
+        let ephem_validator =
+            config.setup_ephem(TEST_NAME).then(start_ephem_validator);
+        wait_for_ctrlc(devnet_validator, ephem_validator, success_output())
+    }
 }
 
 // -----------------
