use integration_test_tools::loaded_accounts::LoadedAccounts;
use integration_test_tools::validator::start_test_validator_with_config;
use integration_test_tools::{
    toml_to_args::ProgramLoader,
    validator::{
        resolve_workspace_dir, start_magic_block_validator_with_config,
        TestRunnerPaths,
    },
};
use std::{
    error::Error,
    io,
    path::Path,
    process::{self, Output},
};
use teepee::Teepee;
use test_runner::cleanup::{
    cleanup_devnet_only, cleanup_validator, cleanup_validators,
};

pub fn main() {
    let manifest_dir = std::env::var("CARGO_MANIFEST_DIR").unwrap();
    let Ok((security_output, scenarios_output)) =
        run_schedule_commit_tests(&manifest_dir)
    else {
        // If any test run panics (i.e. not just a failing test) then we bail
        return;
    };
    let Ok(issues_frequent_commits_output) =
        run_issues_frequent_commmits_tests(&manifest_dir)
    else {
        return;
    };
    let Ok(cloning_output) = run_cloning_tests(&manifest_dir) else {
        return;
    };

    let Ok(restore_ledger_output) = run_restore_ledger_tests(&manifest_dir)
    else {
        return;
    };

    let Ok(magicblock_api_output) = run_magicblock_api_tests(&manifest_dir)
    else {
        return;
    };

    let Ok((table_mania_output, committor_output)) =
        run_table_mania_and_committor_tests(&manifest_dir)
    else {
        return;
    };
    let Ok(magicblock_pubsub_output) =
        run_magicblock_pubsub_tests(&manifest_dir)
    else {
        return;
    };
    
    let Ok((table_mania_output, committor_output)) =
        run_table_mania_and_committor_tests(&manifest_dir)
    else {
        return;
    };

    let Ok(config_output) = run_config_tests(&manifest_dir) else {
        return;
    };

    // Assert that all tests passed
<<<<<<< HEAD
    assert_cargo_tests_passed(security_output);
    assert_cargo_tests_passed(scenarios_output);
    assert_cargo_tests_passed(cloning_output);
    assert_cargo_tests_passed(issues_frequent_commits_output);
    assert_cargo_tests_passed(restore_ledger_output);
    assert_cargo_tests_passed(magicblock_api_output);
    assert_cargo_tests_passed(magicblock_pubsub_output);
    assert_cargo_tests_passed(table_mania_output);
    assert_cargo_tests_passed(committor_output);
=======
    assert_cargo_tests_passed(security_output, "security");
    assert_cargo_tests_passed(scenarios_output, "scenarios");
    assert_cargo_tests_passed(cloning_output, "cloning");
    assert_cargo_tests_passed(
        issues_frequent_commits_output,
        "issues_frequent_commits",
    );
    assert_cargo_tests_passed(restore_ledger_output, "restore_ledger");
    assert_cargo_tests_passed(magicblock_api_output, "magicblock_api");
    assert_cargo_tests_passed(table_mania_output, "table_mania");
    assert_cargo_tests_passed(committor_output, "committor");
    assert_cargo_tests_passed(magicblock_pubsub_output, "magicblock_pubsub");
    assert_cargo_tests_passed(config_output, "config");
}

fn should_run_test(test_name: &str) -> bool {
    let run = std::env::var("RUN_TESTS")
        .map(|tests| tests.split(',').any(|t| t.trim() == test_name))
        .unwrap_or(true);

    if !run {
        eprintln!("Skipping {test_name} since the RUN_TESTS env var does not include it");
        return false;
    }

    let skip = std::env::var("SKIP_TESTS")
        .map(|tests| tests.split(',').any(|t| t.trim() == test_name))
        .unwrap_or(false);

    if skip {
        eprintln!(
            "Skipping {test_name} since the SKIP_TESTS env var includes it"
        );
        false
    } else {
        true
    }
}

fn success_output() -> Output {
    Output {
        status: process::ExitStatus::default(),
        stdout: vec![],
        stderr: vec![],
    }
>>>>>>> 42bfd238
}

// -----------------
// Tests
// -----------------
fn run_restore_ledger_tests(
    manifest_dir: &str,
) -> Result<Output, Box<dyn Error>> {
    if !should_run_test("restore_ledger") {
        return Ok(success_output());
    }
    eprintln!("======== RUNNING RESTORE LEDGER TESTS ========");
    let loaded_chain_accounts =
        LoadedAccounts::with_delegation_program_test_authority();
    // The ledger tests manage their own ephem validator so all we start up here
    // is devnet
    let mut devnet_validator = match start_validator(
        "restore-ledger-conf.devnet.toml",
        ValidatorCluster::Chain(None),
        &loaded_chain_accounts,
    ) {
        Some(validator) => validator,
        None => {
            panic!("Failed to start devnet validator properly");
        }
    };
    let test_restore_ledger_dir =
        format!("{}/../{}", manifest_dir, "test-ledger-restore");
    eprintln!(
        "Running restore ledger tests in {}",
        test_restore_ledger_dir
    );
    let output = match run_test(test_restore_ledger_dir, Default::default()) {
        Ok(output) => output,
        Err(err) => {
            eprintln!("Failed to run restore ledger tests: {:?}", err);
            cleanup_devnet_only(&mut devnet_validator);
            return Err(err.into());
        }
    };
    cleanup_devnet_only(&mut devnet_validator);
    Ok(output)
}

fn run_table_mania_and_committor_tests(
    manifest_dir: &str,
) -> Result<(Output, Output), Box<dyn Error>> {
    eprintln!("======== Starting DEVNET Validator for TableMania and Committor ========");

<<<<<<< HEAD
=======
    let (run_table_mania, run_committor) =
        (should_run_test("table_mania"), should_run_test("committor"));

    if !run_table_mania && !run_committor {
        eprintln!("Skipping table mania and committor tests");
        return Ok((success_output(), success_output()));
    }

>>>>>>> 42bfd238
    let loaded_chain_accounts =
        LoadedAccounts::with_delegation_program_test_authority();

    let mut devnet_validator = match start_validator(
        "committor-conf.devnet.toml",
        ValidatorCluster::Chain(None),
        &loaded_chain_accounts,
    ) {
        Some(validator) => validator,
        None => {
            panic!("Failed to start devnet validator properly");
        }
    };

    // NOTE: the table mania and committor tests run directly against
    // a chain validator therefore no ephemeral validator needs to be started

<<<<<<< HEAD
    let test_table_mania_dir =
        format!("{}/../{}", manifest_dir, "test-table-mania");
    let table_mania_test_output =
=======
    let table_mania_test_output = if run_table_mania {
        let test_table_mania_dir =
            format!("{}/../{}", manifest_dir, "test-table-mania");

>>>>>>> 42bfd238
        match run_test(test_table_mania_dir, Default::default()) {
            Ok(output) => output,
            Err(err) => {
                eprintln!("Failed to run table-mania: {:?}", err);
                cleanup_devnet_only(&mut devnet_validator);
                return Err(err.into());
            }
<<<<<<< HEAD
        };

    let test_committor_dir =
        format!("{}/../{}", manifest_dir, "schedulecommit/committor-service");
    eprintln!("Running committor tests in {}", test_committor_dir);
    let committor_test_output =
=======
        }
    } else {
        eprintln!("Skipping table mania tests");
        success_output()
    };

    let committor_test_output = if run_committor {
        let test_committor_dir = format!(
            "{}/../{}",
            manifest_dir, "schedulecommit/committor-service"
        );
        eprintln!("Running committor tests in {}", test_committor_dir);
>>>>>>> 42bfd238
        match run_test(test_committor_dir, Default::default()) {
            Ok(output) => output,
            Err(err) => {
                eprintln!("Failed to run committor: {:?}", err);
                cleanup_devnet_only(&mut devnet_validator);
                return Err(err.into());
            }
<<<<<<< HEAD
        };
=======
        }
    } else {
        eprintln!("Skipping committor tests");
        success_output()
    };

>>>>>>> 42bfd238
    cleanup_devnet_only(&mut devnet_validator);

    Ok((table_mania_test_output, committor_test_output))
}

fn run_schedule_commit_tests(
    manifest_dir: &str,
) -> Result<(Output, Output), Box<dyn Error>> {
    if !should_run_test("schedulecommit") {
        return Ok((success_output(), success_output()));
    }
    eprintln!(
        "======== Starting DEVNET Validator for Scenarios + Security ========"
    );

    let loaded_chain_accounts =
        LoadedAccounts::with_delegation_program_test_authority();

    // Start validators via `cargo run --release  -- <config>
    let mut devnet_validator = match start_validator(
        "schedulecommit-conf.devnet.toml",
        ValidatorCluster::Chain(None),
        &loaded_chain_accounts,
    ) {
        Some(validator) => validator,
        None => {
            panic!("Failed to start devnet validator properly");
        }
    };

    // These share a common config that includes the program to schedule commits
    // Thus they can run against the same validator instances
    eprintln!(
        "======== Starting EPHEM Validator for Scenarios + Security ========"
    );
    let mut ephem_validator = match start_validator(
        "schedulecommit-conf-fees.ephem.toml",
        ValidatorCluster::Ephem,
        &loaded_chain_accounts,
    ) {
        Some(validator) => validator,
        None => {
            devnet_validator
                .kill()
                .expect("Failed to kill devnet validator");
            panic!("Failed to start ephemeral validator properly");
        }
    };

    eprintln!("======== RUNNING SECURITY TESTS ========");
    let test_security_dir =
        format!("{}/../{}", manifest_dir, "schedulecommit/test-security");
    eprintln!("Running security tests in {}", test_security_dir);
    let test_security_output =
        match run_test(test_security_dir, Default::default()) {
            Ok(output) => output,
            Err(err) => {
                eprintln!("Failed to run security: {:?}", err);
                cleanup_validators(&mut ephem_validator, &mut devnet_validator);
                return Err(err.into());
            }
        };

    eprintln!("======== RUNNING SCENARIOS TESTS ========");
    let test_scenarios_dir =
        format!("{}/../{}", manifest_dir, "schedulecommit/test-scenarios");
    let test_scenarios_output =
        match run_test(test_scenarios_dir, Default::default()) {
            Ok(output) => output,
            Err(err) => {
                eprintln!("Failed to run scenarios: {:?}", err);
                cleanup_validators(&mut ephem_validator, &mut devnet_validator);
                return Err(err.into());
            }
        };

    cleanup_validators(&mut ephem_validator, &mut devnet_validator);
    Ok((test_security_output, test_scenarios_output))
}

fn run_issues_frequent_commmits_tests(
    manifest_dir: &str,
) -> Result<Output, Box<dyn Error>> {
    if !should_run_test("issues_frequent_commmits") {
        return Ok(success_output());
    }

    eprintln!("======== RUNNING ISSUES TESTS - Frequent Commits ========");
    let loaded_chain_accounts =
        LoadedAccounts::with_delegation_program_test_authority();
    let mut devnet_validator = match start_validator(
        "schedulecommit-conf.devnet.toml",
        ValidatorCluster::Chain(None),
        &loaded_chain_accounts,
    ) {
        Some(validator) => validator,
        None => {
            panic!("Failed to start devnet validator properly");
        }
    };
    let mut ephem_validator = match start_validator(
        "schedulecommit-conf.ephem.frequent-commits.toml",
        ValidatorCluster::Ephem,
        &loaded_chain_accounts,
    ) {
        Some(validator) => validator,
        None => {
            devnet_validator
                .kill()
                .expect("Failed to kill devnet validator");
            panic!("Failed to start ephemeral validator properly");
        }
    };
    let test_issues_dir = format!("{}/../{}", manifest_dir, "test-issues");
    let test_output = match run_test(
        test_issues_dir,
        RunTestConfig {
            package: Some("test-issues"),
            test: Some("test_frequent_commits_do_not_run_when_no_accounts_need_to_be_committed"),
        },
    ) {
        Ok(output) => output,
        Err(err) => {
            eprintln!("Failed to run issues: {:?}", err);
            cleanup_validators(&mut ephem_validator, &mut devnet_validator);
            return Err(err.into());
        }
    };
    cleanup_validators(&mut ephem_validator, &mut devnet_validator);
    Ok(test_output)
}

fn run_cloning_tests(manifest_dir: &str) -> Result<Output, Box<dyn Error>> {
    if !should_run_test("cloning") {
        return Ok(success_output());
    }
    eprintln!("======== RUNNING CLONING TESTS ========");
    let loaded_chain_accounts =
        LoadedAccounts::with_delegation_program_test_authority();

    let mut devnet_validator = match start_validator(
        "cloning-conf.devnet.toml",
        ValidatorCluster::Chain(Some(ProgramLoader::UpgradeableProgram)),
        &loaded_chain_accounts,
    ) {
        Some(validator) => validator,
        None => {
            panic!("Failed to start devnet validator properly");
        }
    };
    let mut ephem_validator = match start_validator(
        "cloning-conf.ephem.toml",
        ValidatorCluster::Ephem,
        &loaded_chain_accounts,
    ) {
        Some(validator) => validator,
        None => {
            devnet_validator
                .kill()
                .expect("Failed to kill devnet validator");
            panic!("Failed to start ephemeral validator properly");
        }
    };
    let test_cloning_dir = format!("{}/../{}", manifest_dir, "test-cloning");
    eprintln!("Running cloning tests in {}", test_cloning_dir);
    let output = match run_test(test_cloning_dir, Default::default()) {
        Ok(output) => output,
        Err(err) => {
            eprintln!("Failed to run cloning tests: {:?}", err);
            cleanup_validators(&mut ephem_validator, &mut devnet_validator);
            return Err(err.into());
        }
    };
    cleanup_validators(&mut ephem_validator, &mut devnet_validator);
    Ok(output)
}

fn run_magicblock_api_tests(
    manifest_dir: &str,
) -> Result<Output, Box<dyn Error>> {
    if !should_run_test("magicblock_api") {
        return Ok(success_output());
    }
    let test_dir = format!("{}/../{}", manifest_dir, "test-magicblock-api");
    eprintln!("Running magicblock-api tests in {}", test_dir);

    let output = run_test(test_dir, Default::default()).map_err(|err| {
        eprintln!("Failed to magicblock api tests: {:?}", err);
        err
    })?;

    Ok(output)
}

fn run_magicblock_pubsub_tests(
    manifest_dir: &str,
) -> Result<Output, Box<dyn Error>> {
    if !should_run_test("pubsub") {
        return Ok(success_output());
    }
    let loaded_chain_accounts =
        LoadedAccounts::with_delegation_program_test_authority();

    let mut ephem_validator = match start_validator(
        "validator-offline.devnet.toml",
        ValidatorCluster::Ephem,
        &loaded_chain_accounts,
    ) {
        Some(validator) => validator,
        None => {
            panic!("Failed to start ephemeral validator properly");
        }
    };

    let test_dir = format!("{}/../{}", manifest_dir, "test-pubsub");
    eprintln!("Running magicblock pubsub tests in {}", test_dir);

    let output = run_test(test_dir, Default::default()).map_err(|err| {
        eprintln!("Failed to magicblock pubsub tests: {:?}", err);
        cleanup_validator(&mut ephem_validator, "ephemeral");
        err
    })?;

    cleanup_validator(&mut ephem_validator, "ephemeral");
    Ok(output)
}

fn run_config_tests(manifest_dir: &str) -> Result<Output, Box<dyn Error>> {
    if !should_run_test("config") {
        return Ok(success_output());
    }
    eprintln!("======== RUNNING CONFIG TESTS ========");
    let loaded_chain_accounts =
        LoadedAccounts::with_delegation_program_test_authority();

    // Initialize only a devnet cluster for config tests
    let mut devnet_validator = match start_validator(
        "config-conf.devnet.toml",
        ValidatorCluster::Chain(Some(ProgramLoader::UpgradeableProgram)),
        &loaded_chain_accounts,
    ) {
        Some(validator) => validator,
        None => {
            panic!("Failed to start devnet validator properly");
        }
    };

    let test_config_dir = format!("{}/../{}", manifest_dir, "test-config");
    eprintln!("Running config tests in {}", test_config_dir);
    let output = match run_test(test_config_dir, Default::default()) {
        Ok(output) => output,
        Err(err) => {
            eprintln!("Failed to run config tests: {:?}", err);
            cleanup_devnet_only(&mut devnet_validator);
            return Err(err.into());
        }
    };
    cleanup_devnet_only(&mut devnet_validator);
    Ok(output)
}

// -----------------
// Configs/Checks
// -----------------
fn assert_cargo_tests_passed(output: process::Output, test_name: &str) {
    if !output.status.success() {
        eprintln!("cargo test '{}'", test_name);
        eprintln!("status: {}", output.status);
        eprintln!("stdout: {}", String::from_utf8_lossy(&output.stdout));
        eprintln!("stderr: {}", String::from_utf8_lossy(&output.stderr));
    } else if std::env::var("DUMP").is_ok() {
        eprintln!("cargo test success '{}'", test_name);
        eprintln!("stdout: {}", String::from_utf8_lossy(&output.stdout));
        eprintln!("stderr: {}", String::from_utf8_lossy(&output.stderr));
    }
    // If a test in the suite fails the status shows that
    assert!(output.status.success(), "cargo test failed '{}'", test_name);
}

#[derive(Default)]
struct RunTestConfig<'a> {
    package: Option<&'a str>,
    test: Option<&'a str>,
}

fn run_test(
    manifest_dir: String,
    config: RunTestConfig,
) -> io::Result<process::Output> {
    let mut cmd = process::Command::new("cargo");
    cmd.env(
        "RUST_LOG",
        std::env::var("RUST_LOG").unwrap_or_else(|_| "info".to_string()),
    )
    .arg("test");
    if let Some(package) = config.package {
        cmd.arg("-p").arg(package);
    }
    if let Some(test) = config.test {
        cmd.arg(format!("'{}'", test));
    }
    cmd.arg("--").arg("--test-threads=1").arg("--nocapture");
    cmd.current_dir(manifest_dir.clone());
    Teepee::new(cmd).output()
}

// -----------------
// Validator Startup
// -----------------
fn resolve_paths(config_file: &str) -> TestRunnerPaths {
    let workspace_dir = resolve_workspace_dir();
    let root_dir = Path::new(&workspace_dir)
        .join("..")
        .canonicalize()
        .unwrap()
        .to_path_buf();
    let config_path =
        Path::new(&workspace_dir).join("configs").join(config_file);
    TestRunnerPaths {
        config_path,
        root_dir,
        workspace_dir,
    }
}

enum ValidatorCluster {
    Chain(Option<ProgramLoader>),
    Ephem,
}

impl ValidatorCluster {
    fn log_suffix(&self) -> &'static str {
        match self {
            ValidatorCluster::Chain(_) => "CHAIN",
            ValidatorCluster::Ephem => "EPHEM",
        }
    }
}

fn start_validator(
    config_file: &str,
    cluster: ValidatorCluster,
    loaded_chain_accounts: &LoadedAccounts,
) -> Option<process::Child> {
    let log_suffix = cluster.log_suffix();
    let test_runner_paths = resolve_paths(config_file);

    match cluster {
        ValidatorCluster::Chain(program_loader)
            if std::env::var("FORCE_MAGIC_BLOCK_VALIDATOR").is_err() =>
        {
            start_test_validator_with_config(
                &test_runner_paths,
                program_loader,
                loaded_chain_accounts,
                log_suffix,
            )
        }
        _ => start_magic_block_validator_with_config(
            &test_runner_paths,
            log_suffix,
            loaded_chain_accounts,
            false,
        ),
    }
}<|MERGE_RESOLUTION|>--- conflicted
+++ resolved
@@ -55,29 +55,12 @@
     else {
         return;
     };
-    
-    let Ok((table_mania_output, committor_output)) =
-        run_table_mania_and_committor_tests(&manifest_dir)
-    else {
-        return;
-    };
 
     let Ok(config_output) = run_config_tests(&manifest_dir) else {
         return;
     };
 
     // Assert that all tests passed
-<<<<<<< HEAD
-    assert_cargo_tests_passed(security_output);
-    assert_cargo_tests_passed(scenarios_output);
-    assert_cargo_tests_passed(cloning_output);
-    assert_cargo_tests_passed(issues_frequent_commits_output);
-    assert_cargo_tests_passed(restore_ledger_output);
-    assert_cargo_tests_passed(magicblock_api_output);
-    assert_cargo_tests_passed(magicblock_pubsub_output);
-    assert_cargo_tests_passed(table_mania_output);
-    assert_cargo_tests_passed(committor_output);
-=======
     assert_cargo_tests_passed(security_output, "security");
     assert_cargo_tests_passed(scenarios_output, "scenarios");
     assert_cargo_tests_passed(cloning_output, "cloning");
@@ -123,7 +106,6 @@
         stdout: vec![],
         stderr: vec![],
     }
->>>>>>> 42bfd238
 }
 
 // -----------------
@@ -173,8 +155,6 @@
 ) -> Result<(Output, Output), Box<dyn Error>> {
     eprintln!("======== Starting DEVNET Validator for TableMania and Committor ========");
 
-<<<<<<< HEAD
-=======
     let (run_table_mania, run_committor) =
         (should_run_test("table_mania"), should_run_test("committor"));
 
@@ -183,7 +163,6 @@
         return Ok((success_output(), success_output()));
     }
 
->>>>>>> 42bfd238
     let loaded_chain_accounts =
         LoadedAccounts::with_delegation_program_test_authority();
 
@@ -201,16 +180,10 @@
     // NOTE: the table mania and committor tests run directly against
     // a chain validator therefore no ephemeral validator needs to be started
 
-<<<<<<< HEAD
-    let test_table_mania_dir =
-        format!("{}/../{}", manifest_dir, "test-table-mania");
-    let table_mania_test_output =
-=======
     let table_mania_test_output = if run_table_mania {
         let test_table_mania_dir =
             format!("{}/../{}", manifest_dir, "test-table-mania");
 
->>>>>>> 42bfd238
         match run_test(test_table_mania_dir, Default::default()) {
             Ok(output) => output,
             Err(err) => {
@@ -218,14 +191,6 @@
                 cleanup_devnet_only(&mut devnet_validator);
                 return Err(err.into());
             }
-<<<<<<< HEAD
-        };
-
-    let test_committor_dir =
-        format!("{}/../{}", manifest_dir, "schedulecommit/committor-service");
-    eprintln!("Running committor tests in {}", test_committor_dir);
-    let committor_test_output =
-=======
         }
     } else {
         eprintln!("Skipping table mania tests");
@@ -238,7 +203,6 @@
             manifest_dir, "schedulecommit/committor-service"
         );
         eprintln!("Running committor tests in {}", test_committor_dir);
->>>>>>> 42bfd238
         match run_test(test_committor_dir, Default::default()) {
             Ok(output) => output,
             Err(err) => {
@@ -246,16 +210,12 @@
                 cleanup_devnet_only(&mut devnet_validator);
                 return Err(err.into());
             }
-<<<<<<< HEAD
-        };
-=======
         }
     } else {
         eprintln!("Skipping committor tests");
         success_output()
     };
 
->>>>>>> 42bfd238
     cleanup_devnet_only(&mut devnet_validator);
 
     Ok((table_mania_test_output, committor_test_output))
