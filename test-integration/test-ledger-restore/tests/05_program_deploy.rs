--- conflicted
+++ resolved
@@ -41,11 +41,7 @@
 #[ignore = "the ebpf deploy was failing in CI and is not supported until we support non-ephemeral mode again"]
 #[test]
 fn test_restore_ledger_with_flexi_counter_deploy() {
-<<<<<<< HEAD
-    let (_, ledger_path) = resolve_tmp_dir(TMP_DIR_LEDGER);
-=======
     let (_tmpdir, ledger_path) = resolve_tmp_dir(TMP_DIR_LEDGER);
->>>>>>> cb558246
     let payer = payer_keypair();
     let flexi_counter_paths = TestProgramPaths::new(
         "program_flexi_counter",
