use cleanass::assert_eq;
use magicblock_config::LedgerResumeStrategy;
use std::{
    io::{self, Write},
    path::Path,
    process,
    process::Child,
};

use integration_test_tools::{
    expect, tmpdir::resolve_tmp_dir, validator::cleanup,
    workspace_paths::TestProgramPaths,
};
use program_flexi_counter::{
    instruction::{create_add_ix, create_init_ix, create_mul_ix},
    state::FlexiCounter,
};
use solana_sdk::{
    native_token::LAMPORTS_PER_SOL,
    pubkey::Pubkey,
    signature::Keypair,
    signer::{EncodableKey, Signer},
};
use test_ledger_restore::{
    confirm_tx_with_payer_ephem, fetch_counter_ephem, setup_offline_validator,
    wait_for_ledger_persist, FLEXI_COUNTER_ID, TMP_DIR_LEDGER,
};

fn read_authority_pubkey(paths: &TestProgramPaths) -> Pubkey {
    let keypair =
        Keypair::read_from_file(&paths.authority_keypair_path).unwrap();
    keypair.pubkey()
}

fn payer_keypair() -> Keypair {
    Keypair::from_base58_string("M8CcAuQHVQj91sKW68prBjNzvhEVjTj1ADMDej4KJTuwF4ckmibCmX3U6XGTMfGX5g7Xd43EXSNcjPkUWWcJpWA")
}

const COUNTER: &str = "Counter of Payer";

#[ignore = "the ebpf deploy is failing in CI, but passing locally"]
#[test]
fn restore_ledger_with_flexi_counter_deploy() {
    let (_, ledger_path) = resolve_tmp_dir(TMP_DIR_LEDGER);
    let payer = payer_keypair();
    let flexi_counter_paths = TestProgramPaths::new(
        "program_flexi_counter",
        "flexi-counter",
        FLEXI_COUNTER_ID,
    );

    let (mut validator, _) = write(&ledger_path, &payer, &flexi_counter_paths);
    validator.kill().unwrap();

    let mut validator = read(&ledger_path, &payer.pubkey());
    validator.kill().unwrap();
}

fn write(
    ledger_path: &Path,
    payer: &Keypair,
    flexi_counter_paths: &TestProgramPaths,
) -> (Child, u64) {
    let authority = read_authority_pubkey(flexi_counter_paths);

    let (_, mut validator, ctx) = setup_offline_validator(
        ledger_path,
        None,
        None,
        LedgerResumeStrategy::Reset,
        false,
    );

    expect!(ctx.wait_for_slot_ephem(1), validator);

    expect!(
        ctx.airdrop_ephem(&authority, 5 * LAMPORTS_PER_SOL),
        validator
    );
    expect!(
        ctx.airdrop_ephem(&payer.pubkey(), LAMPORTS_PER_SOL),
        validator
    );

    // First we deploy using the `solana deploy` command which will result in
    // a lot of transactions.
    let deploy_cmd = &mut process::Command::new("solana");
    deploy_cmd
        .args(["program", "deploy"])
        .args(["-u", "localhost"])
        .args(["--keypair", &flexi_counter_paths.authority_keypair_path])
        .args(["--program-id", &flexi_counter_paths.program_keypair_path])
        .arg(&flexi_counter_paths.program_path);

    let output = expect!(deploy_cmd.output(), validator);
    io::stdout().write_all(&output.stdout).unwrap();
    io::stderr().write_all(&output.stderr).unwrap();
    eprintln!("Deploy status: {}", output.status);

    // Second we mainly test that the program was properly deployed by running
    // a few transactions
    expect!(ctx.wait_for_next_slot_ephem(), validator);

    let ix_init = create_init_ix(payer.pubkey(), COUNTER.to_string());
    confirm_tx_with_payer_ephem(ix_init, payer, &mut validator);

    let ix_add = create_add_ix(payer.pubkey(), 5);
    confirm_tx_with_payer_ephem(ix_add, payer, &mut validator);

    let ix_mul = create_mul_ix(payer.pubkey(), 2);
    confirm_tx_with_payer_ephem(ix_mul, payer, &mut validator);

    let counter = fetch_counter_ephem(&payer.pubkey(), &mut validator);
    assert_eq!(
        counter,
        FlexiCounter {
            count: 10,
            updates: 2,
            label: COUNTER.to_string()
        },
        cleanup(&mut validator)
    );

    let slot = wait_for_ledger_persist(&mut validator);
    (validator, slot)
}

fn read(ledger_path: &Path, payer: &Pubkey) -> Child {
    let (_, mut validator, _) = setup_offline_validator(
        ledger_path,
        None,
        None,
<<<<<<< HEAD
        LedgerResumeStrategy::Reset,
=======
        LedgerResumeStrategy::Replay,
>>>>>>> 0886a31b
        false,
    );

    let counter_decoded = fetch_counter_ephem(payer, &mut validator);
    assert_eq!(
        counter_decoded,
        FlexiCounter {
            count: 10,
            updates: 2,
            label: COUNTER.to_string()
        },
        cleanup(&mut validator)
    );

    validator
}<|MERGE_RESOLUTION|>--- conflicted
+++ resolved
@@ -130,11 +130,7 @@
         ledger_path,
         None,
         None,
-<<<<<<< HEAD
-        LedgerResumeStrategy::Reset,
-=======
         LedgerResumeStrategy::Replay,
->>>>>>> 0886a31b
         false,
     );
 
