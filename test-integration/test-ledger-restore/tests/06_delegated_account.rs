--- conflicted
+++ resolved
@@ -20,11 +20,7 @@
 #[test]
 fn test_restore_ledger_containing_delegated_account() {
     init_logger!();
-<<<<<<< HEAD
-    let (_, ledger_path) = resolve_tmp_dir(TMP_DIR_LEDGER);
-=======
     let (_tmpdir, ledger_path) = resolve_tmp_dir(TMP_DIR_LEDGER);
->>>>>>> cb558246
     let (mut validator, _, payer) = write(&ledger_path);
     validator.kill().unwrap();
 
