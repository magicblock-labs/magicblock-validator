--- conflicted
+++ resolved
@@ -45,11 +45,7 @@
 #[test]
 fn test_restore_ledger_with_account_undelegated_before_restart() {
     init_logger!();
-<<<<<<< HEAD
-    let (_, ledger_path) = resolve_tmp_dir(TMP_DIR_LEDGER);
-=======
     let (_tmpdir, ledger_path) = resolve_tmp_dir(TMP_DIR_LEDGER);
->>>>>>> cb558246
 
     // Original instance delegates and updates account
     let (mut validator, _, payer) = write(&ledger_path);
