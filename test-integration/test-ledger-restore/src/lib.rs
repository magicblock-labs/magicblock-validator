use solana_rpc_client::rpc_client::RpcClient;
use std::{path::Path, process::Child, thread::sleep, time::Duration};

use integration_test_tools::{
    expect,
    loaded_accounts::LoadedAccounts,
    validator::{
        resolve_programs, start_magicblock_validator_with_config_struct,
    },
    IntegrationTestContext,
};
use magicblock_config::{
    AccountsConfig, EphemeralConfig, LedgerConfig, LedgerResumeStrategy,
    LifecycleMode, ProgramConfig, RemoteCluster, RemoteConfig, ValidatorConfig,
    DEFAULT_LEDGER_SIZE_BYTES,
};
use program_flexi_counter::state::FlexiCounter;
use solana_sdk::{
    clock::Slot,
    instruction::Instruction,
    pubkey,
    pubkey::Pubkey,
    signature::{Keypair, Signature},
    signer::Signer,
    transaction::Transaction,
};
use tempfile::TempDir;

pub const TMP_DIR_LEDGER: &str = "TMP_DIR_LEDGER";

pub const FLEXI_COUNTER_ID: &str =
    "f1exzKGtdeVX3d6UXZ89cY7twiNJe9S5uq84RTA4Rq4";
pub const FLEXI_COUNTER_PUBKEY: Pubkey =
    pubkey!("f1exzKGtdeVX3d6UXZ89cY7twiNJe9S5uq84RTA4Rq4");

pub fn setup_offline_validator(
    ledger_path: &Path,
    programs: Option<Vec<ProgramConfig>>,
    millis_per_slot: Option<u64>,
    resume_strategy: LedgerResumeStrategy,
    skip_keypair_match_check: bool,
) -> (TempDir, Child, IntegrationTestContext) {
    let mut accounts_config = AccountsConfig {
        lifecycle: LifecycleMode::Offline,
        ..Default::default()
    };
    accounts_config.db.snapshot_frequency = 2;

    let validator_config = millis_per_slot
        .map(|ms| ValidatorConfig {
            millis_per_slot: ms,
            ..Default::default()
        })
        .unwrap_or_default();

    let programs = resolve_programs(programs);

    let config = EphemeralConfig {
        ledger: LedgerConfig {
            resume_strategy,
            skip_keypair_match_check,
            path: Some(ledger_path.display().to_string()),
            size: DEFAULT_LEDGER_SIZE_BYTES,
            ..Default::default()
        },
        accounts: accounts_config.clone(),
        programs,
        validator: validator_config,
        ..Default::default()
    };
    let (default_tmpdir_config, Some(mut validator)) =
        start_magicblock_validator_with_config_struct(
            config,
            &Default::default(),
        )
    else {
        panic!("validator should set up correctly");
    };

    let ctx = expect!(IntegrationTestContext::try_new_ephem_only(), validator);
    (default_tmpdir_config, validator, ctx)
}

/// This function sets up a validator that connects to a local remote.
/// That local remote is expected to listen on port 7799.
/// The [IntegrationTestContext] is setup to connect to both the ephemeral validator
/// and the local remote.
pub fn setup_validator_with_local_remote(
    ledger_path: &Path,
    programs: Option<Vec<ProgramConfig>>,
    reset: bool,
    skip_keypair_match_check: bool,
    loaded_accounts: &LoadedAccounts,
) -> (TempDir, Child, IntegrationTestContext) {
    let mut accounts_config = AccountsConfig {
        lifecycle: LifecycleMode::Ephemeral,
        remote: RemoteConfig {
            cluster: RemoteCluster::Custom,
            url: Some(IntegrationTestContext::url_chain().try_into().unwrap()),
            ws_url: None,
        },
        ..Default::default()
    };
    accounts_config.db.snapshot_frequency = 2;

    let programs = resolve_programs(programs);

    let resume_strategy = if reset {
        LedgerResumeStrategy::Reset
    } else {
        LedgerResumeStrategy::Replay
    };
    let config = EphemeralConfig {
        ledger: LedgerConfig {
            resume_strategy,
            skip_keypair_match_check,
            path: Some(ledger_path.display().to_string()),
            size: DEFAULT_LEDGER_SIZE_BYTES,
            ..Default::default()
        },
        accounts: accounts_config.clone(),
        programs,
        ..Default::default()
    };

    let (default_tmpdir_config, Some(mut validator)) =
<<<<<<< HEAD
        start_magicblock_validator_with_config_struct(config, &loaded_accounts)
=======
        start_magicblock_validator_with_config_struct(config, loaded_accounts)
>>>>>>> 0886a31b
    else {
        panic!("validator should set up correctly");
    };

    let ctx = expect!(IntegrationTestContext::try_new(), validator);
    (default_tmpdir_config, validator, ctx)
}

// -----------------
// Transactions and Account Updates
// -----------------
pub fn send_tx_with_payer_ephem(
    ix: Instruction,
    payer: &Keypair,
    validator: &mut Child,
) -> Signature {
    let ctx = expect!(IntegrationTestContext::try_new_ephem_only(), validator);

    let mut tx = Transaction::new_with_payer(&[ix], Some(&payer.pubkey()));
    let signers = &[payer];

    let sig = expect!(ctx.send_transaction_ephem(&mut tx, signers), validator);
    sig
}

pub fn send_tx_with_payer_chain(
    ix: Instruction,
    payer: &Keypair,
    validator: &mut Child,
) -> Signature {
    let ctx = expect!(IntegrationTestContext::try_new(), validator);
    let mut tx = Transaction::new_with_payer(&[ix], Some(&payer.pubkey()));
    let signers = &[payer];

    let sig = expect!(ctx.send_transaction_chain(&mut tx, signers), validator);
    sig
}

pub fn confirm_tx_with_payer_ephem(
    ix: Instruction,
    payer: &Keypair,
    validator: &mut Child,
) -> Signature {
    let ctx = expect!(IntegrationTestContext::try_new_ephem_only(), validator);

    let mut tx = Transaction::new_with_payer(&[ix], Some(&payer.pubkey()));
    let signers = &[payer];

    let (sig, confirmed) = expect!(
        ctx.send_and_confirm_transaction_ephem(&mut tx, signers),
        validator
    );
    assert!(confirmed, "Should confirm transaction");
    sig
}

pub fn confirm_tx_with_payer_chain(
    ix: Instruction,
    payer: &Keypair,
    validator: &mut Child,
) -> Signature {
    let ctx = expect!(IntegrationTestContext::try_new_chain_only(), validator);

    let mut tx = Transaction::new_with_payer(&[ix], Some(&payer.pubkey()));
    let signers = &[payer];

    let (sig, confirmed) = expect!(
        ctx.send_and_confirm_transaction_chain(&mut tx, signers),
        validator
    );
    assert!(confirmed, "Should confirm transaction");
    sig
}

pub fn fetch_counter_ephem(
    payer: &Pubkey,
    validator: &mut Child,
) -> FlexiCounter {
    let ctx = expect!(IntegrationTestContext::try_new_ephem_only(), validator);
    let ephem_client = expect!(ctx.try_ephem_client(), validator);
    fetch_counter(payer, ephem_client, validator)
}

pub fn fetch_counter_chain(
    payer: &Pubkey,
    validator: &mut Child,
) -> FlexiCounter {
    let ctx = expect!(IntegrationTestContext::try_new_chain_only(), validator);
    let chain_client = expect!(ctx.try_chain_client(), validator);
    fetch_counter(payer, chain_client, validator)
}

fn fetch_counter(
    payer: &Pubkey,
    rpc_client: &RpcClient,
    validator: &mut Child,
) -> FlexiCounter {
    let (counter, _) = FlexiCounter::pda(payer);
    let counter_acc = expect!(rpc_client.get_account(&counter), validator);
    expect!(FlexiCounter::try_decode(&counter_acc.data), validator)
}

pub fn fetch_counter_owner_chain(
    payer: &Pubkey,
    validator: &mut Child,
) -> Pubkey {
    let ctx = expect!(IntegrationTestContext::try_new_chain_only(), validator);
    let (counter, _) = FlexiCounter::pda(payer);
    expect!(ctx.fetch_chain_account_owner(counter), validator)
}

// -----------------
// Slot Advances
// -----------------
/// Waits for sufficient slot advances to guarantee that the ledger for
/// the current slot was persisted
pub fn wait_for_ledger_persist(validator: &mut Child) -> Slot {
    let ctx = expect!(IntegrationTestContext::try_new_ephem_only(), validator);

    // I noticed test flakiness if we just advance to next slot once
    // It seems then the ledger hasn't been fully written by the time
    // we kill the validator and the most recent transactions + account
    // updates are missing.
    // Therefore we ensure to advance 10 slots instead of just one
    let mut advances = 10;
    loop {
        let slot = expect!(ctx.wait_for_next_slot_ephem(), validator);
        if advances == 0 {
            break slot;
        }
        advances -= 1;
    }
}

// -----------------
// Scheduled Commits
// -----------------
pub fn assert_counter_commits_on_chain(
    ctx: &IntegrationTestContext,
    validator: &mut Child,
    payer: &Pubkey,
    expected_count: usize,
) {
    // Wait long enough for scheduled commits to have been handled
    expect!(ctx.wait_for_next_slot_ephem(), validator);
    expect!(ctx.wait_for_next_slot_ephem(), validator);
    expect!(ctx.wait_for_next_slot_ephem(), validator);

    let (pda, _) = FlexiCounter::pda(payer);
    let stats =
        expect!(ctx.get_signaturestats_for_address_chain(&pda), validator);
    assert_eq!(stats.len(), expected_count);
}

// -----------------
// Configs
// -----------------
pub fn get_programs_with_flexi_counter() -> Vec<ProgramConfig> {
    vec![ProgramConfig {
        id: FLEXI_COUNTER_ID.try_into().unwrap(),
        path: "program_flexi_counter.so".to_string(),
    }]
}

// -----------------
// Asserts
// -----------------
pub struct State {
    pub count: u64,
    pub updates: u64,
}
pub struct Counter<'a> {
    pub payer: &'a Pubkey,
    pub chain: State,
    pub ephem: State,
}

#[macro_export]
macro_rules! assert_counter_state {
    ($validator:expr, $expected:expr, $label:ident) => {
        let counter_chain =
            $crate::fetch_counter_chain($expected.payer, $validator);
        ::cleanass::assert_eq!(
            counter_chain,
            ::program_flexi_counter::state::FlexiCounter {
                count: $expected.chain.count,
                updates: $expected.chain.updates,
                label: $label.to_string()
            },
            ::integration_test_tools::validator::cleanup($validator)
        );

        let counter_ephem =
            $crate::fetch_counter_ephem($expected.payer, $validator);
        ::cleanass::assert_eq!(
            counter_ephem,
            ::program_flexi_counter::state::FlexiCounter {
                count: $expected.ephem.count,
                updates: $expected.ephem.updates,
                label: $label.to_string()
            },
            ::integration_test_tools::validator::cleanup($validator)
        );
    };
}

pub fn wait_for_cloned_accounts_hydration() {
    // NOTE: account hydration runs in the background _after_ the validator starts up
    // thus we need to wait for that to complete before we can send this transaction
    sleep(Duration::from_secs(5));
}<|MERGE_RESOLUTION|>--- conflicted
+++ resolved
@@ -124,11 +124,7 @@
     };
 
     let (default_tmpdir_config, Some(mut validator)) =
-<<<<<<< HEAD
-        start_magicblock_validator_with_config_struct(config, &loaded_accounts)
-=======
         start_magicblock_validator_with_config_struct(config, loaded_accounts)
->>>>>>> 0886a31b
     else {
         panic!("validator should set up correctly");
     };
