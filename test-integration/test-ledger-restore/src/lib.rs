use solana_rpc_client::rpc_client::RpcClient;
use std::{path::Path, process::Child, thread::sleep, time::Duration};

use integration_test_tools::{
    expect,
    loaded_accounts::LoadedAccounts,
    validator::{
        resolve_programs, start_magicblock_validator_with_config_struct,
    },
    IntegrationTestContext,
};
use magicblock_config::{
    AccountsConfig, EphemeralConfig, LedgerConfig, LedgerResumeStrategy,
<<<<<<< HEAD
    LifecycleMode, ProgramConfig, RemoteCluster, RemoteConfig, ReplayConfig,
    ValidatorConfig, DEFAULT_LEDGER_SIZE_BYTES,
=======
    LedgerResumeStrategyConfig, LedgerResumeStrategyType, LifecycleMode,
    ProgramConfig, RemoteCluster, RemoteConfig, ValidatorConfig,
    DEFAULT_LEDGER_SIZE_BYTES,
>>>>>>> 263fc2ed
};
use program_flexi_counter::state::FlexiCounter;
use solana_sdk::{
    clock::Slot,
    instruction::Instruction,
    pubkey,
    pubkey::Pubkey,
    signature::{Keypair, Signature},
    signer::Signer,
    transaction::Transaction,
};
use tempfile::TempDir;

pub const TMP_DIR_LEDGER: &str = "TMP_DIR_LEDGER";
pub const SNAPSHOT_FREQUENCY: u64 = 2;

pub const FLEXI_COUNTER_ID: &str =
    "f1exzKGtdeVX3d6UXZ89cY7twiNJe9S5uq84RTA4Rq4";
pub const FLEXI_COUNTER_PUBKEY: Pubkey =
    pubkey!("f1exzKGtdeVX3d6UXZ89cY7twiNJe9S5uq84RTA4Rq4");

pub fn setup_offline_validator(
    ledger_path: &Path,
    programs: Option<Vec<ProgramConfig>>,
    millis_per_slot: Option<u64>,
    resume_strategy: LedgerResumeStrategy,
    skip_keypair_match_check: bool,
) -> (TempDir, Child, IntegrationTestContext) {
    let mut accounts_config = AccountsConfig {
        lifecycle: LifecycleMode::Offline,
        ..Default::default()
    };
    accounts_config.db.snapshot_frequency = SNAPSHOT_FREQUENCY;

    let validator_config = millis_per_slot
        .map(|ms| ValidatorConfig {
            millis_per_slot: ms,
            ..Default::default()
        })
        .unwrap_or_default();

    let programs = resolve_programs(programs);

    let config = EphemeralConfig {
        ledger: LedgerConfig {
            resume_strategy_config: resume_strategy.into(),
            skip_keypair_match_check,
            path: Some(ledger_path.display().to_string()),
            size: DEFAULT_LEDGER_SIZE_BYTES,
        },
        accounts: accounts_config.clone(),
        programs,
        validator: validator_config,
        ..Default::default()
    };
    let (default_tmpdir_config, Some(mut validator)) =
        start_magicblock_validator_with_config_struct(
            config,
            &Default::default(),
        )
    else {
        panic!("validator should set up correctly");
    };

    let ctx = expect!(IntegrationTestContext::try_new_ephem_only(), validator);
    (default_tmpdir_config, validator, ctx)
}

/// This function sets up a validator that connects to a local remote.
/// That local remote is expected to listen on port 7799.
/// The [IntegrationTestContext] is setup to connect to both the ephemeral validator
/// and the local remote.
pub fn setup_validator_with_local_remote(
    ledger_path: &Path,
    programs: Option<Vec<ProgramConfig>>,
    reset: bool,
    skip_keypair_match_check: bool,
    loaded_accounts: &LoadedAccounts,
) -> (TempDir, Child, IntegrationTestContext) {
    let mut accounts_config = AccountsConfig {
        lifecycle: LifecycleMode::Ephemeral,
        remote: RemoteConfig {
            cluster: RemoteCluster::Custom,
            url: Some(IntegrationTestContext::url_chain().try_into().unwrap()),
            ws_url: None,
        },
        ..Default::default()
    };
    accounts_config.db.snapshot_frequency = SNAPSHOT_FREQUENCY;

    let programs = resolve_programs(programs);

    let resume_strategy_config = if reset {
        LedgerResumeStrategyConfig {
            kind: LedgerResumeStrategyType::Reset,
            reset_slot: None,
            keep_accounts: None,
        }
    } else {
        LedgerResumeStrategyConfig {
            kind: LedgerResumeStrategyType::Replay,
            reset_slot: None,
            keep_accounts: None,
        }
    };
    let config = EphemeralConfig {
        ledger: LedgerConfig {
            resume_strategy_config,
            skip_keypair_match_check,
            path: Some(ledger_path.display().to_string()),
            size: DEFAULT_LEDGER_SIZE_BYTES,
            replay: ReplayConfig::default(),
        },
        accounts: accounts_config.clone(),
        programs,
        ..Default::default()
    };

    let (default_tmpdir_config, Some(mut validator)) =
        start_magicblock_validator_with_config_struct(config, loaded_accounts)
    else {
        panic!("validator should set up correctly");
    };

    let ctx = expect!(IntegrationTestContext::try_new(), validator);
    (default_tmpdir_config, validator, ctx)
}

// -----------------
// Transactions and Account Updates
// -----------------
pub fn send_tx_with_payer_ephem(
    ix: Instruction,
    payer: &Keypair,
    validator: &mut Child,
) -> Signature {
    let ctx = expect!(IntegrationTestContext::try_new_ephem_only(), validator);

    let mut tx = Transaction::new_with_payer(&[ix], Some(&payer.pubkey()));
    let signers = &[payer];

    let sig = expect!(ctx.send_transaction_ephem(&mut tx, signers), validator);
    sig
}

pub fn send_tx_with_payer_chain(
    ix: Instruction,
    payer: &Keypair,
    validator: &mut Child,
) -> Signature {
    let ctx = expect!(IntegrationTestContext::try_new(), validator);
    let mut tx = Transaction::new_with_payer(&[ix], Some(&payer.pubkey()));
    let signers = &[payer];

    let sig = expect!(ctx.send_transaction_chain(&mut tx, signers), validator);
    sig
}

pub fn confirm_tx_with_payer_ephem(
    ix: Instruction,
    payer: &Keypair,
    validator: &mut Child,
) -> Signature {
    let ctx = expect!(IntegrationTestContext::try_new_ephem_only(), validator);

    let mut tx = Transaction::new_with_payer(&[ix], Some(&payer.pubkey()));
    let signers = &[payer];

    let (sig, confirmed) = expect!(
        ctx.send_and_confirm_transaction_ephem(&mut tx, signers),
        validator
    );
    assert!(confirmed, "Should confirm transaction");
    sig
}

pub fn confirm_tx_with_payer_chain(
    ix: Instruction,
    payer: &Keypair,
    validator: &mut Child,
) -> Signature {
    let ctx = expect!(IntegrationTestContext::try_new_chain_only(), validator);

    let mut tx = Transaction::new_with_payer(&[ix], Some(&payer.pubkey()));
    let signers = &[payer];

    let (sig, confirmed) = expect!(
        ctx.send_and_confirm_transaction_chain(&mut tx, signers),
        validator
    );
    assert!(confirmed, "Should confirm transaction");
    sig
}

pub fn fetch_counter_ephem(
    payer: &Pubkey,
    validator: &mut Child,
) -> FlexiCounter {
    let ctx = expect!(IntegrationTestContext::try_new_ephem_only(), validator);
    let ephem_client = expect!(ctx.try_ephem_client(), validator);
    fetch_counter(payer, ephem_client, validator)
}

pub fn fetch_counter_chain(
    payer: &Pubkey,
    validator: &mut Child,
) -> FlexiCounter {
    let ctx = expect!(IntegrationTestContext::try_new_chain_only(), validator);
    let chain_client = expect!(ctx.try_chain_client(), validator);
    fetch_counter(payer, chain_client, validator)
}

fn fetch_counter(
    payer: &Pubkey,
    rpc_client: &RpcClient,
    validator: &mut Child,
) -> FlexiCounter {
    let (counter, _) = FlexiCounter::pda(payer);
    let counter_acc = expect!(rpc_client.get_account(&counter), validator);
    expect!(FlexiCounter::try_decode(&counter_acc.data), validator)
}

pub fn fetch_counter_owner_chain(
    payer: &Pubkey,
    validator: &mut Child,
) -> Pubkey {
    let ctx = expect!(IntegrationTestContext::try_new_chain_only(), validator);
    let (counter, _) = FlexiCounter::pda(payer);
    expect!(ctx.fetch_chain_account_owner(counter), validator)
}

// -----------------
// Slot Advances
// -----------------
/// Waits for sufficient slot advances to guarantee that the ledger for
/// the current slot was persisted
pub fn wait_for_ledger_persist(validator: &mut Child) -> Slot {
    let ctx = expect!(IntegrationTestContext::try_new_ephem_only(), validator);

    // I noticed test flakiness if we just advance to next slot once
    // It seems then the ledger hasn't been fully written by the time
    // we kill the validator and the most recent transactions + account
    // updates are missing.
    // Therefore we ensure to advance 10 slots instead of just one
    let mut advances = 10;
    loop {
        let slot = expect!(ctx.wait_for_next_slot_ephem(), validator);
        if advances == 0 {
            break slot;
        }
        advances -= 1;
    }
}

/// Waits for the next slot after the snapshot frequency
pub fn wait_for_snapshot(
    validator: &mut Child,
    snapshot_frequency: u64,
) -> Slot {
    let ctx = expect!(IntegrationTestContext::try_new_ephem_only(), validator);

    let initial_slot = expect!(ctx.get_slot_ephem(), validator);
    let slots_until_next_snapshot =
        snapshot_frequency - (initial_slot % snapshot_frequency);

    expect!(
        ctx.wait_for_delta_slot_ephem(slots_until_next_snapshot + 1),
        validator
    )
}

// -----------------
// Scheduled Commits
// -----------------
pub fn assert_counter_commits_on_chain(
    ctx: &IntegrationTestContext,
    validator: &mut Child,
    payer: &Pubkey,
    expected_count: usize,
) {
    // Wait long enough for scheduled commits to have been handled
    expect!(ctx.wait_for_next_slot_ephem(), validator);
    expect!(ctx.wait_for_next_slot_ephem(), validator);
    expect!(ctx.wait_for_next_slot_ephem(), validator);

    let (pda, _) = FlexiCounter::pda(payer);
    let stats =
        expect!(ctx.get_signaturestats_for_address_chain(&pda), validator);
    assert_eq!(stats.len(), expected_count);
}

// -----------------
// Configs
// -----------------
pub fn get_programs_with_flexi_counter() -> Vec<ProgramConfig> {
    vec![ProgramConfig {
        id: FLEXI_COUNTER_ID.try_into().unwrap(),
        path: "program_flexi_counter.so".to_string(),
    }]
}

// -----------------
// Asserts
// -----------------
pub struct State {
    pub count: u64,
    pub updates: u64,
}
pub struct Counter<'a> {
    pub payer: &'a Pubkey,
    pub chain: State,
    pub ephem: State,
}

#[macro_export]
macro_rules! assert_counter_state {
    ($validator:expr, $expected:expr, $label:ident) => {
        let counter_chain =
            $crate::fetch_counter_chain($expected.payer, $validator);
        ::cleanass::assert_eq!(
            counter_chain,
            ::program_flexi_counter::state::FlexiCounter {
                count: $expected.chain.count,
                updates: $expected.chain.updates,
                label: $label.to_string()
            },
            ::integration_test_tools::validator::cleanup($validator)
        );

        let counter_ephem =
            $crate::fetch_counter_ephem($expected.payer, $validator);
        ::cleanass::assert_eq!(
            counter_ephem,
            ::program_flexi_counter::state::FlexiCounter {
                count: $expected.ephem.count,
                updates: $expected.ephem.updates,
                label: $label.to_string()
            },
            ::integration_test_tools::validator::cleanup($validator)
        );
    };
}

pub fn wait_for_cloned_accounts_hydration() {
    // NOTE: account hydration runs in the background _after_ the validator starts up
    // thus we need to wait for that to complete before we can send this transaction
    sleep(Duration::from_secs(5));
}

/// Waits for the next slot after the snapshot frequency
pub fn wait_for_next_slot_after_account_snapshot(
    validator: &mut Child,
    snapshot_frequency: u64,
) -> Slot {
    let ctx = expect!(IntegrationTestContext::try_new_ephem_only(), validator);

    let initial_slot = expect!(ctx.get_slot_ephem(), validator);
    let slots_until_next_snapshot =
        snapshot_frequency - (initial_slot % snapshot_frequency);

    expect!(
        ctx.wait_for_delta_slot_ephem(slots_until_next_snapshot + 1),
        validator
    )
}<|MERGE_RESOLUTION|>--- conflicted
+++ resolved
@@ -11,14 +11,9 @@
 };
 use magicblock_config::{
     AccountsConfig, EphemeralConfig, LedgerConfig, LedgerResumeStrategy,
-<<<<<<< HEAD
-    LifecycleMode, ProgramConfig, RemoteCluster, RemoteConfig, ReplayConfig,
+    LedgerResumeStrategyConfig, LedgerResumeStrategyType, LifecycleMode,
+    ProgramConfig, RemoteCluster, RemoteConfig, ReplayConfig, 
     ValidatorConfig, DEFAULT_LEDGER_SIZE_BYTES,
-=======
-    LedgerResumeStrategyConfig, LedgerResumeStrategyType, LifecycleMode,
-    ProgramConfig, RemoteCluster, RemoteConfig, ValidatorConfig,
-    DEFAULT_LEDGER_SIZE_BYTES,
->>>>>>> 263fc2ed
 };
 use program_flexi_counter::state::FlexiCounter;
 use solana_sdk::{
