use solana_rpc_client::rpc_client::RpcClient;
use std::{path::Path, process::Child, thread::sleep, time::Duration};

use integration_test_tools::{
    expect,
    loaded_accounts::LoadedAccounts,
    validator::{
        resolve_programs, start_magicblock_validator_with_config_struct,
    },
    IntegrationTestContext,
};
use magicblock_config::{
    AccountsConfig, EphemeralConfig, LedgerConfig, LedgerResumeStrategy,
    LifecycleMode, ProgramConfig, RemoteCluster, RemoteConfig, ValidatorConfig,
    DEFAULT_LEDGER_SIZE_BYTES,
};
use program_flexi_counter::state::FlexiCounter;
use solana_sdk::{
    clock::Slot,
    instruction::Instruction,
    pubkey,
    pubkey::Pubkey,
    signature::{Keypair, Signature},
    signer::Signer,
    transaction::Transaction,
};
use tempfile::TempDir;

pub const TMP_DIR_LEDGER: &str = "TMP_DIR_LEDGER";

pub const FLEXI_COUNTER_ID: &str =
    "f1exzKGtdeVX3d6UXZ89cY7twiNJe9S5uq84RTA4Rq4";
pub const FLEXI_COUNTER_PUBKEY: Pubkey =
    pubkey!("f1exzKGtdeVX3d6UXZ89cY7twiNJe9S5uq84RTA4Rq4");

pub fn setup_offline_validator(
    ledger_path: &Path,
    programs: Option<Vec<ProgramConfig>>,
    millis_per_slot: Option<u64>,
    resume_strategy: LedgerResumeStrategy,
    skip_keypair_match_check: bool,
) -> (TempDir, Child, IntegrationTestContext) {
    let mut accounts_config = AccountsConfig {
        lifecycle: LifecycleMode::Offline,
        ..Default::default()
    };
    accounts_config.db.snapshot_frequency = 2;

    let validator_config = millis_per_slot
        .map(|ms| ValidatorConfig {
            millis_per_slot: ms,
            ..Default::default()
        })
        .unwrap_or_default();

    let programs = resolve_programs(programs);

    let config = EphemeralConfig {
        ledger: LedgerConfig {
            resume_strategy,
            skip_keypair_match_check,
            path: Some(ledger_path.display().to_string()),
            size: DEFAULT_LEDGER_SIZE_BYTES,
            ..Default::default()
        },
        accounts: accounts_config.clone(),
        programs,
        validator: validator_config,
        ..Default::default()
    };
    let (default_tmpdir_config, Some(mut validator)) =
        start_magicblock_validator_with_config_struct(
            config,
            &Default::default(),
        )
    else {
        panic!("validator should set up correctly");
    };

    let ctx = expect!(IntegrationTestContext::try_new_ephem_only(), validator);
    (default_tmpdir_config, validator, ctx)
}

/// This function sets up a validator that connects to a local remote.
/// That local remote is expected to listen on port 7799.
/// The [IntegrationTestContext] is setup to connect to both the ephemeral validator
/// and the local remote.
pub fn setup_validator_with_local_remote(
    ledger_path: &Path,
    programs: Option<Vec<ProgramConfig>>,
    reset: bool,
    skip_keypair_match_check: bool,
    loaded_accounts: &LoadedAccounts,
) -> (TempDir, Child, IntegrationTestContext) {
    let mut accounts_config = AccountsConfig {
        lifecycle: LifecycleMode::Ephemeral,
        remote: RemoteConfig {
            cluster: RemoteCluster::Custom,
            url: Some(IntegrationTestContext::url_chain().try_into().unwrap()),
            ws_url: None,
        },
        ..Default::default()
    };
    accounts_config.db.snapshot_frequency = 2;

    let programs = resolve_programs(programs);

    let resume_strategy = if reset {
        LedgerResumeStrategy::Reset
    } else {
        LedgerResumeStrategy::Replay
    };
    let config = EphemeralConfig {
        ledger: LedgerConfig {
            resume_strategy,
            skip_keypair_match_check,
            path: Some(ledger_path.display().to_string()),
            size: DEFAULT_LEDGER_SIZE_BYTES,
            ..Default::default()
        },
        accounts: accounts_config.clone(),
        programs,
        ..Default::default()
    };

    let (default_tmpdir_config, Some(mut validator)) =
<<<<<<< HEAD
        start_magicblock_validator_with_config_struct(config, loaded_accounts)
=======
        start_magicblock_validator_with_config_struct(config, &loaded_accounts)
>>>>>>> 3d4e08a1
    else {
        panic!("validator should set up correctly");
    };

    let ctx = expect!(IntegrationTestContext::try_new(), validator);
    (default_tmpdir_config, validator, ctx)
}

// -----------------
// Transactions and Account Updates
// -----------------
pub fn send_tx_with_payer_ephem(
    ix: Instruction,
    payer: &Keypair,
    validator: &mut Child,
) -> Signature {
    let ctx = expect!(IntegrationTestContext::try_new_ephem_only(), validator);

    let mut tx = Transaction::new_with_payer(&[ix], Some(&payer.pubkey()));
    let signers = &[payer];

    let sig = expect!(ctx.send_transaction_ephem(&mut tx, signers), validator);
    sig
}

pub fn send_tx_with_payer_chain(
    ix: Instruction,
    payer: &Keypair,
    validator: &mut Child,
) -> Signature {
    let ctx = expect!(IntegrationTestContext::try_new(), validator);
    let mut tx = Transaction::new_with_payer(&[ix], Some(&payer.pubkey()));
    let signers = &[payer];

    let sig = expect!(ctx.send_transaction_chain(&mut tx, signers), validator);
    sig
}

pub fn confirm_tx_with_payer_ephem(
    ix: Instruction,
    payer: &Keypair,
    validator: &mut Child,
) -> Signature {
    let ctx = expect!(IntegrationTestContext::try_new_ephem_only(), validator);

    let mut tx = Transaction::new_with_payer(&[ix], Some(&payer.pubkey()));
    let signers = &[payer];

    let (sig, confirmed) = expect!(
        ctx.send_and_confirm_transaction_ephem(&mut tx, signers),
        validator
    );
    assert!(confirmed, "Should confirm transaction");
    sig
}

pub fn confirm_tx_with_payer_chain(
    ix: Instruction,
    payer: &Keypair,
    validator: &mut Child,
) -> Signature {
    let ctx = expect!(IntegrationTestContext::try_new_chain_only(), validator);

    let mut tx = Transaction::new_with_payer(&[ix], Some(&payer.pubkey()));
    let signers = &[payer];

    let (sig, confirmed) = expect!(
        ctx.send_and_confirm_transaction_chain(&mut tx, signers),
        validator
    );
    assert!(confirmed, "Should confirm transaction");
    sig
}

pub fn fetch_counter_ephem(
    payer: &Pubkey,
    validator: &mut Child,
) -> FlexiCounter {
    let ctx = expect!(IntegrationTestContext::try_new_ephem_only(), validator);
    let ephem_client = expect!(ctx.try_ephem_client(), validator);
    fetch_counter(payer, ephem_client, validator)
}

pub fn fetch_counter_chain(
    payer: &Pubkey,
    validator: &mut Child,
) -> FlexiCounter {
    let ctx = expect!(IntegrationTestContext::try_new_chain_only(), validator);
    let chain_client = expect!(ctx.try_chain_client(), validator);
    fetch_counter(payer, chain_client, validator)
}

fn fetch_counter(
    payer: &Pubkey,
    rpc_client: &RpcClient,
    validator: &mut Child,
) -> FlexiCounter {
    let (counter, _) = FlexiCounter::pda(payer);
    let counter_acc = expect!(rpc_client.get_account(&counter), validator);
    expect!(FlexiCounter::try_decode(&counter_acc.data), validator)
}

pub fn fetch_counter_owner_chain(
    payer: &Pubkey,
    validator: &mut Child,
) -> Pubkey {
    let ctx = expect!(IntegrationTestContext::try_new_chain_only(), validator);
    let (counter, _) = FlexiCounter::pda(payer);
    expect!(ctx.fetch_chain_account_owner(counter), validator)
}

// -----------------
// Slot Advances
// -----------------
/// Waits for sufficient slot advances to guarantee that the ledger for
/// the current slot was persisted
pub fn wait_for_ledger_persist(validator: &mut Child) -> Slot {
    let ctx = expect!(IntegrationTestContext::try_new_ephem_only(), validator);

    // I noticed test flakiness if we just advance to next slot once
    // It seems then the ledger hasn't been fully written by the time
    // we kill the validator and the most recent transactions + account
    // updates are missing.
    // Therefore we ensure to advance 10 slots instead of just one
    let mut advances = 10;
    loop {
        let slot = expect!(ctx.wait_for_next_slot_ephem(), validator);
        if advances == 0 {
            break slot;
        }
        advances -= 1;
    }
}

// -----------------
// Scheduled Commits
// -----------------
pub fn assert_counter_commits_on_chain(
    ctx: &IntegrationTestContext,
    validator: &mut Child,
    payer: &Pubkey,
    expected_count: usize,
) {
    // Wait long enough for scheduled commits to have been handled
    expect!(ctx.wait_for_next_slot_ephem(), validator);
    expect!(ctx.wait_for_next_slot_ephem(), validator);
    expect!(ctx.wait_for_next_slot_ephem(), validator);

    let (pda, _) = FlexiCounter::pda(payer);
    let stats =
        expect!(ctx.get_signaturestats_for_address_chain(&pda), validator);
    assert_eq!(stats.len(), expected_count);
}

// -----------------
// Configs
// -----------------
pub fn get_programs_with_flexi_counter() -> Vec<ProgramConfig> {
    vec![ProgramConfig {
        id: FLEXI_COUNTER_ID.try_into().unwrap(),
        path: "program_flexi_counter.so".to_string(),
    }]
}

// -----------------
// Asserts
// -----------------
pub struct State {
    pub count: u64,
    pub updates: u64,
}
pub struct Counter<'a> {
    pub payer: &'a Pubkey,
    pub chain: State,
    pub ephem: State,
}

#[macro_export]
macro_rules! assert_counter_state {
    ($validator:expr, $expected:expr, $label:ident) => {
        let counter_chain =
            $crate::fetch_counter_chain($expected.payer, $validator);
        ::cleanass::assert_eq!(
            counter_chain,
            ::program_flexi_counter::state::FlexiCounter {
                count: $expected.chain.count,
                updates: $expected.chain.updates,
                label: $label.to_string()
            },
            ::integration_test_tools::validator::cleanup($validator)
        );

        let counter_ephem =
            $crate::fetch_counter_ephem($expected.payer, $validator);
        ::cleanass::assert_eq!(
            counter_ephem,
            ::program_flexi_counter::state::FlexiCounter {
                count: $expected.ephem.count,
                updates: $expected.ephem.updates,
                label: $label.to_string()
            },
            ::integration_test_tools::validator::cleanup($validator)
        );
    };
}

pub fn wait_for_cloned_accounts_hydration() {
    // NOTE: account hydration runs in the background _after_ the validator starts up
    // thus we need to wait for that to complete before we can send this transaction
    sleep(Duration::from_secs(5));
}<|MERGE_RESOLUTION|>--- conflicted
+++ resolved
@@ -116,7 +116,6 @@
             skip_keypair_match_check,
             path: Some(ledger_path.display().to_string()),
             size: DEFAULT_LEDGER_SIZE_BYTES,
-            ..Default::default()
         },
         accounts: accounts_config.clone(),
         programs,
@@ -124,11 +123,7 @@
     };
 
     let (default_tmpdir_config, Some(mut validator)) =
-<<<<<<< HEAD
         start_magicblock_validator_with_config_struct(config, loaded_accounts)
-=======
-        start_magicblock_validator_with_config_struct(config, &loaded_accounts)
->>>>>>> 3d4e08a1
     else {
         panic!("validator should set up correctly");
     };
