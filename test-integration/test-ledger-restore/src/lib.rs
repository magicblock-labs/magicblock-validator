--- conflicted
+++ resolved
@@ -13,14 +13,10 @@
 };
 use magicblock_config::{
     AccountsConfig, EphemeralConfig, LedgerConfig, LedgerResumeStrategy,
-<<<<<<< HEAD
-    LifecycleMode, ProgramConfig, RemoteCluster, RemoteConfig, ValidatorConfig,
-    DEFAULT_LEDGER_SIZE_BYTES,
-=======
     LedgerResumeStrategyConfig, LedgerResumeStrategyType, LifecycleMode,
-    ProgramConfig, RemoteCluster, RemoteConfig, TaskSchedulerConfig,
-    ValidatorConfig, DEFAULT_LEDGER_SIZE_BYTES,
->>>>>>> d6a9c69e
+    LifecycleMode, ProgramConfig, ProgramConfig, RemoteCluster, RemoteCluster,
+    RemoteConfig, RemoteConfig, TaskSchedulerConfig, ValidatorConfig,
+    ValidatorConfig, DEFAULT_LEDGER_SIZE_BYTES, DEFAULT_LEDGER_SIZE_BYTES,
 };
 use program_flexi_counter::{
     instruction::{create_delegate_ix, create_init_ix},
