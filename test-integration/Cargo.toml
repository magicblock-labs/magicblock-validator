[workspace]
members = [
  "programs/flexi-counter",
  "programs/schedulecommit",
  "programs/schedulecommit-security",
  "programs/sysvars",
  "schedulecommit/client",
  "schedulecommit/committor-service",
  "schedulecommit/test-scenarios",
  "schedulecommit/test-security",
  "test-cloning",
  "test-issues",
  "test-ledger-restore",
  "test-magicblock-api",
  "test-runner",
  "test-table-mania",
  "test-tools",
<<<<<<< HEAD
  "test-magicblock-api",
  "test-pubsub",
=======
>>>>>>> 9e091fca
]
resolver = "2"

[workspace.package]
version = "0.0.0"
edition = "2021"

[workspace.dependencies]
anyhow = "1.0.86"
borsh = { version = "1.2.1", features = ["derive", "unstable__schema"] }
cleanass = "0.0.1"
ephemeral-rollups-sdk = { git = "https://github.com/magicblock-labs/ephemeral-rollups-sdk.git", rev = "c1fcb91" }
integration-test-tools = { path = "test-tools" }
log = "0.4.20"
magicblock-api = { path = "../magicblock-api" }
magicblock-accounts-db = { path = "../magicblock-accounts-db", features = [ "dev-tools" ] }
magic-domain-program = { git = "https://github.com/magicblock-labs/magic-domain-program.git", rev = "ea04d46", default-features = false}
magicblock-config = { path = "../magicblock-config" }
magicblock-core = { path = "../magicblock-core" }
magicblock-committor-program = { path = "../magicblock-committor-program", features = [
  "no-entrypoint",
] }
magicblock-delegation-program = { git = "https://github.com/magicblock-labs/delegation-program.git", rev = "4af7f1c" }
magicblock-committor-service = { path = "../magicblock-committor-service" }
magicblock-rpc-client = { path = "../magicblock-rpc-client" }
magicblock-table-mania = { path = "../magicblock-table-mania" }
paste = "1.0"
program-flexi-counter = { path = "./programs/flexi-counter" }
program-schedulecommit = { path = "programs/schedulecommit" }
program-schedulecommit-security = { path = "programs/schedulecommit-security" }
rayon = "1.10.0"
schedulecommit-client = { path = "schedulecommit/client" }
serde = "1.0.217"
solana-account = { git = "https://github.com/magicblock-labs/solana-account.git", rev = "7bdfefc" }
solana-program = "2.2"
solana-program-test = "2.2"
<<<<<<< HEAD
solana-pubsub-client = "2.2"
=======
solana-pubkey = { version = "2.2" }
>>>>>>> 9e091fca
solana-rpc-client = "2.2"
solana-rpc-client-api = "2.2"
solana-sdk = "2.2"
solana-transaction-status = "2.2"
teepee = "0.0.1"
tempfile = "3.10.1"
test-tools-core = { path = "../test-tools-core" }
toml = "0.8.13"
lazy_static = "1.4.0"
tokio = "1.0"

[patch.crates-io]
# some solana dependencies have solana-storage-proto as dependency
# we need to patch them with our version, because they use protobuf-src v1.1.0
# and we use protobuf-src v2.1.1. Otherwise compilation fails
solana-storage-proto = { path = "../storage-proto" }
# same reason as above
solana-account = { git = "https://github.com/magicblock-labs/solana-account.git", rev = "7bdfefc" }<|MERGE_RESOLUTION|>--- conflicted
+++ resolved
@@ -15,11 +15,7 @@
   "test-runner",
   "test-table-mania",
   "test-tools",
-<<<<<<< HEAD
-  "test-magicblock-api",
   "test-pubsub",
-=======
->>>>>>> 9e091fca
 ]
 resolver = "2"
 
@@ -56,11 +52,8 @@
 solana-account = { git = "https://github.com/magicblock-labs/solana-account.git", rev = "7bdfefc" }
 solana-program = "2.2"
 solana-program-test = "2.2"
-<<<<<<< HEAD
+solana-pubkey = { version = "2.2" }
 solana-pubsub-client = "2.2"
-=======
-solana-pubkey = { version = "2.2" }
->>>>>>> 9e091fca
 solana-rpc-client = "2.2"
 solana-rpc-client-api = "2.2"
 solana-sdk = "2.2"
