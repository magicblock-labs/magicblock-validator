--- conflicted
+++ resolved
@@ -15,11 +15,7 @@
   "test-runner",
   "test-table-mania",
   "test-tools",
-<<<<<<< HEAD
-=======
-  "test-magicblock-api",
   "test-pubsub",
->>>>>>> 190b676d
 ]
 resolver = "2"
 
@@ -35,8 +31,10 @@
 integration-test-tools = { path = "test-tools" }
 log = "0.4.20"
 magicblock-api = { path = "../magicblock-api" }
-magicblock-accounts-db = { path = "../magicblock-accounts-db", features = [ "dev-tools" ] }
-magic-domain-program = { git = "https://github.com/magicblock-labs/magic-domain-program.git", rev = "ea04d46", default-features = false}
+magicblock-accounts-db = { path = "../magicblock-accounts-db", features = [
+  "dev-tools",
+] }
+magic-domain-program = { git = "https://github.com/magicblock-labs/magic-domain-program.git", rev = "ea04d46", default-features = false }
 magicblock-config = { path = "../magicblock-config" }
 magicblock-core = { path = "../magicblock-core" }
 magicblock-committor-program = { path = "../magicblock-committor-program", features = [
@@ -56,11 +54,8 @@
 solana-account = { git = "https://github.com/magicblock-labs/solana-account.git", rev = "7bdfefc" }
 solana-program = "2.2"
 solana-program-test = "2.2"
-<<<<<<< HEAD
 solana-pubkey = { version = "2.2" }
-=======
 solana-pubsub-client = "2.2"
->>>>>>> 190b676d
 solana-rpc-client = "2.2"
 solana-rpc-client-api = "2.2"
 solana-sdk = "2.2"
