[workspace]
members = [
  "programs/flexi-counter",
  "programs/schedulecommit",
  "programs/schedulecommit-security",
  "programs/sysvars",
  "schedulecommit/client",
  "test-committor-service",
  "schedulecommit/test-scenarios",
  "schedulecommit/test-security",
  "test-cloning",
  "test-issues",
  "test-ledger-restore",
  "test-magicblock-api",
  "test-runner",
  "test-table-mania",
  "test-tools",
  "test-pubsub",
  "test-config",
  "test-schedule-intent",
]
resolver = "2"

[workspace.package]
version = "0.0.0"
edition = "2021"

[workspace.dependencies]
anyhow = "1.0.86"
async-trait = "0.1.77"
borsh = { version = "1.2.1", features = ["derive", "unstable__schema"] }
cleanass = "0.0.1"
ctrlc = "3.4.7"
ephemeral-rollups-sdk = { git = "https://github.com/magicblock-labs/ephemeral-rollups-sdk.git", rev = "54fe6f8" }
integration-test-tools = { path = "test-tools" }
isocountry = "0.3.2"
lazy_static = "1.4.0"
log = "0.4.20"
magic-domain-program = { git = "https://github.com/magicblock-labs/magic-domain-program.git", rev = "ea04d46", default-features = false }
magicblock-accounts-db = { path = "../magicblock-accounts-db", features = [
  "dev-tools",
] }
magicblock-api = { path = "../magicblock-api" }
magicblock-committor-program = { path = "../magicblock-committor-program", features = [
  "no-entrypoint",
] }
magicblock-committor-service = { path = "../magicblock-committor-service" }
magicblock-config = { path = "../magicblock-config" }
magicblock-core = { path = "../magicblock-core" }
<<<<<<< HEAD
=======
magicblock_magic_program_api = { package = "magicblock-magic-program-api", path = "../magicblock-magic-program-api" }
>>>>>>> e2e9521f
magicblock-delegation-program = { git = "https://github.com/magicblock-labs/delegation-program.git", rev = "5fb8d20", features = ["no-entrypoint"] }
magicblock-program = { path = "../programs/magicblock" }
magicblock-rpc-client = { path = "../magicblock-rpc-client" }
magicblock-table-mania = { path = "../magicblock-table-mania" }
paste = "1.0"
program-flexi-counter = { path = "./programs/flexi-counter" }
program-schedulecommit = { path = "programs/schedulecommit" }
program-schedulecommit-security = { path = "programs/schedulecommit-security" }
rand = "0.8.5"
rayon = "1.10.0"
schedulecommit-client = { path = "schedulecommit/client" }
serde = "1.0.217"
solana-account = { git = "https://github.com/magicblock-labs/solana-account.git", rev = "176540a" }
solana-program = "2.2"
solana-program-test = "2.2"
solana-pubkey = { version = "2.2" }
solana-pubsub-client = "2.2"
solana-rpc-client = "2.2"
solana-rpc-client-api = "2.2"
solana-sdk = "2.2"
solana-transaction-status = "2.2"
teepee = "0.0.1"
tempfile = "3.10.1"
test-config = { path = "test-config" }
test-ledger-restore = { path = "./test-ledger-restore" }
test-tools-core = { path = "../test-tools-core" }
tokio = "1.0"
toml = "0.8.13"

[patch.crates-io]
# some solana dependencies have solana-storage-proto as dependency
# we need to patch them with our version, because they use protobuf-src v1.1.0
# and we use protobuf-src v2.1.1. Otherwise compilation fails
solana-storage-proto = { path = "../storage-proto" }
# same reason as above
solana-account = { git = "https://github.com/magicblock-labs/solana-account.git", rev = "176540a" }<|MERGE_RESOLUTION|>--- conflicted
+++ resolved
@@ -47,10 +47,7 @@
 magicblock-committor-service = { path = "../magicblock-committor-service" }
 magicblock-config = { path = "../magicblock-config" }
 magicblock-core = { path = "../magicblock-core" }
-<<<<<<< HEAD
-=======
 magicblock_magic_program_api = { package = "magicblock-magic-program-api", path = "../magicblock-magic-program-api" }
->>>>>>> e2e9521f
 magicblock-delegation-program = { git = "https://github.com/magicblock-labs/delegation-program.git", rev = "5fb8d20", features = ["no-entrypoint"] }
 magicblock-program = { path = "../programs/magicblock" }
 magicblock-rpc-client = { path = "../magicblock-rpc-client" }
