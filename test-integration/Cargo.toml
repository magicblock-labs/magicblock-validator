--- conflicted
+++ resolved
@@ -32,7 +32,6 @@
 async-trait = "0.1.77"
 bincode = "1.3.3"
 borsh = { version = "1.2.1", features = ["derive", "unstable__schema"] }
-bincode = "1.3.3"
 chrono = "0.4"
 cleanass = "0.0.1"
 color-backtrace = { version = "0.7" }
@@ -86,12 +85,8 @@
 solana-rpc-client = "2.2"
 solana-rpc-client-api = "2.2"
 solana-sdk = "2.2"
-<<<<<<< HEAD
 solana-sdk-ids = { version = "2.2" }
 solana-system-interface = "1.0"
-=======
-solana-transaction = "2.2"
->>>>>>> d6a9c69e
 solana-transaction-status = "2.2"
 spl-memo-interface = "1.0"
 teepee = "0.0.1"
