--- conflicted
+++ resolved
@@ -37,20 +37,15 @@
 color-backtrace = { version = "0.7" }
 ctrlc = "3.4.7"
 ephemeral-rollups-sdk = { git = "https://github.com/magicblock-labs/ephemeral-rollups-sdk.git", rev = "faad3eb3b44cba9f80ca059297b91053f64def27" }
-futures = "0.3"
+futures = "0.3.31"
 integration-test-tools = { path = "test-tools" }
 isocountry = "0.3.2"
 lazy_static = "1.4.0"
 log = "0.4.20"
-<<<<<<< HEAD
 magicblock-api = { path = "../magicblock-api" }
 magicblock-chainlink = { path = "../magicblock-chainlink", features = [
   "dev-context",
 ] }
-=======
-futures = "0.3.31"
-magic-domain-program = { git = "https://github.com/magicblock-labs/magic-domain-program.git", rev = "ea04d46", default-features = false }
->>>>>>> 36fb2d6b
 magicblock-accounts-db = { path = "../magicblock-accounts-db", features = [
   "dev-tools",
 ] }
