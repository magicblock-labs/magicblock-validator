[workspace]
members = [
  "programs/flexi-counter",
  "programs/schedulecommit",
  "programs/schedulecommit-security",
  "programs/sysvars",
  "schedulecommit/client",
  "test-committor-service",
  "schedulecommit/test-scenarios",
  "schedulecommit/test-security",
  "test-cloning",
  "test-issues",
  "test-ledger-restore",
  "test-magicblock-api",
  "test-runner",
  "test-table-mania",
  "test-tools",
  "test-pubsub",
  "test-config",
  "test-schedule-intent",
]
resolver = "2"

[workspace.package]
version = "0.0.0"
edition = "2021"

[workspace.dependencies]
test-ledger-restore = { path = "./test-ledger-restore" }

async-trait = "0.1.77"
anyhow = "1.0.86"
borsh = { version = "1.2.1", features = ["derive", "unstable__schema"] }
cleanass = "0.0.1"
<<<<<<< HEAD
ephemeral-rollups-sdk = { git = "https://github.com/magicblock-labs/ephemeral-rollups-sdk.git", rev = "e461a07" }
=======
ctrlc = "3.4.7"
ephemeral-rollups-sdk = { git = "https://github.com/magicblock-labs/ephemeral-rollups-sdk.git", rev = "c1fcb91" }
>>>>>>> 0886a31b
integration-test-tools = { path = "test-tools" }
isocountry = "0.3.2"
log = "0.4.20"
magicblock-api = { path = "../magicblock-api" }
magicblock-accounts-db = { path = "../magicblock-accounts-db", features = [
  "dev-tools",
] }
magic-domain-program = { git = "https://github.com/magicblock-labs/magic-domain-program.git", rev = "ea04d46", default-features = false }
magicblock-config = { path = "../magicblock-config" }
magicblock-core = { path = "../magicblock-core" }
magicblock-committor-program = { path = "../magicblock-committor-program", features = [
  "no-entrypoint",
] }
magicblock-delegation-program = { git = "https://github.com/magicblock-labs/delegation-program.git", rev = "00d720", features = ["no-entrypoint"] }
magicblock-committor-service = { path = "../magicblock-committor-service" }
magicblock-rpc-client = { path = "../magicblock-rpc-client" }
magicblock-table-mania = { path = "../magicblock-table-mania" }
magicblock-program = { path = "../programs/magicblock" }
paste = "1.0"
program-flexi-counter = { path = "./programs/flexi-counter" }
program-schedulecommit = { path = "programs/schedulecommit" }
program-schedulecommit-security = { path = "programs/schedulecommit-security" }
rayon = "1.10.0"
schedulecommit-client = { path = "schedulecommit/client" }
serde = "1.0.217"
solana-account = { git = "https://github.com/magicblock-labs/solana-account.git", rev = "176540a" }
solana-program = "2.2"
solana-program-test = "2.2"
solana-pubkey = { version = "2.2" }
solana-pubsub-client = "2.2"
solana-rpc-client = "2.2"
solana-rpc-client-api = "2.2"
solana-sdk = "2.2"
solana-transaction-status = "2.2"
teepee = "0.0.1"
tempfile = "3.10.1"
test-config = { path = "test-config" }
test-tools-core = { path = "../test-tools-core" }
toml = "0.8.13"
lazy_static = "1.4.0"
tokio = "1.0"
rand = "0.8.5"

[patch.crates-io]
# some solana dependencies have solana-storage-proto as dependency
# we need to patch them with our version, because they use protobuf-src v1.1.0
# and we use protobuf-src v2.1.1. Otherwise compilation fails
solana-storage-proto = { path = "../storage-proto" }
# same reason as above
solana-account = { git = "https://github.com/magicblock-labs/solana-account.git", rev = "176540a" }<|MERGE_RESOLUTION|>--- conflicted
+++ resolved
@@ -32,12 +32,8 @@
 anyhow = "1.0.86"
 borsh = { version = "1.2.1", features = ["derive", "unstable__schema"] }
 cleanass = "0.0.1"
-<<<<<<< HEAD
+ctrlc = "3.4.7"
 ephemeral-rollups-sdk = { git = "https://github.com/magicblock-labs/ephemeral-rollups-sdk.git", rev = "e461a07" }
-=======
-ctrlc = "3.4.7"
-ephemeral-rollups-sdk = { git = "https://github.com/magicblock-labs/ephemeral-rollups-sdk.git", rev = "c1fcb91" }
->>>>>>> 0886a31b
 integration-test-tools = { path = "test-tools" }
 isocountry = "0.3.2"
 log = "0.4.20"
