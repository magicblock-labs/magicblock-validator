--- conflicted
+++ resolved
@@ -68,14 +68,10 @@
 rayon = "1.10.0"
 schedulecommit-client = { path = "schedulecommit/client" }
 serde = "1.0.217"
-<<<<<<< HEAD
-solana-account = { git = "https://github.com/magicblock-labs/solana-account.git", rev = "8bc6a58" }
+solana-account = { git = "https://github.com/magicblock-labs/solana-account.git", rev = "a892d2a" }
 solana-loader-v2-interface = "2.2"
 solana-loader-v3-interface = "4.0"
 solana-loader-v4-interface = "2.1"
-=======
-solana-account = { git = "https://github.com/magicblock-labs/solana-account.git", rev = "a892d2a" }
->>>>>>> 19bd935e
 solana-program = "2.2"
 solana-program-test = "2.2"
 solana-pubkey = { version = "2.2" }
