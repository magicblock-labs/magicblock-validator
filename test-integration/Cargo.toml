[workspace]
members = [
  "test-issues",
  "schedulecommit/client",
  "schedulecommit/test-scenarios",
  "schedulecommit/test-security",
  "test-tools",
  "test-runner",
  "test-ledger-restore",
  "programs/flexi-counter",
  "programs/schedulecommit",
  "programs/schedulecommit-security",
  "programs/sysvars",
  "test-cloning",
]
resolver = "2"

[workspace.package]
version = "0.0.0"
edition = "2021"

[workspace.dependencies]
anyhow = "1.0.86"
borsh = { version = "1.2.1", features = ["derive", "unstable__schema"] }
cleanass = "0.0.1"
ephemeral-rollups-sdk = { path = "../../ephemeral-rollups-sdk/rust/sdk" }
integration-test-tools = { path = "test-tools" }
log = "0.4.20"
rayon = "1.10.0"
serde = "1.0.196"
program-flexi-counter = { path = "./programs/flexi-counter" }
<<<<<<< HEAD
program-schedulecommit = { path = "programs/schedulecommit" }
program-schedulecommit-security = { path = "programs/schedulecommit-security" }
magicblock-accounts-db = { path = "../magicblock-accounts-db" }
=======
program-schedulecommit = { path = "./programs/schedulecommit" }
program-schedulecommit-security = { path = "./programs/schedulecommit-security" }
>>>>>>> 90b1680b
magicblock-config = { path = "../magicblock-config" }
magicblock-core = { path = "../magicblock-core" }
teepee = "0.0.1"
tempfile = "3.10.1"
test-tools-core = { path = "../test-tools-core" }
toml = "0.8.13"
# Need to pin solana version here as newer ones require a rust version that conficts with
# the one used by cargo build-sbf
solana-program = "1.18.26"
solana-sdk = "1.18.26"
solana-rpc-client = "1.18.26"
solana-rpc-client-api = "1.18.26"
solana-transaction-status = "1.18.26"
solana-program-test = "1.18.26"
schedulecommit-client = { path = "schedulecommit/client" }

[patch.crates-io]
spl-associated-token-account = { git = "https://github.com/solana-labs/solana-program-library", rev = "950efde", package = "spl-associated-token-account", version = "2.3.1" }
spl-token-group-interface = { git = "https://github.com/solana-labs/solana-program-library", rev = "950efde" }
spl-token-metadata-interface = { git = "https://github.com/solana-labs/solana-program-library", rev = "950efde" }
spl-pod = { git = "https://github.com/solana-labs/solana-program-library", rev = "950efde" }
spl-transfer-hook-interface  = { git = "https://github.com/solana-labs/solana-program-library", rev = "950efde" }
spl-type-length-value  = { git = "https://github.com/solana-labs/solana-program-library", rev = "950efde" }
spl-token-2022  = { git = "https://github.com/solana-labs/solana-program-library", rev = "950efde" }
solana_rbpf = { git = "https://github.com/solana-labs/rbpf", rev = "v0.8.0" }
solana-program = { git = "https://github.com/solana-labs/solana", rev = "30adda4a71", package = "solana-program", version = "1.19.0" }
solana-sdk = { git = "https://github.com/solana-labs/solana", rev = "30adda4a71", package = "solana-sdk", version = "1.19.0" }
solana-rpc-client = { git = "https://github.com/solana-labs/solana", rev = "30adda4a71", package = "solana-rpc-client", version = "1.19.0" }
solana-rpc-client-api = { git = "https://github.com/solana-labs/solana", rev = "30adda4a71", package = "solana-rpc-client-api", version = "1.19.0" }
solana-transaction-status = { git = "https://github.com/solana-labs/solana", rev = "30adda4a71", package = "solana-transaction-status", version = "1.19.0" }
solana-zk-token-sdk = { git = "https://github.com/solana-labs/solana", rev = "30adda4a71", package = "solana-zk-token-sdk", version = "1.19.0" }
<|MERGE_RESOLUTION|>--- conflicted
+++ resolved
@@ -29,14 +29,9 @@
 rayon = "1.10.0"
 serde = "1.0.196"
 program-flexi-counter = { path = "./programs/flexi-counter" }
-<<<<<<< HEAD
 program-schedulecommit = { path = "programs/schedulecommit" }
 program-schedulecommit-security = { path = "programs/schedulecommit-security" }
 magicblock-accounts-db = { path = "../magicblock-accounts-db" }
-=======
-program-schedulecommit = { path = "./programs/schedulecommit" }
-program-schedulecommit-security = { path = "./programs/schedulecommit-security" }
->>>>>>> 90b1680b
 magicblock-config = { path = "../magicblock-config" }
 magicblock-core = { path = "../magicblock-core" }
 teepee = "0.0.1"
@@ -58,13 +53,13 @@
 spl-token-group-interface = { git = "https://github.com/solana-labs/solana-program-library", rev = "950efde" }
 spl-token-metadata-interface = { git = "https://github.com/solana-labs/solana-program-library", rev = "950efde" }
 spl-pod = { git = "https://github.com/solana-labs/solana-program-library", rev = "950efde" }
-spl-transfer-hook-interface  = { git = "https://github.com/solana-labs/solana-program-library", rev = "950efde" }
-spl-type-length-value  = { git = "https://github.com/solana-labs/solana-program-library", rev = "950efde" }
-spl-token-2022  = { git = "https://github.com/solana-labs/solana-program-library", rev = "950efde" }
+spl-transfer-hook-interface = { git = "https://github.com/solana-labs/solana-program-library", rev = "950efde" }
+spl-type-length-value = { git = "https://github.com/solana-labs/solana-program-library", rev = "950efde" }
+spl-token-2022 = { git = "https://github.com/solana-labs/solana-program-library", rev = "950efde" }
 solana_rbpf = { git = "https://github.com/solana-labs/rbpf", rev = "v0.8.0" }
 solana-program = { git = "https://github.com/solana-labs/solana", rev = "30adda4a71", package = "solana-program", version = "1.19.0" }
 solana-sdk = { git = "https://github.com/solana-labs/solana", rev = "30adda4a71", package = "solana-sdk", version = "1.19.0" }
 solana-rpc-client = { git = "https://github.com/solana-labs/solana", rev = "30adda4a71", package = "solana-rpc-client", version = "1.19.0" }
 solana-rpc-client-api = { git = "https://github.com/solana-labs/solana", rev = "30adda4a71", package = "solana-rpc-client-api", version = "1.19.0" }
 solana-transaction-status = { git = "https://github.com/solana-labs/solana", rev = "30adda4a71", package = "solana-transaction-status", version = "1.19.0" }
-solana-zk-token-sdk = { git = "https://github.com/solana-labs/solana", rev = "30adda4a71", package = "solana-zk-token-sdk", version = "1.19.0" }
+solana-zk-token-sdk = { git = "https://github.com/solana-labs/solana", rev = "30adda4a71", package = "solana-zk-token-sdk", version = "1.19.0" }