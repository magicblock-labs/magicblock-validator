--- conflicted
+++ resolved
@@ -8,13 +8,10 @@
   "test-runner",
   "test-ledger-restore",
   "programs/flexi-counter",
-<<<<<<< HEAD
   "programs/schedulecommit",
   "programs/schedulecommit-security",
   "programs/sysvars",
-=======
   "test-cloning",
->>>>>>> b40357f1
 ]
 resolver = "2"
 
