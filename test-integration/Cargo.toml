--- conflicted
+++ resolved
@@ -57,11 +57,7 @@
 magicblock-core = { path = "../magicblock-core" }
 magic-domain-program = { git = "https://github.com/magicblock-labs/magic-domain-program.git", rev = "ea04d46", default-features = false }
 magicblock_magic_program_api = { package = "magicblock-magic-program-api", path = "../magicblock-magic-program-api" }
-<<<<<<< HEAD
-magicblock-delegation-program = { git = "https://github.com/magicblock-labs/delegation-program.git", rev = "735640a", features = [
-=======
 magicblock-delegation-program = { git = "https://github.com/magicblock-labs/delegation-program.git", rev = "3edb41022" , features = [
->>>>>>> eb17e8aa
   "no-entrypoint",
 ] }
 magicblock-program = { path = "../programs/magicblock" }
