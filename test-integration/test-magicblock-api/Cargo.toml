--- conflicted
+++ resolved
@@ -2,38 +2,29 @@
 name = "test-magicblock-api"
 version.workspace = true
 edition.workspace = true
-
 [dependencies]
 integration-test-tools = { workspace = true }
-
 [dev-dependencies]
 cleanass = { workspace = true }
 magicblock-api = { workspace = true }
 magicblock-config = { workspace = true }
-tokio = { workspace = true }
-lazy_static = { workspace = true }
+magicblock-delegation-program = { workspace = true }
+magicblock-program = { path = "../../programs/magicblock" }
+magicblock-validator-admin = { path = "../../magicblock-validator-admin" }
 magic-domain-program = { workspace = true }
 solana-rpc-client = { workspace = true }
 solana-rpc-client-api = { workspace = true }
 solana-sdk = { workspace = true }
-<<<<<<< HEAD
-integration-test-tools = { workspace = true }
-isocountry = "0.3.2"
-magicblock-config = { workspace = true }
-magicblock-delegation-program = { workspace = true }
-magicblock-program = { path = "../../programs/magicblock" }
-magicblock-validator-admin = { path = "../../magicblock-validator-admin"}
+solana-transaction-status = { workspace = true }
+tokio = { workspace = true }
+lazy_static = { workspace = true }
+isocountry = { workspace = true }
 
 [[test]]
 name = "test-domain-registry"
 path = "tests/test_domain_registry.rs"
 harness = false
-
 [[test]]
 name = "test-validator-claim-fees"
 path = "tests/test_validator_claim_fees.rs"
-harness = false
-=======
-solana-transaction-status = { workspace = true }
-isocountry = { workspace = true }
->>>>>>> dca74ee4
+harness = false