--- conflicted
+++ resolved
@@ -2,21 +2,11 @@
 name = "test-magicblock-api"
 version.workspace = true
 edition.workspace = true
-<<<<<<< HEAD
-[dependencies]
-integration-test-tools = { workspace = true }
-[dev-dependencies]
-cleanass = { workspace = true }
-=======
-
 [dependencies]
 integration-test-tools = { workspace = true }
 
 [dev-dependencies]
 cleanass = { workspace = true }
-isocountry = { workspace = true }
-lazy_static = { workspace = true }
->>>>>>> 0886a31b
 magicblock-api = { workspace = true }
 magicblock-config = { workspace = true }
 magicblock-delegation-program = { workspace = true }
@@ -27,10 +17,6 @@
 solana-rpc-client-api = { workspace = true }
 solana-sdk = { workspace = true }
 solana-transaction-status = { workspace = true }
-<<<<<<< HEAD
 tokio = { workspace = true }
 lazy_static = { workspace = true }
-isocountry = { workspace = true }
-=======
-tokio = { workspace = true }
->>>>>>> 0886a31b
+isocountry = { workspace = true }