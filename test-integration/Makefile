--- conflicted
+++ resolved
@@ -178,7 +178,7 @@
 	RUN_TESTS=schedule_intents \
 	SETUP_ONLY=both \
 	$(MAKE) test
-	
+
 test-task-scheduler:
 	RUN_TESTS=task-scheduler \
 	$(MAKE) test
@@ -216,8 +216,45 @@
 ci-lint:
 	cargo clippy --all-targets -- -D warnings
 
-<<<<<<< HEAD
-.PHONY: test test-force-mb test-schedulecommit test-issues-frequent-commits test-chainlink setup-chainlink-devnet test-cloning test-restore-ledger test-magicblock-api test-table-mania test-committor test-pubsub test-config deploy-flexi-counter list ci-fmt ci-lint programs
-=======
-.PHONY: test test-force-mb test-schedulecommit test-issues-frequent-commits test-cloning test-restore-ledger test-magicblock-api test-table-mania test-committor test-pubsub test-config test-task-scheduler deploy-flexi-counter list ci-fmt ci-lint
->>>>>>> d6a9c69e
+.PHONY:
+	ci-fmt \
+	ci-lint \
+	deploy-flexi-counter \
+	fmt \
+	list \
+	list-programs \
+	programs \
+	setup-chainlink-devnet \
+	setup-cloning-both \
+	setup-cloning-devnet \
+	setup-cloning-ephem \
+	setup-committor-devnet \
+	setup-config-devnet \
+	setup-magicblock-api-both \
+	setup-magicblock-api-devnet \
+	setup-magicblock-api-ephem \
+	setup-pubsub-both \
+	setup-pubsub-devnet \
+	setup-pubsub-ephem \
+	setup-restore-ledger-devnet \
+	setup-schedule-intents-both \
+	setup-schedule-intents-devnet \
+	setup-schedule-intents-ephem \
+	setup-schedulecommit-both \
+	setup-schedulecommit-devnet \
+	setup-schedulecommit-ephem \
+	setup-table-mania-devnet \
+	setup-task-scheduler-devnet \
+	test \
+	test-chainlink \
+	test-cloning \
+	test-committor \
+	test-config \
+	test-force-mb \
+	test-magicblock-api \
+	test-pubsub \
+	test-restore-ledger \
+	test-schedule-intents \
+	test-schedulecommit \
+	test-table-mania \
+	test-task-scheduler