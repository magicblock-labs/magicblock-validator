use borsh::{BorshDeserialize, BorshSerialize};
use ephemeral_rollups_sdk::{
    consts::{MAGIC_CONTEXT_ID, MAGIC_PROGRAM_ID},
    delegate_args::{DelegateAccountMetas, DelegateAccounts},
};
use solana_program::{
    instruction::{AccountMeta, Instruction},
    pubkey::Pubkey,
    system_program,
};

use crate::state::FlexiCounter;

#[derive(BorshSerialize, BorshDeserialize, Debug, Clone)]
pub struct DelegateArgs {
    pub valid_until: i64,
    pub commit_frequency_ms: u32,
}

#[derive(BorshSerialize, BorshDeserialize, Debug, Clone)]
pub struct ScheduleArgs {
    pub task_id: u64,
    pub execution_interval_millis: u64,
    pub iterations: u64,
    pub error: bool,
    pub signer: bool,
}

#[derive(BorshSerialize, BorshDeserialize, Debug, Clone)]
pub struct CancelArgs {
    pub task_id: u64,
}

pub const MAX_ACCOUNT_ALLOC_PER_INSTRUCTION_SIZE: u16 = 10_240;

/// The counter has both mul and add instructions in order to facilitate tests where
/// order matters. For example in the case of the following operations:
/// +4, *2
/// if the *2 operation runs before the add then we end up with 4 as a result instead of
/// the correct result 8.
#[derive(BorshSerialize, BorshDeserialize, Debug, Clone)]
pub enum FlexiCounterInstruction {
    /// Creates a FlexiCounter account.
    ///
    /// Accounts:
    /// 0. `[signer]` The payer that is creating the account.
    /// 1. `[write]` The counter PDA account that will be created.
    /// 2. `[]` The system program account.
    Init { label: String, bump: u8 },

    /// Increases the size of the FlexiCounter to reach the given bytes.
    /// Max increase is [MAX_ACCOUNT_ALLOC_PER_INSTRUCTION_SIZE] per instruction
    /// which means this instruction needs to be called multiple times to reach
    /// the desired size.
    ///
    /// NOTE: that the account needs to be funded for the full desired account size
    ///       via an airdrop after [FlexiCounterInstruction::Init].
    ///
    /// Accounts:
    /// 0. `[signer]` The payer that created and is resizing the account.
    /// 1. `[write]` The counter PDA account whose size we are increasing.
    /// 2. `[]` The system program account.
    Realloc {
        /// The target size we try to resize to.
        bytes: u64,
        /// The count of invocations of realloc that this instruction represents.
        invocation_count: u16,
    },

    /// Updates the FlexiCounter by adding the count to it.
    ///
    /// Accounts:
    /// 0. `[signer]` The payer that created the account.
    /// 1. `[write]` The counter PDA account that will be updated.
    Add { count: u8 },

    /// Updates the FlexiCounter by adding the count to it without a signer.
    ///
    /// Accounts:
    /// 0. `[write]` The counter PDA account that will be updated.
    AddUnsigned { count: u8 },

    /// Adds the count to the counter with an error.
    ///
    /// Accounts:
    /// 0. `[write]` The counter PDA account that will be updated.
    AddError { count: u8 },

    /// Updates the FlexiCounter by multiplying  the count with the multiplier.
    ///
    /// Accounts:
    /// 0. `[signer]` The payer that created the account.
    /// 1. `[write]` The counter PDA account that will be updated.
    Mul { multiplier: u8 },

    /// Delegates the FlexiCounter account to an ephemaral validator
    ///
    /// Accounts:
    /// 0. `[signer]` The payer that is delegating the account.
    /// 1. `[write]` The counter PDA account that will be delegated.
    /// 2. `[]` The owner program of the delegated account
    /// 3. `[write]` The buffer account of the delegated account
    /// 4. `[write]` The delegation record account of the delegated account
    /// 5. `[write]` The delegation metadata account of the delegated account
    /// 6. `[]` The delegation program
    /// 7. `[]` The system program
    Delegate(DelegateArgs),

    /// Updates the FlexiCounter by adding the count to it and then
    /// commits its current state, optionally undelegating the account.
    ///
    /// Accounts:
    /// 0. `[signer]` The payer that created the account.
    /// 1. `[write]`  The counter PDA account that will be updated.
    /// 2. `[]`       MagicContext (used to record scheduled commit)
    /// 3. `[]`       MagicBlock Program (used to schedule commit)
    AddAndScheduleCommit { count: u8, undelegate: bool },

    /// Updates the first FlexiCounter by adding the count found in the
    /// second FlexiCounter created by another payer
    ///
    /// Accounts:
    /// 0. `[signer]` The payer that created the first account.
    /// 1. `[write]`  The target PDA account of the payer that will be updated.
    /// 2. `[]`  The source PDA account whose count will be added.
    AddCounter,

    /// Creates intent that will schedule intent with some action
    /// Actions will call back our program
    ///
    /// Accounts:
    /// 0.      `[]`       Destination program
    /// 1.      `[]`       MagicContext (used to record scheduled commit)
    /// 2.      `[]`       MagicBlock Program (used to schedule commit)
    /// 3.      `[write]`  Transfer destination during action
    /// 4.      `[]`       system program
    /// 5.      `[signer]` Escrow authority
    /// ...
    /// 5+n-1   `[signer]` Escrow authority`
    /// 5+n     `[write]`  Counter pda
    /// ...
    /// 5+2n    `[write]`  Counter pda
    CreateIntent {
        num_committees: u8,
        counter_diffs: Vec<i64>,
        is_undelegate: bool,
        compute_units: u32,
    },

    /// Creates intent that will undelegate an account,
    /// and delegate is back in an Action
    /// NOTE: This will be abled in the future and left as an example for now
    ///
    /// Accounts:
    /// 0. `[signer]` The payer that is delegating the account. Escrow authority
    /// 1. `[write]` The counter PDA account that will be delegated.
    /// 2. `[]` The owner program of the delegated account
    /// 3. `[write]` The buffer account of the delegated account
    /// 4. `[write]` The delegation record account of the delegated account
    /// 5. `[write]` The delegation metadata account of the delegated account
    /// 6. `[]` The delegation program
    /// 7. `[]` The system program
    /// 8. `[write]` The Magic Context
    /// 9. `[]` The Magic Program
<<<<<<< HEAD
    CreateRedelegationIntont,

    /// Schedules a task to increase the counter.
    ///
    /// Accounts:
    /// 0. `[]`       Magic Program account.
    /// 1. `[signer]` The payer that created and is scheduling the task.
    /// 2. `[write]`  Task context account.
    /// 3. `[signer]` The counter PDA account whose size we are increasing.
    Schedule(ScheduleArgs),

    /// Schedules a task to increase the counter.
    ///
    /// Accounts:
    /// 0. `[]`       Magic program account.
    /// 1. `[signer]` The payer that created and is cancelling the task.
    /// 2. `[write]`  Task context account.
    Cancel(CancelArgs),
=======
    CreateRedelegationIntent,
>>>>>>> e17d7450
}

pub fn create_init_ix(payer: Pubkey, label: String) -> Instruction {
    let program_id = &crate::id();
    let (pda, bump) = FlexiCounter::pda(&payer);
    let accounts = vec![
        AccountMeta::new(payer, true),
        AccountMeta::new(pda, false),
        AccountMeta::new_readonly(system_program::id(), false),
    ];
    Instruction::new_with_borsh(
        *program_id,
        &FlexiCounterInstruction::Init { label, bump },
        accounts,
    )
}

pub fn create_realloc_ix(
    payer: Pubkey,
    bytes: u64,
    invocation_count: u16,
) -> Instruction {
    let program_id = &crate::id();
    let (pda, _) = FlexiCounter::pda(&payer);
    let accounts = vec![
        AccountMeta::new(payer, true),
        AccountMeta::new(pda, false),
        AccountMeta::new_readonly(system_program::id(), false),
    ];
    Instruction::new_with_borsh(
        *program_id,
        &FlexiCounterInstruction::Realloc {
            bytes,
            invocation_count,
        },
        accounts,
    )
}

pub fn create_add_ix(payer: Pubkey, count: u8) -> Instruction {
    let program_id = &crate::id();
    let (pda, _) = FlexiCounter::pda(&payer);
    let accounts = vec![
        AccountMeta::new_readonly(payer, true),
        AccountMeta::new(pda, false),
    ];
    Instruction::new_with_borsh(
        *program_id,
        &FlexiCounterInstruction::Add { count },
        accounts,
    )
}

pub fn create_add_unsigned_ix(payer: Pubkey, count: u8) -> Instruction {
    let program_id = &crate::id();
    let (pda, _) = FlexiCounter::pda(&payer);
    let accounts = vec![AccountMeta::new(pda, false)];
    Instruction::new_with_borsh(
        *program_id,
        &FlexiCounterInstruction::AddUnsigned { count },
        accounts,
    )
}

pub fn create_add_error_ix(payer: Pubkey, count: u8) -> Instruction {
    let program_id = &crate::id();
    let (pda, _) = FlexiCounter::pda(&payer);
    let accounts = vec![AccountMeta::new(pda, false)];
    Instruction::new_with_borsh(
        *program_id,
        &FlexiCounterInstruction::AddError { count },
        accounts,
    )
}

pub fn create_mul_ix(payer: Pubkey, multiplier: u8) -> Instruction {
    let program_id = &crate::id();
    let (pda, _) = FlexiCounter::pda(&payer);
    let accounts =
        vec![AccountMeta::new(payer, true), AccountMeta::new(pda, false)];
    Instruction::new_with_borsh(
        *program_id,
        &FlexiCounterInstruction::Mul { multiplier },
        accounts,
    )
}

pub fn create_delegate_ix(payer: Pubkey) -> Instruction {
    let program_id = &crate::id();
    let (pda, _) = FlexiCounter::pda(&payer);

    let delegate_accounts = DelegateAccounts::new(pda, *program_id);
    let delegate_metas = DelegateAccountMetas::from(delegate_accounts);
    let account_metas = vec![
        AccountMeta::new(payer, true),
        delegate_metas.delegated_account,
        delegate_metas.owner_program,
        delegate_metas.delegate_buffer,
        delegate_metas.delegation_record,
        delegate_metas.delegation_metadata,
        delegate_metas.delegation_program,
        delegate_metas.system_program,
    ];

    let args = DelegateArgs {
        valid_until: i64::MAX,
        commit_frequency_ms: 1_000_000_000,
    };

    Instruction::new_with_borsh(
        *program_id,
        &FlexiCounterInstruction::Delegate(args),
        account_metas,
    )
}

pub fn create_add_and_schedule_commit_ix(
    payer: Pubkey,
    count: u8,
    undelegate: bool,
) -> Instruction {
    let program_id = &crate::id();
    let (pda, _) = FlexiCounter::pda(&payer);
    let accounts = vec![
        AccountMeta::new(payer, true),
        AccountMeta::new(pda, false),
        AccountMeta::new(MAGIC_CONTEXT_ID, false),
        AccountMeta::new_readonly(MAGIC_PROGRAM_ID, false),
    ];
    Instruction::new_with_borsh(
        *program_id,
        &FlexiCounterInstruction::AddAndScheduleCommit { count, undelegate },
        accounts,
    )
}

pub fn create_add_counter_ix(
    payer: Pubkey,
    source_payer: Pubkey,
) -> Instruction {
    let program_id = &crate::id();
    let (pda_main, _) = FlexiCounter::pda(&payer);
    let (pda_source, _) = FlexiCounter::pda(&source_payer);
    let accounts = vec![
        AccountMeta::new(payer, true),
        AccountMeta::new(pda_main, false),
        AccountMeta::new_readonly(pda_source, false),
    ];
    Instruction::new_with_borsh(
        *program_id,
        &FlexiCounterInstruction::AddCounter,
        accounts,
    )
}

pub fn create_intent_single_committee_ix(
    payer: Pubkey,
    transfer_destination: Pubkey,
    counter_diff: i64,
    is_undelegate: bool,
    compute_units: u32,
) -> Instruction {
    let program_id = &crate::id();
    let (counter, _) = FlexiCounter::pda(&payer);
    let accounts = vec![
        AccountMeta::new_readonly(crate::id(), false),
        AccountMeta::new(MAGIC_CONTEXT_ID, false),
        AccountMeta::new_readonly(MAGIC_PROGRAM_ID, false),
        AccountMeta::new(transfer_destination, false),
        AccountMeta::new_readonly(system_program::id(), false),
        AccountMeta::new(payer, true),
        AccountMeta::new(counter, false),
    ];

    Instruction::new_with_borsh(
        *program_id,
        &FlexiCounterInstruction::CreateIntent {
            num_committees: 1,
            // Has no effect in non-undelegate case
            counter_diffs: vec![counter_diff],
            is_undelegate,
            compute_units,
        },
        accounts,
    )
}

pub fn create_intent_ix(
    payers: Vec<Pubkey>,
    transfer_destination: Pubkey,
    counter_diffs: Option<Vec<i64>>,
    compute_units: u32,
) -> Instruction {
    let program_id = &crate::id();

    let (is_undelegate, counter_diffs) =
        if let Some(counter_diffs) = counter_diffs {
            (true, counter_diffs)
        } else {
            (false, vec![])
        };
    let payers_meta = payers.iter().map(|payer| AccountMeta::new(*payer, true));
    let counter_metas = payers
        .iter()
        .map(|payer| AccountMeta::new(FlexiCounter::pda(payer).0, false));
    let mut accounts = vec![
        AccountMeta::new_readonly(crate::id(), false),
        AccountMeta::new(MAGIC_CONTEXT_ID, false),
        AccountMeta::new_readonly(MAGIC_PROGRAM_ID, false),
        AccountMeta::new(transfer_destination, false),
        AccountMeta::new_readonly(system_program::id(), false),
    ];
    accounts.extend(payers_meta);
    accounts.extend(counter_metas);

    Instruction::new_with_borsh(
        *program_id,
        &FlexiCounterInstruction::CreateIntent {
            num_committees: payers.len() as u8,
            // Has no effect in non-undelegate case
            counter_diffs,
            is_undelegate,
            compute_units,
        },
        accounts,
    )
}

pub fn create_redelegation_intent_ix(payer: Pubkey) -> Instruction {
    let program_id = &crate::id();
    let (pda, _) = FlexiCounter::pda(&payer);

    let delegate_accounts = DelegateAccounts::new(pda, *program_id);
    // NOTE: accounts like: buffer, delegation_record & delegation_metadata can't be writable
    // The reason is - ER accepts only delegated account as writable
    // There will be a functionality in sdk that will allow to specify overwrites for Base Layer execution
    let account_metas = vec![
        AccountMeta::new(payer, true),
        AccountMeta::new(delegate_accounts.delegated_account, false),
        AccountMeta::new_readonly(delegate_accounts.owner_program, false),
        AccountMeta::new_readonly(delegate_accounts.delegate_buffer, false),
        AccountMeta::new_readonly(delegate_accounts.delegation_record, false),
        AccountMeta::new_readonly(delegate_accounts.delegation_metadata, false),
        AccountMeta::new_readonly(delegate_accounts.delegation_program, false),
        AccountMeta::new_readonly(delegate_accounts.system_program, false),
        AccountMeta::new(MAGIC_CONTEXT_ID, false),
        AccountMeta::new_readonly(MAGIC_PROGRAM_ID, false),
    ];

    Instruction::new_with_borsh(
        *program_id,
        &FlexiCounterInstruction::CreateRedelegationIntent,
        account_metas,
    )
}

#[allow(clippy::too_many_arguments)]
pub fn create_schedule_task_ix(
    payer: Pubkey,
    task_context: Pubkey,
    magic_program: Pubkey,
    task_id: u64,
    execution_interval_millis: u64,
    iterations: u64,
    error: bool,
    signer: bool,
) -> Instruction {
    let program_id = &crate::id();
    let (pda, _) = FlexiCounter::pda(&payer);
    let accounts = vec![
        AccountMeta::new_readonly(magic_program, false),
        AccountMeta::new(payer, true),
        AccountMeta::new(task_context, false),
        AccountMeta::new(pda, false),
    ];
    Instruction::new_with_borsh(
        *program_id,
        &FlexiCounterInstruction::Schedule(ScheduleArgs {
            task_id,
            execution_interval_millis,
            iterations,
            error,
            signer,
        }),
        accounts,
    )
}

pub fn create_cancel_task_ix(
    payer: Pubkey,
    task_context: Pubkey,
    magic_program: Pubkey,
    task_id: u64,
) -> Instruction {
    let program_id = &crate::id();
    let accounts = vec![
        AccountMeta::new_readonly(magic_program, false),
        AccountMeta::new(payer, true),
        AccountMeta::new(task_context, false),
    ];
    Instruction::new_with_borsh(
        *program_id,
        &FlexiCounterInstruction::Cancel(CancelArgs { task_id }),
        accounts,
    )
}<|MERGE_RESOLUTION|>--- conflicted
+++ resolved
@@ -162,8 +162,7 @@
     /// 7. `[]` The system program
     /// 8. `[write]` The Magic Context
     /// 9. `[]` The Magic Program
-<<<<<<< HEAD
-    CreateRedelegationIntont,
+    CreateRedelegationIntent,
 
     /// Schedules a task to increase the counter.
     ///
@@ -181,9 +180,6 @@
     /// 1. `[signer]` The payer that created and is cancelling the task.
     /// 2. `[write]`  Task context account.
     Cancel(CancelArgs),
-=======
-    CreateRedelegationIntent,
->>>>>>> e17d7450
 }
 
 pub fn create_init_ix(payer: Pubkey, label: String) -> Instruction {
