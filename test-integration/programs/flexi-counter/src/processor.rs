mod call_handler;
mod schedule_intent;

use borsh::{to_vec, BorshDeserialize};
use ephemeral_rollups_sdk::{
    consts::{EXTERNAL_UNDELEGATE_DISCRIMINATOR, MAGIC_PROGRAM_ID},
    cpi::{
        delegate_account, undelegate_account, DelegateAccounts, DelegateConfig,
    },
    ephem::{commit_accounts, commit_and_undelegate_accounts},
};
use magicblock_magic_program_api::{
    args::ScheduleTaskArgs, instruction::MagicBlockInstruction,
};
use solana_program::{
    account_info::{next_account_info, AccountInfo},
    entrypoint::ProgramResult,
    instruction::{AccountMeta, Instruction},
    msg,
    program::{invoke, invoke_signed},
    program_error::ProgramError,
    pubkey::Pubkey,
    rent::Rent,
    system_instruction,
    sysvar::Sysvar,
};

use crate::{
    instruction::{
        create_add_error_ix, create_add_ix, create_add_unsigned_ix, CancelArgs,
        DelegateArgs, FlexiCounterInstruction, ScheduleArgs,
        MAX_ACCOUNT_ALLOC_PER_INSTRUCTION_SIZE,
    },
    processor::{
        call_handler::{
            process_commit_action_handler, process_undelegate_action_handler,
        },
        schedule_intent::process_create_intent,
    },
    state::{FlexiCounter, FAIL_UNDELEGATION_CODE, FAIL_UNDELEGATION_LABEL},
    utils::assert_keys_equal,
};

pub fn process(
    program_id: &Pubkey,
    accounts: &[AccountInfo],
    instruction_data: &[u8],
) -> ProgramResult {
    if instruction_data.len() >= EXTERNAL_UNDELEGATE_DISCRIMINATOR.len() {
        let (disc, data) =
            instruction_data.split_at(EXTERNAL_UNDELEGATE_DISCRIMINATOR.len());

        if disc == EXTERNAL_UNDELEGATE_DISCRIMINATOR {
            return process_undelegate_request(accounts, data);
        }
    }

    let ix = FlexiCounterInstruction::try_from_slice(instruction_data)?;
    msg!("Processing instruction {:?}", ix);
    use FlexiCounterInstruction::*;
    match ix {
        Init { label, bump } => process_init(program_id, accounts, label, bump),
        Realloc {
            bytes,
            invocation_count,
        } => process_realloc(accounts, bytes, invocation_count),
        Add { count } => process_add(accounts, count),
        AddUnsigned { count } => process_add_unsigned(accounts, count),
        AddError { count } => process_add_error(accounts, count),
        Mul { multiplier } => process_mul(accounts, multiplier),
        Delegate(args) => process_delegate(accounts, &args),
        AddAndScheduleCommit { count, undelegate } => {
            process_add_and_schedule_commit(accounts, count, undelegate)
        }
        AddCounter => process_add_counter(accounts),
        CreateIntent {
            num_committees,
            counter_diffs,
            is_undelegate,
            compute_units,
        } => process_create_intent(
            accounts,
            num_committees,
            counter_diffs,
            is_undelegate,
            compute_units,
        ),
        CommitActionHandler { amount } => {
            process_commit_action_handler(accounts, amount)
        }
        UndelegateActionHandler {
            amount,
            counter_diff,
        } => process_undelegate_action_handler(accounts, amount, counter_diff),
        Schedule(args) => process_schedule_task(accounts, args),
        Cancel(args) => process_cancel_task(accounts, args),
    }?;
    Ok(())
}

fn process_init(
    program_id: &Pubkey,
    accounts: &[AccountInfo],
    label: String,
    bump: u8,
) -> ProgramResult {
    msg!("Init {}", label);

    let account_info_iter = &mut accounts.iter();
    let payer_info = next_account_info(account_info_iter)?;
    let counter_pda_info = next_account_info(account_info_iter)?;

    let (counter_pda, _) = FlexiCounter::pda(payer_info.key);
    assert_keys_equal(counter_pda_info.key, &counter_pda, || {
        format!(
            "Invalid Counter PDA {}, should be {}",
            counter_pda_info.key, counter_pda
        )
    })?;

    let bump = &[bump];
    let seeds = FlexiCounter::seeds_with_bump(payer_info.key, bump);

    let counter = FlexiCounter::new(label);

    let counter_data = to_vec(&counter)?;
    let size = counter_data.len();
    let ix = system_instruction::create_account(
        payer_info.key,
        counter_pda_info.key,
        Rent::get()?.minimum_balance(size),
        size as u64,
        program_id,
    );
    invoke_signed(
        &ix,
        &[payer_info.clone(), counter_pda_info.clone()],
        &[&seeds],
    )?;

    counter_pda_info.data.borrow_mut()[..size].copy_from_slice(&counter_data);

    Ok(())
}

fn process_realloc(
    accounts: &[AccountInfo],
    bytes: u64,
    invocation_count: u16,
) -> ProgramResult {
    msg!("Instruction: Realloc {}", invocation_count);

    let account_info_iter = &mut accounts.iter();
    let payer_info = next_account_info(account_info_iter)?;
    let counter_pda_info = next_account_info(account_info_iter)?;

    let (counter_pda, _) = FlexiCounter::pda(payer_info.key);
    assert_keys_equal(counter_pda_info.key, &counter_pda, || {
        format!(
            "Invalid Counter PDA {}, should be {}",
            counter_pda_info.key, counter_pda
        )
    })?;

    let current_size = counter_pda_info.data.borrow().len() as u64;
    if current_size >= bytes {
        msg!(
            "Counter account already has {} bytes, no need to realloc",
            counter_pda_info.data.borrow().len()
        );
        return Ok(());
    }

    let next_alloc_size = std::cmp::min(
        bytes,
        current_size + MAX_ACCOUNT_ALLOC_PER_INSTRUCTION_SIZE as u64,
    );

    msg!(
        "Allocating from {} to {} of desired {} bytes.",
        current_size,
        next_alloc_size,
        bytes
    );

    counter_pda_info.realloc(next_alloc_size as usize, true)?;
    Ok(())
}

fn process_add(accounts: &[AccountInfo], count: u8) -> ProgramResult {
    msg!("Add {}", count);

    let account_info_iter = &mut accounts.iter();
    let payer_info = next_account_info(account_info_iter)?;
    let counter_pda_info = next_account_info(account_info_iter)?;

    add(payer_info, counter_pda_info, count)
}

fn process_add_unsigned(accounts: &[AccountInfo], count: u8) -> ProgramResult {
    msg!("Add {}", count);

    let account_info_iter = &mut accounts.iter();
    let counter_pda_info = next_account_info(account_info_iter)?;

    let mut counter =
        FlexiCounter::try_from_slice(&counter_pda_info.data.borrow())?;

    counter.count += count as u64;
    counter.updates += 1;

    let size = counter_pda_info.data_len();
    let counter_data = to_vec(&counter)?;
    counter_pda_info.data.borrow_mut()[..size].copy_from_slice(&counter_data);

    Ok(())
}

fn process_add_error(_accounts: &[AccountInfo], _count: u8) -> ProgramResult {
    Err(ProgramError::Custom(0))
}

fn add(
    payer_info: &AccountInfo,
    counter_pda_info: &AccountInfo,
    count: u8,
) -> ProgramResult {
    let (counter_pda, _) = FlexiCounter::pda(payer_info.key);
    assert_keys_equal(counter_pda_info.key, &counter_pda, || {
        format!(
            "Invalid Counter PDA {}, should be {}",
            counter_pda_info.key, counter_pda
        )
    })?;

    let mut counter =
        FlexiCounter::try_from_slice(&counter_pda_info.data.borrow())?;

    counter.count += count as u64;
    counter.updates += 1;

    let size = counter_pda_info.data_len();
    let counter_data = to_vec(&counter)?;
    counter_pda_info.data.borrow_mut()[..size].copy_from_slice(&counter_data);

    Ok(())
}

fn process_mul(accounts: &[AccountInfo], multiplier: u8) -> ProgramResult {
    msg!("Mul {}", multiplier);

    let account_info_iter = &mut accounts.iter();
    let payer_info = next_account_info(account_info_iter)?;
    let counter_pda_info = next_account_info(account_info_iter)?;

    let (counter_pda, _) = FlexiCounter::pda(payer_info.key);
    assert_keys_equal(counter_pda_info.key, &counter_pda, || {
        format!(
            "Invalid Counter PDA {}, should be {}",
            counter_pda_info.key, counter_pda
        )
    })?;

    let mut counter =
        FlexiCounter::try_from_slice(&counter_pda_info.data.borrow())?;

    counter.count *= multiplier as u64;
    counter.updates += 1;

    let size = counter_pda_info.data_len();
    let counter_data = to_vec(&counter)?;
    counter_pda_info.data.borrow_mut()[..size].copy_from_slice(&counter_data);

    Ok(())
}

fn process_delegate(
    accounts: &[AccountInfo],
    args: &DelegateArgs,
) -> ProgramResult {
    msg!("Delegate");
    let [payer, delegate_account_pda, owner_program, buffer, delegation_record, delegation_metadata, delegation_program, system_program] =
        accounts
    else {
        return Err(ProgramError::NotEnoughAccountKeys);
    };

    let seeds_no_bump = FlexiCounter::seeds(payer.key);

    delegate_account(
        DelegateAccounts {
            payer,
            pda: delegate_account_pda,
            owner_program,
            buffer,
            delegation_record,
            delegation_metadata,
            delegation_program,
            system_program,
        },
        &seeds_no_bump,
        DelegateConfig {
            commit_frequency_ms: args.commit_frequency_ms,
            validator: None,
        },
    )?;

    Ok(())
}

fn process_add_and_schedule_commit(
    accounts: &[AccountInfo],
    count: u8,
    undelegate: bool,
) -> ProgramResult {
    msg!(
        "Add {} and schedule commit undelegate: {}",
        count,
        undelegate
    );

    let account_info_iter = &mut accounts.iter();
    let payer_info = next_account_info(account_info_iter)?;
    let counter_pda_info = next_account_info(account_info_iter)?;
    let magic_context_info = next_account_info(account_info_iter)?;
    let magic_program_info = next_account_info(account_info_iter)?;

    // Perform the add operation
    add(payer_info, counter_pda_info, count)?;

    // Request the PDA counter account to be committed
    if undelegate {
        commit_and_undelegate_accounts(
            payer_info,
            vec![counter_pda_info],
            magic_context_info,
            magic_program_info,
        )?;
    } else {
        commit_accounts(
            payer_info,
            vec![counter_pda_info],
            magic_context_info,
            magic_program_info,
        )?;
    }
    Ok(())
}

fn process_add_counter(accounts: &[AccountInfo]) -> ProgramResult {
    msg!("AddCounter");

    let account_info_iter = &mut accounts.iter();
    let payer_info = next_account_info(account_info_iter)?;
    let target_pda_info = next_account_info(account_info_iter)?;
    let source_pda_info = next_account_info(account_info_iter)?;
    msg!("{} += {}", target_pda_info.key, source_pda_info.key);

    let (target_pda, _) = FlexiCounter::pda(payer_info.key);
    assert_keys_equal(target_pda_info.key, &target_pda, || {
        format!(
            "Invalid target Counter PDA {}, should be {}",
            target_pda_info.key, target_pda
        )
    })?;

    let source_counter =
        FlexiCounter::try_from_slice(&source_pda_info.data.borrow())?;
    let count = source_counter.count as u8;

    add(payer_info, target_pda_info, count)
}

fn process_undelegate_request(
    accounts: &[AccountInfo],
    seeds_data: &[u8],
) -> ProgramResult {
    msg!("Undelegate");
    let accounts_iter = &mut accounts.iter();
    let delegated_account = next_account_info(accounts_iter)?;
    let buffer = next_account_info(accounts_iter)?;
    let payer = next_account_info(accounts_iter)?;
    let system_program = next_account_info(accounts_iter)?;
    let account_seeds =
        <Vec<Vec<u8>>>::try_from_slice(seeds_data).map_err(|err| {
            msg!("ERROR: failed to parse account seeds {:?}", err);
            ProgramError::InvalidArgument
        })?;

    undelegate_account(
        delegated_account,
        &crate::id(),
        buffer,
        payer,
        system_program,
        account_seeds,
    )?;

    let counter = {
        let data = delegated_account.data.borrow();
        FlexiCounter::deserialize(&mut data.as_ref())?
    };

    if counter.label == FAIL_UNDELEGATION_LABEL {
        return Err(ProgramError::Custom(FAIL_UNDELEGATION_CODE));
    }

<<<<<<< HEAD

=======
>>>>>>> d02cc05a
    Ok(())
}

fn process_schedule_task(
    accounts: &[AccountInfo],
    args: ScheduleArgs,
) -> ProgramResult {
    msg!("ScheduleTask");

    let account_info_iter = &mut accounts.iter();
    let _magic_program_info = next_account_info(account_info_iter)?;
    let payer_info = next_account_info(account_info_iter)?;
    let task_context_info = next_account_info(account_info_iter)?;
    let counter_pda_info = next_account_info(account_info_iter)?;

    let (counter_pda, bump) = FlexiCounter::pda(payer_info.key);
    if counter_pda_info.key.ne(&counter_pda) {
        msg!(
            "Invalid counter PDA {}, should be {}",
            counter_pda_info.key,
            counter_pda
        );
        return Err(ProgramError::InvalidSeeds);
    }
    let bump = &[bump];
    let seeds = FlexiCounter::seeds_with_bump(payer_info.key, bump);
    let ix_data = bincode::serialize(&MagicBlockInstruction::ScheduleTask(
        ScheduleTaskArgs {
            task_id: args.task_id,
            execution_interval_millis: args.execution_interval_millis,
            iterations: args.iterations,
            instructions: vec![match (args.error, args.signer) {
                (true, false) => create_add_error_ix(*payer_info.key, 1),
                (false, true) => create_add_ix(*payer_info.key, 1),
                _ => create_add_unsigned_ix(*payer_info.key, 1),
            }],
        },
    ))
    .map_err(|err| {
        msg!("ERROR: failed to serialize args {:?}", err);
        ProgramError::InvalidArgument
    })?;

    let ix = Instruction::new_with_bytes(
        MAGIC_PROGRAM_ID,
        &ix_data,
        vec![
            AccountMeta::new(*payer_info.key, true),
            AccountMeta::new(*task_context_info.key, false),
            AccountMeta::new(*counter_pda_info.key, true),
        ],
    );

    invoke_signed(
        &ix,
        &[
            payer_info.clone(),
            task_context_info.clone(),
            counter_pda_info.clone(),
        ],
        &[&seeds],
    )?;

    Ok(())
}

fn process_cancel_task(
    accounts: &[AccountInfo],
    args: CancelArgs,
) -> ProgramResult {
    msg!("CancelTask");

    let account_info_iter = &mut accounts.iter();
    let _magic_program_info = next_account_info(account_info_iter)?;
    let payer_info = next_account_info(account_info_iter)?;
    let task_context_info = next_account_info(account_info_iter)?;

    let ix_data = bincode::serialize(&MagicBlockInstruction::CancelTask {
        task_id: args.task_id,
    })
    .map_err(|err| {
        msg!("ERROR: failed to serialize args {:?}", err);
        ProgramError::InvalidArgument
    })?;

    let ix = Instruction::new_with_bytes(
        MAGIC_PROGRAM_ID,
        &ix_data,
        vec![
            AccountMeta::new(*payer_info.key, true),
            AccountMeta::new(*task_context_info.key, false),
        ],
    );

    invoke(&ix, &[payer_info.clone(), task_context_info.clone()])?;

    Ok(())
}<|MERGE_RESOLUTION|>--- conflicted
+++ resolved
@@ -405,10 +405,6 @@
         return Err(ProgramError::Custom(FAIL_UNDELEGATION_CODE));
     }
 
-<<<<<<< HEAD
-
-=======
->>>>>>> d02cc05a
     Ok(())
 }
 
