#![allow(deprecated)]
#![allow(unexpected_cfgs)]
use solana_program::declare_id;

<<<<<<< HEAD
pub mod args;
=======
>>>>>>> cb558246
pub mod instruction;
mod processor;
pub mod state;
mod utils;

pub use processor::process;

declare_id!("f1exzKGtdeVX3d6UXZ89cY7twiNJe9S5uq84RTA4Rq4");

#[cfg(not(feature = "no-entrypoint"))]
solana_program::entrypoint!(process);

pub use ephemeral_rollups_sdk::id as delegation_program_id;<|MERGE_RESOLUTION|>--- conflicted
+++ resolved
@@ -2,10 +2,6 @@
 #![allow(unexpected_cfgs)]
 use solana_program::declare_id;
 
-<<<<<<< HEAD
-pub mod args;
-=======
->>>>>>> cb558246
 pub mod instruction;
 mod processor;
 pub mod state;
