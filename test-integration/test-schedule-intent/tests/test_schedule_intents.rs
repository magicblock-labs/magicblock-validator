--- conflicted
+++ resolved
@@ -1,7 +1,4 @@
-<<<<<<< HEAD
-=======
 use dlp::pda::ephemeral_balance_pda_from_payer;
->>>>>>> cb558246
 use integration_test_tools::IntegrationTestContext;
 use log::*;
 use program_flexi_counter::{
@@ -12,13 +9,8 @@
     state::FlexiCounter,
 };
 use solana_sdk::{
-<<<<<<< HEAD
-    native_token::LAMPORTS_PER_SOL, pubkey::Pubkey, signature::Keypair,
-    signer::Signer, transaction::Transaction,
-=======
     native_token::LAMPORTS_PER_SOL, pubkey::Pubkey, rent::Rent,
     signature::Keypair, signer::Signer, transaction::Transaction,
->>>>>>> cb558246
 };
 use test_kit::init_logger;
 
@@ -116,10 +108,9 @@
         }],
         true,
     );
-<<<<<<< HEAD
-=======
-}
-
+}
+
+#[ignore = "Will be enabled once MagicProgram support overrides of AccountMeta. Followup PR"]
 #[test]
 fn test_schedule_intent_undelegate_delegate_back_undelegate_again() {
     // Init context
@@ -153,73 +144,16 @@
         }],
         true,
     );
->>>>>>> cb558246
-}
-
-#[ignore = "Will be enabled once MagicProgram support overrides of AccountMeta. Followup PR"]
-#[test]
-<<<<<<< HEAD
-fn test_schedule_intent_undelegate_delegate_back_undelegate_again() {
-    // Init context
-    let ctx = IntegrationTestContext::try_new().unwrap();
-    let payer = setup_payer(&ctx);
-
-    // Init counter
-    init_counter(&ctx, &payer);
-    // Delegate counter
-    delegate_counter(&ctx, &payer);
-    add_to_counter(&ctx, &payer, 101);
-
-    schedule_intent(&ctx, &[&payer], Some(vec![-100]));
-    assert_counters(
-        &ctx,
-        &[ExpectedCounter {
-            pda: FlexiCounter::pda(&payer.pubkey()).0,
-            expected: 1,
-        }],
-        true,
-    );
-
-    // Delegate back
-    delegate_counter(&ctx, &payer);
-    schedule_intent(&ctx, &[&payer], Some(vec![102]));
-    assert_counters(
-        &ctx,
-        &[ExpectedCounter {
-            pda: FlexiCounter::pda(&payer.pubkey()).0,
-            expected: 103,
-        }],
-        true,
-    );
-}
-
-#[ignore = "The writable accounts for intents need to also be writable in ephemeral which is not correct"]
-#[test]
-=======
->>>>>>> cb558246
+}
+
+#[test]
 fn test_2_payers_intent_with_undelegation() {
     init_logger!();
     const PAYERS: usize = 2;
 
     // Init context
     let ctx = IntegrationTestContext::try_new().unwrap();
-<<<<<<< HEAD
-
-    // Payer to fund all transactions on chain
-    let chain_payer = Keypair::new();
-    ctx.airdrop_chain(&chain_payer.pubkey(), 10 * LAMPORTS_PER_SOL)
-        .unwrap();
-
-    // Payers to first init and delegate counters and then be delegated to
-    // fund transactions in ephemeral
-    let payers = (0..PAYERS).map(|_| Keypair::new()).collect::<Vec<_>>();
-    for payer in &payers {
-        ctx.airdrop_chain_escrowed(payer, 2 * LAMPORTS_PER_SOL)
-            .unwrap();
-    }
-=======
     let payers = (0..PAYERS).map(|_| setup_payer(&ctx)).collect::<Vec<_>>();
->>>>>>> cb558246
     debug!("✅ Airdropped to payers on chain with escrow");
 
     // Init and setup counters for each payer
@@ -243,11 +177,6 @@
         &ctx,
         payers.iter().collect::<Vec<&Keypair>>().as_slice(),
         Some(vec![-50, 25]),
-<<<<<<< HEAD
-        // We cannot wait that long in a test ever, so this option was removed
-        // Some(Duration::from_secs(50)),
-=======
->>>>>>> cb558246
     );
     debug!("✅ Scheduled intent for all payers");
 
@@ -337,11 +266,6 @@
         &ctx,
         payers.iter().collect::<Vec<&Keypair>>().as_slice(),
         Some(counter_diffs.to_vec()),
-<<<<<<< HEAD
-        // We cannot wait that long in a test ever, so this option was removed
-        // Some(Duration::from_secs(40)),
-=======
->>>>>>> cb558246
     );
 }
 
@@ -486,18 +410,10 @@
         100_000,
     );
 
-<<<<<<< HEAD
-    let mut tx = Transaction::new_with_payer(&[ix], None);
-    let (sig, confirmed) = ctx
-        .send_and_confirm_transaction_ephem(&mut tx, payers)
-        .unwrap();
-
-=======
     let mut tx = Transaction::new_with_payer(&[ix], Some(&payers[0].pubkey()));
     let (sig, confirmed) = ctx
         .send_and_confirm_transaction_ephem(&mut tx, payers)
         .unwrap();
->>>>>>> cb558246
     assert!(confirmed);
 
     // Confirm was sent on Base Layer
