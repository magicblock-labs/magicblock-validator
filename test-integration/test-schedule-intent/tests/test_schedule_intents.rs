use std::time::Duration;

use dlp::pda::ephemeral_balance_pda_from_payer;
use integration_test_tools::{
    transactions::confirm_transaction, IntegrationTestContext,
};
use program_flexi_counter::{
    delegation_program_id,
    instruction::{
        create_add_ix, create_delegate_ix, create_init_ix, create_intent_ix,
        create_redelegation_intent_ix,
    },
    state::FlexiCounter,
};
use solana_rpc_client_api::config::RpcSendTransactionConfig;
use solana_sdk::{
    commitment_config::CommitmentConfig, native_token::LAMPORTS_PER_SOL,
    pubkey::Pubkey, rent::Rent, signature::Keypair, signer::Signer,
    transaction::Transaction,
};

const LABEL: &str = "I am a label";

#[test]
fn test_schedule_intent() {
    // Init context
    let ctx = IntegrationTestContext::try_new().unwrap();
    let payer = setup_payer(&ctx);

    // Init counter
    init_counter(&ctx, &payer);
    // Delegate counter
    delegate_counter(&ctx, &payer);
    add_to_counter(&ctx, &payer, 101);

    schedule_intent(&ctx, &[&payer], None, Some(Duration::from_secs(10)));

    // Assert that 101 value got committed from ER to base
    assert_counters(
        &ctx,
        &[ExpectedCounter {
            pda: FlexiCounter::pda(&payer.pubkey()).0,
            expected: 101,
        }],
        true,
    );
}

#[test]
fn test_schedule_intent_and_undelegate() {
    // Init context
    let ctx = IntegrationTestContext::try_new().unwrap();
    let payer = setup_payer(&ctx);

    // Init counter
    init_counter(&ctx, &payer);
    // Delegate counter
    delegate_counter(&ctx, &payer);
    add_to_counter(&ctx, &payer, 101);

    schedule_intent(&ctx, &[&payer], Some(vec![-100]), None);
    // Assert that action after undelegate subtracted 100 from 101
    assert_counters(
        &ctx,
        &[ExpectedCounter {
            pda: FlexiCounter::pda(&payer.pubkey()).0,
            expected: 1,
        }],
        true,
    );
}

#[test]
fn test_schedule_intent_2_commits() {
    // Init context
    let ctx = IntegrationTestContext::try_new().unwrap();
    let payer = setup_payer(&ctx);

    // Init counter
    init_counter(&ctx, &payer);
    // Delegate counter
    delegate_counter(&ctx, &payer);
    add_to_counter(&ctx, &payer, 101);

    schedule_intent(&ctx, &[&payer], None, None);
    assert_counters(
        &ctx,
        &[ExpectedCounter {
            pda: FlexiCounter::pda(&payer.pubkey()).0,
            expected: 101,
        }],
        true,
    );

    add_to_counter(&ctx, &payer, 2);
    schedule_intent(&ctx, &[&payer], None, None);
    assert_counters(
        &ctx,
        &[ExpectedCounter {
            pda: FlexiCounter::pda(&payer.pubkey()).0,
            expected: 103,
        }],
        true,
    );
}

#[test]
fn test_schedule_intent_undelegate_delegate_back_undelegate_again() {
    // Init context
    let ctx = IntegrationTestContext::try_new().unwrap();
    let payer = setup_payer(&ctx);

    // Init counter
    init_counter(&ctx, &payer);
    // Delegate counter
    delegate_counter(&ctx, &payer);
    add_to_counter(&ctx, &payer, 101);

    schedule_intent(&ctx, &[&payer], Some(vec![-100]), None);
    assert_counters(
        &ctx,
        &[ExpectedCounter {
            pda: FlexiCounter::pda(&payer.pubkey()).0,
            expected: 1,
        }],
        true,
    );

    // Delegate back
    delegate_counter(&ctx, &payer);
    schedule_intent(&ctx, &[&payer], Some(vec![102]), None);
    assert_counters(
        &ctx,
        &[ExpectedCounter {
            pda: FlexiCounter::pda(&payer.pubkey()).0,
            expected: 103,
        }],
        true,
    );
}

#[test]
fn test_2_payers_intent_with_undelegation() {
    const PAYERS: usize = 2;

    // Init context
    let ctx = IntegrationTestContext::try_new().unwrap();
    let payers = (0..PAYERS).map(|_| setup_payer(&ctx)).collect::<Vec<_>>();

    // Init and setup counters for each payer
    let values: [u8; PAYERS] = [100, 200];
    payers.iter().enumerate().for_each(|(i, payer)| {
        init_counter(&ctx, payer);
        delegate_counter(&ctx, payer);
        add_to_counter(&ctx, payer, values[i]);
    });

    // Schedule intent affecting all counters
    schedule_intent(
        &ctx,
        payers.iter().collect::<Vec<&Keypair>>().as_slice(),
        Some(vec![-50, 25]),
        Some(Duration::from_secs(50)),
    );
    assert_counters(
        &ctx,
        &[
            ExpectedCounter {
                pda: FlexiCounter::pda(&payers[0].pubkey()).0,
                expected: 50,
            },
            ExpectedCounter {
                pda: FlexiCounter::pda(&payers[1].pubkey()).0,
                expected: 225,
            },
        ],
        true,
    )
}

#[ignore = "With sdk having ShortAccountMetas instead of u8s we hit limited_deserialize here as instruction exceeds 1232 bytes"]
#[test]
fn test_5_payers_intent_only_commit() {
    const PAYERS: usize = 5;

    // Init context
    let ctx = IntegrationTestContext::try_new().unwrap();
    let payers = (0..PAYERS).map(|_| setup_payer(&ctx)).collect::<Vec<_>>();

    // Init and setup counters for each payer
    let values: [u8; PAYERS] = std::array::from_fn(|i| 180 + i as u8);
    payers.iter().enumerate().for_each(|(i, payer)| {
        init_counter(&ctx, payer);
        delegate_counter(&ctx, payer);
        add_to_counter(&ctx, payer, values[i]);
    });

    let counter_diffs: [i64; PAYERS] = [-2; PAYERS];
    // Schedule intent affecting all counters
    schedule_intent(
        &ctx,
        payers.iter().collect::<Vec<&Keypair>>().as_slice(),
        Some(counter_diffs.to_vec()),
        Some(Duration::from_secs(40)),
    );
}

// This isn't enabled at this point due to solana reentrancy restriction
// We have DLP calling program USER, and USER calling delegate in DLP
// Solana prohibits this
#[ignore = "Redelegation blocked by Solana reentrancy restrictions"]
#[test]
fn test_redelegation_intent() {
    // Init context
    let ctx = IntegrationTestContext::try_new().unwrap();
    let payer = setup_payer(&ctx);

    // Init counter
    init_counter(&ctx, &payer);
    // Delegate counter
    delegate_counter(&ctx, &payer);
    add_to_counter(&ctx, &payer, 101);
    redelegate_intent(&ctx, &payer);
}

fn setup_payer(ctx: &IntegrationTestContext) -> Keypair {
    // TODO: @@@ this could just use  ctx.airdrop_chain_escrowed(&payer, 2 * LAMPORTS_PER_SOL)
    // instead of repeating the logic here

    let payer = Keypair::new();
    ctx.airdrop_chain(&payer.pubkey(), LAMPORTS_PER_SOL)
        .unwrap();

    // Create actor escrow
    let ix = dlp::instruction_builder::top_up_ephemeral_balance(
        payer.pubkey(),
        payer.pubkey(),
        Some(LAMPORTS_PER_SOL / 2),
        Some(1),
    );
    ctx.send_and_confirm_instructions_with_payer_chain(&[ix], &payer)
        .unwrap();

    // Confirm actor escrow
    let escrow_pda = ephemeral_balance_pda_from_payer(&payer.pubkey(), 1);
    let rent = Rent::default().minimum_balance(0);
    assert_eq!(
        ctx.fetch_chain_account(escrow_pda).unwrap().lamports,
        LAMPORTS_PER_SOL / 2 + rent
    );

    payer
}

fn init_counter(ctx: &IntegrationTestContext, payer: &Keypair) {
    let ix = create_init_ix(payer.pubkey(), LABEL.to_string());
    let (_, confirmed) = ctx
        .send_and_confirm_instructions_with_payer_chain(&[ix], payer)
        .unwrap();
    assert!(confirmed, "Should confirm transaction");

    let counter_pda = FlexiCounter::pda(&payer.pubkey()).0;
    let counter = ctx
        .fetch_chain_account_struct::<FlexiCounter>(counter_pda)
        .unwrap();
    assert_eq!(
        counter,
        FlexiCounter {
            count: 0,
            updates: 0,
            label: LABEL.to_string()
        },
    )
}

// ER action
fn delegate_counter(ctx: &IntegrationTestContext, payer: &Keypair) {
    ctx.wait_for_next_slot_ephem().unwrap();

    let counter_pda = FlexiCounter::pda(&payer.pubkey()).0;
    let ix = create_delegate_ix(payer.pubkey());
    ctx.send_and_confirm_instructions_with_payer_chain(&[ix], payer)
        .unwrap();

    // Confirm delegated
    let owner = ctx.fetch_chain_account_owner(counter_pda).unwrap();
    assert_eq!(owner, delegation_program_id());
}

// ER action
fn add_to_counter(ctx: &IntegrationTestContext, payer: &Keypair, value: u8) {
    ctx.wait_for_next_slot_ephem().unwrap();

    let counter_pda = FlexiCounter::pda(&payer.pubkey()).0;
    let counter_before = ctx
        .fetch_ephem_account_struct::<FlexiCounter>(counter_pda)
        .unwrap_or(FlexiCounter {
            count: 0,
            updates: 0,
            label: LABEL.to_string(),
        });

    // Add value to counter
    let ix = create_add_ix(payer.pubkey(), value);
    ctx.send_and_confirm_instructions_with_payer_ephem(&[ix], payer)
        .unwrap();

    let counter = ctx
        .fetch_ephem_account_struct::<FlexiCounter>(counter_pda)
        .unwrap();
    assert_eq!(
        counter,
        FlexiCounter {
            count: counter_before.count + value as u64,
            updates: counter_before.updates + 1,
            label: LABEL.to_string()
        },
    )
}

struct ExpectedCounter {
    pda: Pubkey,
    expected: u64,
}

fn assert_counters(
    ctx: &IntegrationTestContext,
    expected_counters: &[ExpectedCounter],
    is_base: bool,
) {
    // Confirm results on base lauer
    let actual_counter = expected_counters
        .iter()
        .map(|counter| {
            if is_base {
                ctx.fetch_chain_account_struct::<FlexiCounter>(counter.pda)
                    .unwrap()
            } else {
                ctx.fetch_ephem_account_struct::<FlexiCounter>(counter.pda)
                    .unwrap()
            }
        })
        .collect::<Vec<_>>();

    for i in 0..actual_counter.len() {
        let actual_counter = &actual_counter[i];
        let expected_counter = &expected_counters[i];
        assert_eq!(actual_counter.count, expected_counter.expected);
    }
}

fn schedule_intent(
    ctx: &IntegrationTestContext,
    payers: &[&Keypair],
    counter_diffs: Option<Vec<i64>>,
    confirmation_wait: Option<Duration>,
) {
    ctx.wait_for_next_slot_ephem().unwrap();

    let transfer_destination = Keypair::new();
    let payers_pubkeys = payers.iter().map(|payer| payer.pubkey()).collect();
    let ix = create_intent_ix(
        payers_pubkeys,
        transfer_destination.pubkey(),
        counter_diffs.clone(),
        100_000,
    );

    let rpc_client = ctx.try_ephem_client().unwrap();
    let blockhash = rpc_client.get_latest_blockhash().unwrap();
    let tx = Transaction::new_signed_with_payer(&[ix], None, payers, blockhash);
    let sig = rpc_client
        .send_transaction_with_config(
            &tx,
            RpcSendTransactionConfig {
                skip_preflight: true,
                ..Default::default()
            },
        )
        .unwrap();

    // In some cases it takes longer for tx to make it to baselayer
    // we need an additional wait time
    if let Some(confirmation_wait) = confirmation_wait {
        std::thread::sleep(confirmation_wait);
    }
    let confirmed = confirm_transaction(
        &sig,
        rpc_client,
<<<<<<< HEAD
        CommitmentConfig::confirmed(),
        Some(&tx),
=======
        CommitmentConfig::finalized(),
>>>>>>> e17d7450
    )
    .unwrap();
    assert!(confirmed);

    // Confirm was sent on Base Layer
    let commit_result = ctx
        .fetch_schedule_commit_result::<FlexiCounter>(sig)
        .unwrap();
    commit_result
        .confirm_commit_transactions_on_chain(ctx)
        .unwrap();

    // ensure Prize = 1_000_000 is transferred
    let transfer_destination_balance = ctx
        .fetch_chain_account_balance(&transfer_destination.pubkey())
        .unwrap();

    let mutiplier = if counter_diffs.is_some() { 2 } else { 1 };
    assert_eq!(
        transfer_destination_balance,
        mutiplier * payers.len() as u64 * 1_000_000
    );
}

fn redelegate_intent(ctx: &IntegrationTestContext, payer: &Keypair) {
    ctx.wait_for_next_slot_ephem().unwrap();

    let (pda, _) = FlexiCounter::pda(&payer.pubkey());
    let ix = create_redelegation_intent_ix(payer.pubkey());
    let (sig, confirmed) = ctx
        .send_and_confirm_instructions_with_payer_ephem(&[ix], payer)
        .unwrap();
    assert!(confirmed);

    // Confirm was sent on Base Layer
    let commit_result = ctx
        .fetch_schedule_commit_result::<FlexiCounter>(sig)
        .unwrap();
    commit_result
        .confirm_commit_transactions_on_chain(ctx)
        .unwrap();

    // Confirm that it got delegated back
    let owner = ctx.fetch_chain_account_owner(pda).unwrap();
    assert_eq!(owner, dlp::id());
}<|MERGE_RESOLUTION|>--- conflicted
+++ resolved
@@ -387,12 +387,8 @@
     let confirmed = confirm_transaction(
         &sig,
         rpc_client,
-<<<<<<< HEAD
         CommitmentConfig::confirmed(),
         Some(&tx),
-=======
-        CommitmentConfig::finalized(),
->>>>>>> e17d7450
     )
     .unwrap();
     assert!(confirmed);
