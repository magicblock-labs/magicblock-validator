use std::{thread::sleep, time::Duration};

use anyhow::{Context, Result};
use solana_rpc_client::rpc_client::RpcClient;
use solana_rpc_client_api::{
    client_error,
    client_error::{Error as ClientError, ErrorKind as ClientErrorKind},
    config::{RpcSendTransactionConfig, RpcTransactionConfig},
};
#[allow(unused_imports)]
use solana_sdk::signer::SeedDerivable;
<<<<<<< HEAD
use solana_sdk::{commitment_config::CommitmentConfig, hash::Hash, pubkey::Pubkey, signature::Signature};
=======
use solana_sdk::{
    clock::Slot,
    commitment_config::CommitmentConfig,
    hash::Hash,
    pubkey::Pubkey,
    signature::{Keypair, Signature},
    transaction::Transaction,
};
>>>>>>> 5751ead3

pub struct IntegrationTestContext {
    pub commitment: CommitmentConfig,
    pub chain_client: Option<RpcClient>,
    pub ephem_client: RpcClient,
    pub validator_identity: Pubkey,
    pub chain_blockhash: Option<Hash>,
    pub ephem_blockhash: Hash,
}

// Copy the impl of the ScheduleCommitTestContext here from test-integration/schedulecommit/client/src/schedule_commit_context.rs
// Omit the ones that need committees or whichever else needs fields we don't have here
impl IntegrationTestContext {
    pub fn new_ephem_only() -> Self {
        let commitment = CommitmentConfig::confirmed();
        let ephem_client = RpcClient::new_with_commitment(
            "http://localhost:8899".to_string(),
            commitment,
        );
        let validator_identity = ephem_client.get_identity().unwrap();
        let ephem_blockhash = ephem_client.get_latest_blockhash().unwrap();
        Self {
            commitment,
            chain_client: None,
            ephem_client,
            validator_identity,
            chain_blockhash: None,
            ephem_blockhash,
        }
    }

    pub fn new() -> Self {
        let commitment = CommitmentConfig::confirmed();

        let chain_client = RpcClient::new_with_commitment(
            "http://localhost:7799".to_string(),
            commitment,
        );
        let ephem_client = RpcClient::new_with_commitment(
            "http://localhost:8899".to_string(),
            commitment,
        );
        let validator_identity = chain_client.get_identity().unwrap();
        let chain_blockhash = chain_client.get_latest_blockhash().unwrap();
        let ephem_blockhash = ephem_client.get_latest_blockhash().unwrap();

        Self {
            commitment,
            chain_client: Some(chain_client),
            ephem_client,
            validator_identity,
            chain_blockhash: Some(chain_blockhash),
            ephem_blockhash,
        }
    }

    // -----------------
    // Fetch Logs
    // -----------------
    pub fn fetch_ephemeral_logs(&self, sig: Signature) -> Option<Vec<String>> {
        self.fetch_logs(sig, Some(&self.ephem_client))
    }

    pub fn fetch_chain_logs(&self, sig: Signature) -> Option<Vec<String>> {
        self.fetch_logs(sig, self.chain_client.as_ref())
    }

    fn fetch_logs(
        &self,
        sig: Signature,
        rpc_client: Option<&RpcClient>,
    ) -> Option<Vec<String>> {
        let rpc_client = rpc_client.or(self.chain_client.as_ref())?;

        // Try this up to 10 times since devnet here returns the version response instead of
        // the EncodedConfirmedTransactionWithStatusMeta at times
        for _ in 0..10 {
            let status = match rpc_client.get_transaction_with_config(
                &sig,
                RpcTransactionConfig {
                    commitment: Some(self.commitment),
                    ..Default::default()
                },
            ) {
                Ok(status) => status,
                Err(_) => {
                    sleep(Duration::from_millis(400));
                    continue;
                }
            };
            return Option::<Vec<String>>::from(
                status
                    .transaction
                    .meta
                    .as_ref()
                    .unwrap()
                    .log_messages
                    .clone(),
            );
        }
        None
    }

    pub fn dump_chain_logs(&self, sig: Signature) {
        let logs = self.fetch_chain_logs(sig).unwrap();
        eprintln!("Chain Logs for '{}':\n{:#?}", sig, logs);
    }

    pub fn dump_ephemeral_logs(&self, sig: Signature) {
        let logs = self.fetch_ephemeral_logs(sig).unwrap();
        eprintln!("Ephemeral Logs for '{}':\n{:#?}", sig, logs);
    }

    pub fn assert_chain_logs_contain(&self, sig: Signature, expected: &str) {
        let logs = self.fetch_chain_logs(sig).unwrap();
        assert!(
            self.logs_contain(&logs, expected),
            "Logs do not contain '{}': {:?}",
            expected,
            logs
        );
    }

    pub fn assert_ephemeral_logs_contain(
        &self,
        sig: Signature,
        expected: &str,
    ) {
        let logs = self.fetch_ephemeral_logs(sig).unwrap();
        assert!(
            self.logs_contain(&logs, expected),
            "Logs do not contain '{}': {:?}",
            expected,
            logs
        );
    }

    fn logs_contain(&self, logs: &[String], expected: &str) -> bool {
        logs.iter().any(|log| log.contains(expected))
    }

    // -----------------
    // Fetch Account Data/Balance
    // -----------------
    pub fn fetch_ephem_account_data(
        &self,
        pubkey: Pubkey,
    ) -> anyhow::Result<Vec<u8>> {
        self.ephem_client
            .get_account_data(&pubkey)
            .with_context(|| {
                format!(
                    "Failed to fetch ephemeral account data for '{:?}'",
                    pubkey
                )
            })
    }

    pub fn try_chain_client(&self) -> anyhow::Result<&RpcClient> {
        let Some(chain_client) = self.chain_client.as_ref() else {
            return Err(anyhow::anyhow!("Chain client not available"));
        };
        Ok(chain_client)
    }

    pub fn fetch_chain_account_data(
        &self,
        pubkey: Pubkey,
    ) -> anyhow::Result<Vec<u8>> {
        self.try_chain_client()?
            .get_account_data(&pubkey)
            .with_context(|| {
                format!("Failed to fetch chain account data for '{:?}'", pubkey)
            })
    }

    pub fn fetch_ephem_account_balance(
        &self,
        pubkey: &Pubkey,
    ) -> anyhow::Result<u64> {
        self.ephem_client
            .get_balance_with_commitment(pubkey, self.commitment)
            .map(|balance| balance.value)
            .with_context(|| {
                format!(
                    "Failed to fetch ephemeral account balance for '{:?}'",
                    pubkey
                )
            })
    }

    pub fn fetch_chain_account_balance(
        &self,
        pubkey: &Pubkey,
    ) -> anyhow::Result<u64> {
        self.try_chain_client()?
            .get_balance_with_commitment(pubkey, self.commitment)
            .map(|balance| balance.value)
            .with_context(|| {
                format!(
                    "Failed to fetch chain account balance for '{:?}'",
                    pubkey
                )
            })
    }

    pub fn fetch_ephem_account_owner(
        &self,
        pubkey: Pubkey,
    ) -> anyhow::Result<Pubkey> {
        self.ephem_client
            .get_account(&pubkey)
            .map(|account| account.owner)
            .with_context(|| {
                format!(
                    "Failed to fetch ephemeral account owner for '{:?}'",
                    pubkey
                )
            })
    }

    pub fn fetch_chain_account_owner(
        &self,
        pubkey: Pubkey,
    ) -> anyhow::Result<Pubkey> {
        self.try_chain_client()?
            .get_account(&pubkey)
            .map(|account| account.owner)
            .with_context(|| {
                format!(
                    "Failed to fetch chain account owner for '{:?}'",
                    pubkey
                )
            })
    }

    // -----------------
    // Airdrop
    // -----------------
    pub fn airdrop_chain(
        &self,
        pubkey: &Pubkey,
        lamports: u64,
    ) -> anyhow::Result<Signature> {
        Self::airdrop(
            self.try_chain_client()?,
            pubkey,
            lamports,
            self.commitment,
        )
    }

    pub fn airdrop_ephem(
        &self,
        pubkey: &Pubkey,
        lamports: u64,
    ) -> anyhow::Result<Signature> {
        Self::airdrop(&self.ephem_client, pubkey, lamports, self.commitment)
    }

    pub fn airdrop(
        rpc_client: &RpcClient,
        pubkey: &Pubkey,
        lamports: u64,
        commitment_config: CommitmentConfig,
    ) -> anyhow::Result<Signature> {
        let sig = rpc_client.request_airdrop(pubkey, lamports).with_context(
            || format!("Failed to airdrop chain account '{:?}'", pubkey),
        )?;

        let succeeded =
            Self::confirm_transaction(&sig, rpc_client, commitment_config)
                .with_context(|| {
                    format!(
                        "Failed to confirm airdrop chain account '{:?}'",
                        pubkey
                    )
                })?;
        if !succeeded {
            return Err(anyhow::anyhow!(
                "Failed to airdrop chain account '{:?}'",
                pubkey
            ));
        }
        Ok(sig)
    }

    // -----------------
    // Transactions
    // -----------------
    pub fn assert_ephemeral_transaction_error(
        &self,
        sig: Signature,
        res: &Result<Signature, ClientError>,
        expected_msg: &str,
    ) {
        Self::assert_transaction_error(res);
        self.assert_ephemeral_logs_contain(sig, expected_msg);
    }

    pub fn assert_chain_transaction_error(
        &self,
        sig: Signature,
        res: &Result<Signature, ClientError>,
        expected_msg: &str,
    ) {
        Self::assert_transaction_error(res);
        self.assert_chain_logs_contain(sig, expected_msg);
    }

    fn assert_transaction_error(res: &Result<Signature, ClientError>) {
        assert!(matches!(
            res,
            Err(ClientError {
                kind: ClientErrorKind::TransactionError(_),
                ..
            })
        ));
    }

    pub fn confirm_transaction_chain(
        &self,
        sig: &Signature,
    ) -> Result<bool, client_error::Error> {
        Self::confirm_transaction(
            sig,
            self.try_chain_client().map_err(|err| client_error::Error {
                request: None,
                kind: client_error::ErrorKind::Custom(err.to_string()),
            })?,
            self.commitment,
        )
    }

    pub fn confirm_transaction_ephem(
        &self,
        sig: &Signature,
    ) -> Result<bool, client_error::Error> {
        Self::confirm_transaction(sig, &self.ephem_client, self.commitment)
    }

    pub fn confirm_transaction(
        sig: &Signature,
        rpc_client: &RpcClient,
        commitment_config: CommitmentConfig,
    ) -> Result<bool, client_error::Error> {
        // Allow RPC failures to persist for up to 1 sec
        const MAX_FAILURES: u64 = 5;
        const MILLIS_UNTIL_RETRY: u64 = 200;
        let mut failure_count = 0;

        // Allow transactions to take up to 20 seconds to confirm
        const MAX_UNCONFIRMED_COUNT: u64 = 40;
        const MILLIS_UNTIL_RECONFIRM: u64 = 500;
        let mut unconfirmed_count = 0;

        loop {
            match rpc_client
                .confirm_transaction_with_commitment(sig, commitment_config)
            {
                Ok(res) if res.value => {
                    return Ok(res.value);
                }
                Ok(_) => {
                    unconfirmed_count += 1;
                    if unconfirmed_count >= MAX_UNCONFIRMED_COUNT {
                        return Ok(false);
                    } else {
                        sleep(Duration::from_millis(MILLIS_UNTIL_RECONFIRM));
                    }
                }
                Err(err) => {
                    failure_count += 1;
                    if failure_count >= MAX_FAILURES {
                        return Err(err);
                    } else {
                        sleep(Duration::from_millis(MILLIS_UNTIL_RETRY));
                    }
                }
            }
        }
    }

    pub fn send_transaction_ephem(
        &self,
        tx: &mut Transaction,
        signers: &[&Keypair],
    ) -> Result<Signature, client_error::Error> {
        Self::send_transaction(&self.ephem_client, tx, signers)
    }

    pub fn send_transaction_chain(
        &self,
        tx: &mut Transaction,
        signers: &[&Keypair],
    ) -> Result<Signature, client_error::Error> {
        Self::send_transaction(self.try_chain_client().unwrap(), tx, signers)
    }

    pub fn send_and_confirm_transaction_ephem(
        &self,
        tx: &mut Transaction,
        signers: &[&Keypair],
    ) -> Result<(Signature, bool), client_error::Error> {
        Self::send_and_confirm_transaction(&self.ephem_client, tx, signers)
    }

    pub fn send_and_confirm_transaction_chain(
        &self,
        tx: &mut Transaction,
        signers: &[&Keypair],
    ) -> Result<(Signature, bool), client_error::Error> {
        Self::send_and_confirm_transaction(
            self.try_chain_client().unwrap(),
            tx,
            signers,
        )
    }

    pub fn send_transaction(
        rpc_client: &RpcClient,
        tx: &mut Transaction,
        signers: &[&Keypair],
    ) -> Result<Signature, client_error::Error> {
        let blockhash = rpc_client.get_latest_blockhash()?;
        tx.sign(signers, blockhash);
        let sig = rpc_client.send_transaction_with_config(
            tx,
            RpcSendTransactionConfig {
                skip_preflight: true,
                ..Default::default()
            },
        )?;
        Ok(sig)
    }

    pub fn send_and_confirm_transaction(
        rpc_client: &RpcClient,
        tx: &mut Transaction,
        signers: &[&Keypair],
    ) -> Result<(Signature, bool), client_error::Error> {
        let sig = Self::send_transaction(rpc_client, tx, signers)?;
        Self::confirm_transaction(
            &sig,
            rpc_client,
            CommitmentConfig::confirmed(),
        )
        .map(|confirmed| (sig, confirmed))
    }

    // -----------------
    // Slot
    // -----------------
    pub fn wait_for_next_slot_ephem(&self) -> Result<Slot> {
        Self::wait_for_next_slot(&self.ephem_client)
    }

    pub fn wait_for_delta_slot_ephem(&self, delta: Slot) -> Result<Slot> {
        Self::wait_for_delta_slot(&self.ephem_client, delta)
    }

    pub fn wait_for_slot_ephem(&self, target_slot: Slot) -> Result<Slot> {
        Self::wait_until_slot(&self.ephem_client, target_slot)
    }

    fn wait_for_next_slot(rpc_client: &RpcClient) -> Result<Slot> {
        let initial_slot = rpc_client.get_slot()?;
        Self::wait_until_slot(rpc_client, initial_slot + 1)
    }

    fn wait_for_delta_slot(
        rpc_client: &RpcClient,
        delta: Slot,
    ) -> Result<Slot> {
        let initial_slot = rpc_client.get_slot()?;
        Self::wait_until_slot(rpc_client, initial_slot + delta)
    }

    fn wait_until_slot(
        rpc_client: &RpcClient,
        target_slot: Slot,
    ) -> Result<Slot> {
        let slot = loop {
            let slot = rpc_client.get_slot()?;
            if slot >= target_slot {
                break slot;
            }
            sleep(Duration::from_millis(50));
        };
        Ok(slot)
    }
}

impl Default for IntegrationTestContext {
    fn default() -> Self {
        Self::new()
    }
}<|MERGE_RESOLUTION|>--- conflicted
+++ resolved
@@ -9,9 +9,6 @@
 };
 #[allow(unused_imports)]
 use solana_sdk::signer::SeedDerivable;
-<<<<<<< HEAD
-use solana_sdk::{commitment_config::CommitmentConfig, hash::Hash, pubkey::Pubkey, signature::Signature};
-=======
 use solana_sdk::{
     clock::Slot,
     commitment_config::CommitmentConfig,
@@ -20,7 +17,6 @@
     signature::{Keypair, Signature},
     transaction::Transaction,
 };
->>>>>>> 5751ead3
 
 pub struct IntegrationTestContext {
     pub commitment: CommitmentConfig,
