use std::{str::FromStr, thread::sleep, time::Duration};

use anyhow::{Context, Result};
use borsh::BorshDeserialize;
use log::*;
use solana_rpc_client::{
    nonblocking,
    rpc_client::{GetConfirmedSignaturesForAddress2Config, RpcClient},
};
use solana_rpc_client_api::{
    client_error::{self, Error as ClientError, ErrorKind as ClientErrorKind},
    config::RpcTransactionConfig,
};
#[allow(unused_imports)]
use solana_sdk::signer::SeedDerivable;
use solana_sdk::{
    account::Account,
    clock::Slot,
    commitment_config::CommitmentConfig,
    hash::Hash,
    instruction::Instruction,
    pubkey::Pubkey,
    rent::Rent,
    signature::{Keypair, Signature},
    signer::Signer,
    transaction::{Transaction, TransactionError},
};
use solana_transaction_status::{
    EncodedConfirmedBlock, EncodedConfirmedTransactionWithStatusMeta,
    UiTransactionEncoding,
};

use crate::{
    dlp_interface,
    transactions::{
        confirm_transaction, send_and_confirm_instructions_with_payer,
        send_and_confirm_transaction, send_instructions_with_payer,
        send_transaction,
    },
};

const URL_CHAIN: &str = "http://localhost:7799";
const WS_URL_CHAIN: &str = "ws://localhost:7800";
const URL_EPHEM: &str = "http://localhost:8899";

fn async_rpc_client(
    rpc_client: &RpcClient,
) -> nonblocking::rpc_client::RpcClient {
    nonblocking::rpc_client::RpcClient::new_with_commitment(
        rpc_client.url(),
        rpc_client.commitment(),
    )
}

#[derive(Clone, Debug, PartialEq, Eq)]
pub struct TransactionStatusWithSignature {
    pub signature: String,
    pub slot: Slot,
    pub err: Option<TransactionError>,
}

impl TransactionStatusWithSignature {
    pub fn signature(&self) -> Signature {
        Signature::from_str(&self.signature).unwrap()
    }

    pub fn has_error(&self) -> bool {
        self.err.is_some()
    }
}

pub struct IntegrationTestContext {
    pub commitment: CommitmentConfig,
    pub chain_client: Option<RpcClient>,
    pub ephem_client: Option<RpcClient>,
    pub ephem_validator_identity: Option<Pubkey>,
}

impl IntegrationTestContext {
    pub fn try_new_ephem_only() -> Result<Self> {
        color_backtrace::install();

        let commitment = CommitmentConfig::confirmed();
        let ephem_client = RpcClient::new_with_commitment(
            Self::url_ephem().to_string(),
            commitment,
        );
        let validator_identity = ephem_client.get_identity()?;
        Ok(Self {
            commitment,
            chain_client: None,
            ephem_client: Some(ephem_client),
            ephem_validator_identity: Some(validator_identity),
        })
    }

    pub fn try_new_chain_only() -> Result<Self> {
        color_backtrace::install();

        let commitment = CommitmentConfig::confirmed();
        let chain_client = RpcClient::new_with_commitment(
            Self::url_chain().to_string(),
            commitment,
        );
        Ok(Self {
            commitment,
            chain_client: Some(chain_client),
            ephem_client: None,
            ephem_validator_identity: None,
        })
    }

    pub fn try_new() -> Result<Self> {
        Self::try_new_with_ephem_port(8899)
    }

    pub fn try_new_with_ephem_port(port: u16) -> Result<Self> {
        color_backtrace::install();

        let commitment = CommitmentConfig::confirmed();

        let chain_client = RpcClient::new_with_commitment(
            Self::url_chain().to_string(),
            commitment,
        );
        let ephem_client = RpcClient::new_with_commitment(
            Self::url_local_ephem_at_port(port).to_string(),
            commitment,
        );
        let validator_identity = ephem_client.get_identity()?;

        Ok(Self {
            commitment,
            chain_client: Some(chain_client),
            ephem_client: Some(ephem_client),
            ephem_validator_identity: Some(validator_identity),
        })
    }

    // -----------------
    // Fetch Logs
    // -----------------
    pub fn fetch_ephemeral_logs(&self, sig: Signature) -> Option<Vec<String>> {
        self.fetch_logs(sig, self.ephem_client.as_ref(), "ephemeral")
    }

    pub fn fetch_chain_logs(&self, sig: Signature) -> Option<Vec<String>> {
        self.fetch_logs(sig, self.chain_client.as_ref(), "chain")
    }

    fn fetch_logs(
        &self,
        sig: Signature,
        rpc_client: Option<&RpcClient>,
        label: &str,
    ) -> Option<Vec<String>> {
        let rpc_client = rpc_client.or(self.chain_client.as_ref())?;

        // Try this up to 50 times since devnet here returns the version response instead of
        // the EncodedConfirmedTransactionWithStatusMeta at times
        for idx in 1..=50 {
            let status = match rpc_client.get_transaction_with_config(
                &sig,
                RpcTransactionConfig {
                    commitment: Some(self.commitment),
                    ..Default::default()
                },
            ) {
                Ok(status) => status,
                Err(err) => {
                    if idx % 10 == 0 {
                        warn!(
                            "Failed to fetch transaction from {}: {:?}",
                            label, err
                        );
                    }
                    sleep(Duration::from_millis(400));
                    continue;
                }
            };
            return Option::<Vec<String>>::from(
                status
                    .transaction
                    .meta
                    .as_ref()
                    .with_context(|| {
                        format!(
                            "No transaction meta found for signature {:?}: {:?}",
                            sig, status
                        )
                    })
                    .unwrap()
                    .log_messages
                    .clone(),
            );
        }
        None
    }

    pub fn dump_chain_logs(&self, sig: Signature) {
        let Some(logs) = self.fetch_chain_logs(sig) else {
            eprintln!("No chain logs found for '{}'", sig);
            return;
        };

        eprintln!("Chain Logs for '{}':\n{:#?}", sig, logs);
    }

    pub fn dump_ephemeral_logs(&self, sig: Signature) {
        let Some(logs) = self.fetch_ephemeral_logs(sig) else {
            eprintln!("No ephemeral logs found for '{}'", sig);
            return;
        };
        eprintln!("Ephemeral Logs for '{}':\n{:#?}", sig, logs);
    }

    pub fn assert_chain_logs_contain(&self, sig: Signature, expected: &str) {
        let logs = self.fetch_chain_logs(sig).unwrap();
        assert!(
            self.logs_contain(&logs, expected),
            "Logs do not contain '{}': {:?}",
            expected,
            logs
        );
    }

    pub fn assert_ephemeral_logs_contain(
        &self,
        sig: Signature,
        expected: &str,
    ) {
        let logs = self.fetch_ephemeral_logs(sig).unwrap();
        assert!(
            self.logs_contain(&logs, expected),
            "Logs do not contain '{}': {:?}",
            expected,
            logs
        );
    }

    fn logs_contain(&self, logs: &[String], expected: &str) -> bool {
        logs.iter().any(|log| log.contains(expected))
    }

    // -----------------
    // Fetch Account Data/Balance
    // -----------------
    pub fn try_chain_client(&self) -> anyhow::Result<&RpcClient> {
        let Some(chain_client) = self.chain_client.as_ref() else {
            return Err(anyhow::anyhow!("Chain client not available"));
        };
        Ok(chain_client)
    }

    pub fn try_chain_client_async(
        &self,
    ) -> anyhow::Result<nonblocking::rpc_client::RpcClient> {
        let Some(chain_client) = self.chain_client.as_ref() else {
            return Err(anyhow::anyhow!("Chain client not available"));
        };
        Ok(async_rpc_client(chain_client))
    }

    pub fn try_ephem_client(&self) -> anyhow::Result<&RpcClient> {
        let Some(ephem_client) = self.ephem_client.as_ref() else {
            return Err(anyhow::anyhow!("Ephem client not available"));
        };
        Ok(ephem_client)
    }

    pub fn fetch_ephem_account_data(
        &self,
        pubkey: Pubkey,
    ) -> anyhow::Result<Vec<u8>> {
        self.fetch_ephem_account(pubkey).map(|account| account.data)
    }

    pub fn fetch_chain_account_data(
        &self,
        pubkey: Pubkey,
    ) -> anyhow::Result<Vec<u8>> {
        self.fetch_chain_account(pubkey).map(|account| account.data)
    }

    pub fn fetch_ephem_account(
        &self,
        pubkey: Pubkey,
    ) -> anyhow::Result<Account> {
        self.try_ephem_client().and_then(|ephem_client| {
            Self::fetch_account(
                ephem_client,
                pubkey,
                self.commitment,
                "ephemeral",
            )
        })
    }

    pub fn fetch_chain_account(
        &self,
        pubkey: Pubkey,
    ) -> anyhow::Result<Account> {
        self.try_chain_client().and_then(|chain_client| {
            Self::fetch_account(chain_client, pubkey, self.commitment, "chain")
        })
    }

    pub fn fetch_chain_account_struct<T>(&self, pubkey: Pubkey) -> Result<T>
    where
        T: BorshDeserialize,
    {
        self.try_chain_client().and_then(|chain_client| {
            Self::fetch_account_struct(
                chain_client,
                pubkey,
                self.commitment,
                "chain",
            )
        })
    }

    pub fn fetch_ephem_account_struct<T>(&self, pubkey: Pubkey) -> Result<T>
    where
        T: BorshDeserialize,
    {
        self.try_ephem_client().and_then(|chain_client| {
            Self::fetch_account_struct(
                chain_client,
                pubkey,
                self.commitment,
                "ephem",
            )
        })
    }

    fn fetch_account_struct<T>(
        rpc_client: &RpcClient,
        pubkey: Pubkey,
        commitment: CommitmentConfig,
        cluster: &str,
    ) -> Result<T>
    where
        T: BorshDeserialize,
    {
        let account = rpc_client
            .get_account_with_commitment(&pubkey, commitment)
            .with_context(|| {
                format!(
                    "Failed to fetch {} account data for '{:?}'",
                    cluster, pubkey
                )
            })?
            .value
            .ok_or_else(|| {
                anyhow::anyhow!("Account '{}' not found on {}", pubkey, cluster)
            })?;

        T::try_from_slice(&account.data).with_context(|| {
            anyhow::anyhow!(
                "Failed to deserialize account: {}, cluster: {}",
                pubkey,
                cluster
            )
        })
    }

    pub fn fetch_chain_multiple_accounts(
        &self,
        pubkeys: &[Pubkey],
    ) -> anyhow::Result<Vec<Option<Account>>> {
        self.try_chain_client().and_then(|chain_client| {
            Self::fetch_multiple_accounts(
                chain_client,
                pubkeys,
                self.commitment,
                "chain",
            )
        })
    }

    pub fn fetch_ephem_multiple_accounts(
        &self,
        pubkeys: &[Pubkey],
    ) -> anyhow::Result<Vec<Option<Account>>> {
        self.try_ephem_client().and_then(|ephem_client| {
            Self::fetch_multiple_accounts(
                ephem_client,
                pubkeys,
                self.commitment,
                "ephemeral",
            )
        })
    }

    fn fetch_account(
        rpc_client: &RpcClient,
        pubkey: Pubkey,
        commitment: CommitmentConfig,
        cluster: &str,
    ) -> anyhow::Result<Account> {
        rpc_client
            .get_account_with_commitment(&pubkey, commitment)
            .with_context(|| {
                format!(
                    "Failed to fetch {} account data for '{:?}'",
                    cluster, pubkey
                )
            })?
            .value
            .ok_or_else(|| {
                anyhow::anyhow!("Account '{}' not found on {}", pubkey, cluster)
            })
    }

    fn fetch_multiple_accounts(
        rpc_client: &RpcClient,
        pubkeys: &[Pubkey],
        commitment: CommitmentConfig,
        cluster: &str,
    ) -> anyhow::Result<Vec<Option<Account>>> {
        Ok(rpc_client
            .get_multiple_accounts_with_commitment(pubkeys, commitment)
            .with_context(|| {
                format!(
                    "Failed to fetch {} multiple account data for '{:?}'",
                    cluster, pubkeys
                )
            })?
            .value)
    }

    pub fn fetch_ephem_account_balance(
        &self,
        pubkey: &Pubkey,
    ) -> anyhow::Result<u64> {
        self.try_ephem_client().and_then(|ephem_client| {
            ephem_client
                .get_balance_with_commitment(pubkey, self.commitment)
                .map(|balance| balance.value)
                .with_context(|| {
                    format!(
                        "Failed to fetch ephemeral account balance for '{:?}'",
                        pubkey
                    )
                })
        })
    }

    pub fn fetch_chain_account_balance(
        &self,
        pubkey: &Pubkey,
    ) -> anyhow::Result<u64> {
        self.try_chain_client()?
            .get_balance_with_commitment(pubkey, self.commitment)
            .map(|balance| balance.value)
            .with_context(|| {
                format!(
                    "Failed to fetch chain account balance for '{:?}'",
                    pubkey
                )
            })
    }

    pub fn fetch_ephem_account_owner(
        &self,
        pubkey: Pubkey,
    ) -> anyhow::Result<Pubkey> {
        self.fetch_ephem_account(pubkey)
            .map(|account| account.owner)
    }

    pub fn fetch_chain_account_owner(
        &self,
        pubkey: Pubkey,
    ) -> anyhow::Result<Pubkey> {
        self.fetch_chain_account(pubkey)
            .map(|account| account.owner)
    }

    // -----------------
    // Airdrop
    // -----------------
    pub fn airdrop_chain(
        &self,
        pubkey: &Pubkey,
        lamports: u64,
    ) -> anyhow::Result<Signature> {
        Self::airdrop(
            self.try_chain_client()?,
            pubkey,
            lamports,
            self.commitment,
        )
    }

    pub fn airdrop_ephem(
        &self,
        pubkey: &Pubkey,
        lamports: u64,
    ) -> anyhow::Result<Signature> {
        self.try_ephem_client().and_then(|ephem_client| {
            Self::airdrop(ephem_client, pubkey, lamports, self.commitment)
        })
    }
    /// Airdrop lamports to the payer on-chain account and
    /// then top up the ephemeral fee balance with half of that
    pub fn airdrop_chain_escrowed(
        &self,
        payer: &Keypair,
        lamports: u64,
    ) -> anyhow::Result<(Signature, Signature, Pubkey, Pubkey, u64)> {
        // 1. Airdrop funds to the payer itself
        let airdrop_sig = self.airdrop_chain(&payer.pubkey(), lamports)?;
        debug!(
            "Airdropped {} lamports to {} ({})",
            lamports,
            payer.pubkey(),
            airdrop_sig
        );

        // 2. Top up the ephemeral fee balance account from the payer
        let topup_lamports = lamports / 2;

        let ixs = dlp_interface::create_topup_ixs(
            payer.pubkey(),
            payer.pubkey(),
            topup_lamports,
            self.ephem_validator_identity,
        );
        let (escrow_sig, confirmed) =
            self.send_and_confirm_instructions_with_payer_chain(&ixs, payer)?;
        assert!(confirmed, "Failed to confirm escrow airdrop");

        let (ephemeral_balance_pda, deleg_record) =
            dlp_interface::escrow_pdas(&payer.pubkey());

        let escrow_lamports =
            topup_lamports + Rent::default().minimum_balance(0);
        Ok((
            airdrop_sig,
            escrow_sig,
            ephemeral_balance_pda,
            deleg_record,
            escrow_lamports,
        ))
    }

    /// Airdrop lamports to the payer on-chain account and
    /// then delegates it as on-curve
    pub fn airdrop_chain_and_delegate(
        &self,
        payer_chain: &Keypair,
        payer_ephem: &Keypair,
        lamports: u64,
    ) -> anyhow::Result<(Signature, Signature)> {
        // 1. Airdrop funds to the payer we will clone into the ephem
        let payer_ephem_airdrop_sig =
            self.airdrop_chain(&payer_ephem.pubkey(), lamports)?;
        debug!(
            "Airdropped {} lamports to ephem payer {} ({})",
            lamports,
            payer_ephem.pubkey(),
            payer_ephem_airdrop_sig
        );

        // 2.Delegate the ephem payer
        let delegated_already = self
            .fetch_chain_account_owner(payer_ephem.pubkey())
            .map(|owner| owner.eq(&dlp::id()))
            .unwrap_or(false);
        let deleg_sig = if !delegated_already {
            let (deleg_sig, confirmed) =
                self.delegate_account(payer_chain, payer_ephem)?;

            assert!(confirmed, "Failed to confirm airdrop delegation");
            debug!("Delegated payer {}", payer_ephem.pubkey());
            deleg_sig
        } else {
            debug!(
                "Ephem payer {} already delegated, skipping",
                payer_ephem.pubkey()
            );
            Signature::default()
        };

        Ok((payer_ephem_airdrop_sig, deleg_sig))
    }

    pub fn delegate_account(
        &self,
        payer_chain: &Keypair,
        payer_ephem: &Keypair,
    ) -> anyhow::Result<(Signature, bool)> {
        let ixs = dlp_interface::create_delegate_ixs(
            // We change the owner of the ephem account, thus cannot use it as payer
            payer_chain.pubkey(),
            payer_ephem.pubkey(),
            self.ephem_validator_identity,
        );
        let mut tx =
            Transaction::new_with_payer(&ixs, Some(&payer_chain.pubkey()));
        let (deleg_sig, confirmed) = self.send_and_confirm_transaction_chain(
            &mut tx,
            &[payer_chain, payer_ephem],
        )?;
        Ok((deleg_sig, confirmed))
    }

    pub fn airdrop(
        rpc_client: &RpcClient,
        pubkey: &Pubkey,
        lamports: u64,
        commitment_config: CommitmentConfig,
    ) -> anyhow::Result<Signature> {
        let sig = rpc_client.request_airdrop(pubkey, lamports).with_context(
            || format!("Failed to airdrop chain account '{:?}'", pubkey),
        )?;

        let succeeded =
            confirm_transaction(&sig, rpc_client, commitment_config, None)
                .with_context(|| {
                    format!(
                        "Failed to confirm airdrop chain account '{:?}'",
                        pubkey
                    )
                })?;
        if !succeeded {
            return Err(anyhow::anyhow!(
                "Failed to airdrop chain account '{:?}'",
                pubkey
            ));
        }
        Ok(sig)
    }

    // -----------------
    // Transactions
    // -----------------
    pub fn assert_ephemeral_transaction_error(
        &self,
        sig: Signature,
        res: &Result<Signature, ClientError>,
        expected_msg: &str,
    ) {
        Self::assert_transaction_error(res);
        self.assert_ephemeral_logs_contain(sig, expected_msg);
    }

    pub fn assert_chain_transaction_error(
        &self,
        sig: Signature,
        res: &Result<Signature, ClientError>,
        expected_msg: &str,
    ) {
        Self::assert_transaction_error(res);
        self.assert_chain_logs_contain(sig, expected_msg);
    }

    fn assert_transaction_error(res: &Result<Signature, ClientError>) {
        assert!(matches!(
            res,
            Err(ClientError {
                kind: ClientErrorKind::TransactionError(_),
                ..
            })
        ));
    }

    pub fn confirm_transaction_chain(
        &self,
        sig: &Signature,
        tx: Option<&Transaction>,
    ) -> Result<bool, client_error::Error> {
        confirm_transaction(
            sig,
            self.try_chain_client().map_err(|err| client_error::Error {
                request: None,
                kind: client_error::ErrorKind::Custom(err.to_string()),
            })?,
            self.commitment,
            tx,
        )
    }

    pub fn confirm_transaction_ephem(
        &self,
        sig: &Signature,
        tx: Option<&Transaction>,
    ) -> Result<bool, client_error::Error> {
        confirm_transaction(
            sig,
            self.try_ephem_client().map_err(|err| client_error::Error {
                request: None,
                kind: client_error::ErrorKind::Custom(err.to_string()),
            })?,
            self.commitment,
            tx,
        )
    }

    pub fn send_transaction_ephem(
        &self,
        tx: &mut Transaction,
        signers: &[&Keypair],
    ) -> Result<Signature, client_error::Error> {
        send_transaction(
            self.try_ephem_client().map_err(|err| client_error::Error {
                request: None,
                kind: client_error::ErrorKind::Custom(err.to_string()),
            })?,
            tx,
            signers,
        )
    }

    pub fn send_transaction_chain(
        &self,
        tx: &mut Transaction,
        signers: &[&Keypair],
    ) -> Result<Signature, client_error::Error> {
        send_transaction(
            self.try_chain_client().map_err(|err| client_error::Error {
                request: None,
                kind: client_error::ErrorKind::Custom(err.to_string()),
            })?,
            tx,
            signers,
        )
    }

    pub fn send_instructions_with_payer_chain(
        &self,
        ixs: &[Instruction],
        payer: &Keypair,
    ) -> Result<(Signature, Transaction), client_error::Error> {
        send_instructions_with_payer(
            self.try_chain_client().map_err(|err| client_error::Error {
                request: None,
                kind: client_error::ErrorKind::Custom(err.to_string()),
            })?,
            ixs,
            payer,
        )
    }

    pub fn send_and_confirm_transaction_ephem(
        &self,
        tx: &mut Transaction,
        signers: &[&Keypair],
    ) -> Result<(Signature, bool), anyhow::Error> {
        self.try_ephem_client().and_then(|ephem_client| {
            send_and_confirm_transaction(
                ephem_client,
                tx,
                signers,
                self.commitment,
            )
            .with_context(|| {
                format!(
                    "Failed to confirm ephem transaction '{:?}'",
                    tx.signatures[0]
                )
            })
        })
    }

    pub fn send_and_confirm_transaction_chain(
        &self,
        tx: &mut Transaction,
        signers: &[&Keypair],
    ) -> Result<(Signature, bool), anyhow::Error> {
        self.try_chain_client().and_then(|chain_client| {
            send_and_confirm_transaction(
                chain_client,
                tx,
                signers,
                self.commitment,
            )
            .with_context(|| {
                format!(
                    "Failed to confirm chain transaction '{:?}'",
                    tx.signatures[0]
                )
            })
        })
    }

    pub fn send_and_confirm_instructions_with_payer_ephem(
        &self,
        ixs: &[Instruction],
        payer: &Keypair,
    ) -> Result<(Signature, bool), anyhow::Error> {
        self.try_ephem_client().and_then(|ephem_client| {
            send_and_confirm_instructions_with_payer(
                ephem_client,
                ixs,
                payer,
                self.commitment,
                "ephemeral",
            )
            .with_context(|| {
                format!(
                    "Failed to confirm ephem instructions with payer '{:?}'",
                    payer.pubkey()
                )
            })
        })
    }

    pub fn send_and_confirm_instructions_with_payer_chain(
        &self,
        ixs: &[Instruction],
        payer: &Keypair,
    ) -> Result<(Signature, bool), anyhow::Error> {
        self.try_chain_client().and_then(|chain_client| {
            send_and_confirm_instructions_with_payer(
                chain_client,
                ixs,
                payer,
                self.commitment,
                "chain",
            )
            .with_context(|| {
                format!(
                    "Failed to confirm chain instructions with payer '{:?}'",
                    payer.pubkey()
                )
            })
        })
    }

<<<<<<< HEAD
=======
    pub fn send_transaction(
        rpc_client: &RpcClient,
        tx: &mut Transaction,
        signers: &[&Keypair],
    ) -> Result<Signature, client_error::Error> {
        let blockhash = rpc_client.get_latest_blockhash()?;
        tx.sign(signers, blockhash);
        let sig = rpc_client.send_transaction_with_config(
            tx,
            RpcSendTransactionConfig {
                skip_preflight: true,
                ..Default::default()
            },
        )?;
        rpc_client.confirm_transaction_with_commitment(
            &sig,
            CommitmentConfig::confirmed(),
        )?;
        Ok(sig)
    }

    pub fn send_instructions_with_payer(
        rpc_client: &RpcClient,
        ixs: &[Instruction],
        payer: &Keypair,
    ) -> Result<Signature, client_error::Error> {
        let blockhash = rpc_client.get_latest_blockhash()?;
        let mut tx = Transaction::new_with_payer(ixs, Some(&payer.pubkey()));
        tx.sign(&[payer], blockhash);
        Self::send_transaction(rpc_client, &mut tx, &[payer])
    }

    pub fn send_and_confirm_transaction(
        rpc_client: &RpcClient,
        tx: &mut Transaction,
        signers: &[&Keypair],
        commitment: CommitmentConfig,
    ) -> Result<(Signature, bool), client_error::Error> {
        let sig = Self::send_transaction(rpc_client, tx, signers)?;
        Self::confirm_transaction(&sig, rpc_client, commitment)
            .map(|confirmed| (sig, confirmed))
    }

    pub fn send_and_confirm_instructions_with_payer(
        &self,
        rpc_client: &RpcClient,
        ixs: &[Instruction],
        payer: &Keypair,
        commitment: CommitmentConfig,
    ) -> Result<(Signature, bool), client_error::Error> {
        let sig = Self::send_instructions_with_payer(rpc_client, ixs, payer)?;
        debug!("Confirming transaction with signature: {}", sig);
        Self::confirm_transaction(&sig, rpc_client, commitment)
            .map(|confirmed| (sig, confirmed))
            .inspect_err(|_| {
                self.dump_ephemeral_logs(sig);
                self.dump_chain_logs(sig);
            })
    }

>>>>>>> d6a9c69e
    pub fn get_transaction_chain(
        &self,
        sig: &Signature,
    ) -> Result<EncodedConfirmedTransactionWithStatusMeta, anyhow::Error> {
        self.try_chain_client().and_then(|client| {
            client
                .get_transaction(sig, UiTransactionEncoding::Base58)
                .map_err(|e| anyhow::anyhow!("{}", e))
        })
    }

    pub fn get_transaction_ephem(
        &self,
        sig: &Signature,
    ) -> Result<EncodedConfirmedTransactionWithStatusMeta, anyhow::Error> {
        self.try_ephem_client().and_then(|client| {
            client
                .get_transaction(sig, UiTransactionEncoding::Base58)
                .map_err(|e| anyhow::anyhow!("{}", e))
        })
    }

    // -----------------
    // Transaction Queries
    // -----------------
    pub fn get_signaturestats_for_address_ephem(
        &self,
        address: &Pubkey,
    ) -> Result<Vec<TransactionStatusWithSignature>> {
        self.try_ephem_client().and_then(|ephem_client| {
            Self::get_signaturestats_for_address(
                ephem_client,
                address,
                self.commitment,
            )
        })
    }

    pub fn get_signaturestats_for_address_chain(
        &self,
        address: &Pubkey,
    ) -> Result<Vec<TransactionStatusWithSignature>> {
        self.try_chain_client().and_then(|chain_client| {
            Self::get_signaturestats_for_address(
                chain_client,
                address,
                self.commitment,
            )
        })
    }

    fn get_signaturestats_for_address(
        rpc_client: &RpcClient,
        address: &Pubkey,
        commitment: CommitmentConfig,
    ) -> Result<Vec<TransactionStatusWithSignature>> {
        let res = rpc_client
            .get_signatures_for_address_with_config(
                address,
                GetConfirmedSignaturesForAddress2Config {
                    commitment: Some(commitment),
                    ..Default::default()
                },
            )
            .map(|status| {
                status
                    .into_iter()
                    .map(|x| TransactionStatusWithSignature {
                        signature: x.signature,
                        slot: x.slot,
                        err: x.err,
                    })
                    .collect()
            })?;
        Ok(res)
    }

    // -----------------
    // Slot
    // -----------------
    pub fn get_slot_ephem(&self) -> Result<Slot> {
        self.try_ephem_client().and_then(|ephem_client| {
            ephem_client
                .get_slot()
                .map_err(|e| anyhow::anyhow!("{}", e))
        })
    }

    pub fn get_slot_chain(&self) -> Result<Slot> {
        self.try_chain_client().and_then(|chain_client| {
            chain_client
                .get_slot()
                .map_err(|e| anyhow::anyhow!("{}", e))
        })
    }
    pub fn wait_for_next_slot_ephem(&self) -> Result<Slot> {
        self.try_ephem_client().and_then(Self::wait_for_next_slot)
    }

    pub fn wait_for_delta_slot_ephem(&self, delta: Slot) -> Result<Slot> {
        self.try_ephem_client().and_then(|ephem_client| {
            Self::wait_for_delta_slot(ephem_client, delta)
        })
    }

    pub fn wait_for_slot_ephem(&self, target_slot: Slot) -> Result<Slot> {
        self.try_ephem_client().and_then(|ephem_client| {
            Self::wait_until_slot(ephem_client, target_slot)
        })
    }

    pub fn wait_for_next_slot_chain(&self) -> Result<Slot> {
        self.try_chain_client().and_then(Self::wait_for_next_slot)
    }

    fn wait_for_next_slot(rpc_client: &RpcClient) -> Result<Slot> {
        let initial_slot = rpc_client.get_slot()?;
        Self::wait_until_slot(rpc_client, initial_slot + 1)
    }

    fn wait_for_delta_slot(
        rpc_client: &RpcClient,
        delta: Slot,
    ) -> Result<Slot> {
        let initial_slot = rpc_client.get_slot()?;
        Self::wait_until_slot(rpc_client, initial_slot + delta)
    }

    fn wait_until_slot(
        rpc_client: &RpcClient,
        target_slot: Slot,
    ) -> Result<Slot> {
        let slot = loop {
            let slot = rpc_client.get_slot()?;
            if slot >= target_slot {
                break slot;
            }
            sleep(Duration::from_millis(50));
        };
        Ok(slot)
    }

    // -----------------
    // Blockhash
    // -----------------
    pub fn get_all_blockhashes_ephem(&self) -> Result<Vec<String>> {
        self.try_ephem_client().and_then(Self::get_all_blockhashes)
    }

    pub fn get_all_blockhashes_chain(&self) -> Result<Vec<String>> {
        Self::get_all_blockhashes(self.try_chain_client().unwrap())
    }

    fn get_all_blockhashes(rpc_client: &RpcClient) -> Result<Vec<String>> {
        let current_slot = rpc_client.get_slot()?;
        let mut blockhashes = vec![];
        for slot in 0..current_slot {
            let blockhash = rpc_client.get_block(slot)?.blockhash;
            blockhashes.push(blockhash);
        }
        Ok(blockhashes)
    }

    pub fn try_get_latest_blockhash_ephem(&self) -> Result<Hash> {
        self.try_ephem_client().and_then(Self::get_latest_blockhash)
    }

    pub fn try_get_latest_blockhash_chain(&self) -> Result<Hash> {
        self.try_chain_client().and_then(Self::get_latest_blockhash)
    }

    fn get_latest_blockhash(rpc_client: &RpcClient) -> Result<Hash> {
        rpc_client
            .get_latest_blockhash()
            .map_err(|e| anyhow::anyhow!("Failed to get blockhash{}", e))
    }

    // -----------------
    // Block
    // -----------------
    pub fn try_get_block_ephem(
        &self,
        slot: Slot,
    ) -> Result<EncodedConfirmedBlock> {
        self.try_ephem_client()
            .and_then(|ephem_client| Self::get_block(ephem_client, slot))
    }
    pub fn try_get_block_chain(
        &self,
        slot: Slot,
    ) -> Result<EncodedConfirmedBlock> {
        self.try_chain_client()
            .and_then(|chain_client| Self::get_block(chain_client, slot))
    }
    fn get_block(
        rpc_client: &RpcClient,
        slot: Slot,
    ) -> Result<EncodedConfirmedBlock> {
        rpc_client
            .get_block(slot)
            .map_err(|e| anyhow::anyhow!("Failed to get block: {}", e))
    }

    // -----------------
    // Blocktime
    // -----------------
    pub fn try_get_block_time_ephem(&self, slot: Slot) -> Result<i64> {
        self.try_ephem_client()
            .and_then(|ephem_client| Self::get_block_time(ephem_client, slot))
    }
    pub fn try_get_block_time_chain(&self, slot: Slot) -> Result<i64> {
        self.try_chain_client()
            .and_then(|chain_client| Self::get_block_time(chain_client, slot))
    }
    fn get_block_time(rpc_client: &RpcClient, slot: Slot) -> Result<i64> {
        rpc_client
            .get_block_time(slot)
            .map_err(|e| anyhow::anyhow!("Failed to get blocktime: {}", e))
    }

    // -----------------
    // RPC Clients
    // -----------------
    pub fn url_ephem() -> &'static str {
        URL_EPHEM
    }
    pub fn url_local_ephem_at_port(port: u16) -> String {
        format!("http://localhost:{}", port)
    }
    pub fn url_chain() -> &'static str {
        URL_CHAIN
    }
    pub fn ws_url_chain() -> &'static str {
        WS_URL_CHAIN
    }
}<|MERGE_RESOLUTION|>--- conflicted
+++ resolved
@@ -829,8 +829,6 @@
         })
     }
 
-<<<<<<< HEAD
-=======
     pub fn send_transaction(
         rpc_client: &RpcClient,
         tx: &mut Transaction,
@@ -891,7 +889,6 @@
             })
     }
 
->>>>>>> d6a9c69e
     pub fn get_transaction_chain(
         &self,
         sig: &Signature,
