--- conflicted
+++ resolved
@@ -7,11 +7,6 @@
     time::Duration,
 };
 
-<<<<<<< HEAD
-use crate::{
-    loaded_accounts::LoadedAccounts,
-    toml_to_args::{config_to_args, rpc_port_from_config, ProgramLoader},
-=======
 use magicblock_config::{EphemeralConfig, ProgramConfig};
 use tempfile::TempDir;
 
@@ -20,7 +15,6 @@
     tmpdir::resolve_tmp_dir,
     toml_to_args::{config_to_args, rpc_port_from_config, ProgramLoader},
     workspace_paths::path_relative_to_workspace,
->>>>>>> 42bfd238
 };
 
 pub fn start_magic_block_validator_with_config(
