--- conflicted
+++ resolved
@@ -15,16 +15,11 @@
   --limit-ledger-size \
   1000000 \
   --bpf-program \
-<<<<<<< HEAD
-  CoMtrr6j336NSB5PAoAWpLe5hPgkcShWKbPgHhZxaxh \
-  $DIR/../../target/deploy/magicblock_committor_program.so \
-=======
   ComtrB2KEaWgXsW1dhr1xYL4Ht4Bjj3gXnnL6KMdABq \
   $DIR/../../target/deploy/magicblock_committor_program.so \
   --bpf-program \
   f1exzKGtdeVX3d6UXZ89cY7twiNJe9S5uq84RTA4Rq4 \
   $DIR/../target/deploy/program_flexi_counter.so \
->>>>>>> 00426f47
   --bpf-program \
   DELeGGvXpWV2fqJUhqcF5ZSYMS4JTLjteaAMARRSaeSh \
   $DIR/../schedulecommit/elfs/dlp.so \
