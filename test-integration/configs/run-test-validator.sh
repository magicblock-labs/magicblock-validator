DIR="$( cd "$( dirname "${BASH_SOURCE[0]}" )" >/dev/null 2>&1 && pwd )"

solana-test-validator \
  --log \
  --rpc-port 7799 \
  -r \
  --account mAGicPQYBMvcYveUZA5F5UNNwyHvfYh5xkLS2Fr1mev \
  $DIR/accounts/validator-authority.json \
  --account EpJnX7ueXk7fKojBymqmVuCuwyhDQsYcLVL1XMsBbvDX \
  $DIR/accounts/validator-fees-vault.json \
  --account 7JrkjmZPprHwtuvtuGTXp9hwfGYFAQLnLeFM52kqAgXg \
  $DIR/accounts/protocol-fees-vault.json \
  --account LUzidNSiPNjYNkxZcUm5hYHwnWPwsUfh2US1cpWwaBm \
  $DIR/accounts/luzid-authority.json \
  --limit-ledger-size \
  1000000 \
  --bpf-program \
<<<<<<< HEAD
  CoMtrr6j336NSB5PAoAWpLe5hPgkcShWKbPgHhZxaxh \
=======
  ComtrB2KEaWgXsW1dhr1xYL4Ht4Bjj3gXnnL6KMdABq \
>>>>>>> e2e9521f
  $DIR/../../target/deploy/magicblock_committor_program.so \
  --bpf-program \
  f1exzKGtdeVX3d6UXZ89cY7twiNJe9S5uq84RTA4Rq4 \
  $DIR/../target/deploy/program_flexi_counter.so \
  --bpf-program \
  DELeGGvXpWV2fqJUhqcF5ZSYMS4JTLjteaAMARRSaeSh \
  $DIR/../schedulecommit/elfs/dlp.so \
  --bpf-program \
  9hgprgZiRWmy8KkfvUuaVkDGrqo9GzeXMohwq6BazgUY \
  $DIR/../target/deploy/program_schedulecommit.so \
  --bpf-program \
  4RaQH3CUBMSMQsSHPVaww2ifeNEEuaDZjF9CUdFwr3xr \
  $DIR/../target/deploy/program_schedulecommit_security.so
<|MERGE_RESOLUTION|>--- conflicted
+++ resolved
@@ -15,11 +15,7 @@
   --limit-ledger-size \
   1000000 \
   --bpf-program \
-<<<<<<< HEAD
-  CoMtrr6j336NSB5PAoAWpLe5hPgkcShWKbPgHhZxaxh \
-=======
   ComtrB2KEaWgXsW1dhr1xYL4Ht4Bjj3gXnnL6KMdABq \
->>>>>>> e2e9521f
   $DIR/../../target/deploy/magicblock_committor_program.so \
   --bpf-program \
   f1exzKGtdeVX3d6UXZ89cY7twiNJe9S5uq84RTA4Rq4 \
