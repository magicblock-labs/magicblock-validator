--- conflicted
+++ resolved
@@ -53,9 +53,6 @@
             lifecycle: LifecycleMode::Ephemeral,
             clone: AccountsCloneConfig {
                 prepare_lookup_tables,
-<<<<<<< HEAD
-                ..Default::default()
-=======
                 auto_airdrop_lamports: 0,
             },
             ..Default::default()
@@ -65,7 +62,6 @@
                 kind: LedgerResumeStrategyType::Reset,
                 reset_slot: None,
                 keep_accounts: None,
->>>>>>> 263fc2ed
             },
             ..Default::default()
         },
