--- conflicted
+++ resolved
@@ -88,11 +88,7 @@
     /// 4.  Pre-loads a test program (`guinea`) for use in tests.
     /// 5.  Funds a default `payer` keypair with 1 SOL.
     pub fn new() -> Self {
-<<<<<<< HEAD
         Self::new_with_config(Self::BASE_FEE, 1, false)
-=======
-        Self::new_with_config(Self::BASE_FEE)
->>>>>>> ad8e9bbd
     }
 
     /// Creates a new, fully initialized validator test environment with given base fee
@@ -103,15 +99,11 @@
     /// 3.  Spawns a `TransactionScheduler` with the configured number of worker threads.
     /// 4.  Pre-loads a test program (`guinea`) for use in tests.
     /// 5.  Funds a default `payer` keypair with 1 SOL.
-<<<<<<< HEAD
     pub fn new_with_config(
         fee: u64,
         executors: u32,
         defer_startup: bool,
     ) -> Self {
-=======
-    pub fn new_with_config(fee: u64) -> Self {
->>>>>>> ad8e9bbd
         init_logger!();
         let dir =
             tempfile::tempdir().expect("creating temp dir for validator state");
