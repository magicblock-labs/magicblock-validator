--- conflicted
+++ resolved
@@ -27,10 +27,9 @@
     #[error("Ledger error: {0}")]
     LedgerError(#[from] magicblock_ledger::errors::LedgerError),
 
-<<<<<<< HEAD
     #[error("LedgerSizeManager error: {0}")]
     LedgerSizeManagerError(#[from] magicblock_ledger::ledger_size_manager::errors::LedgerSizeManagerError),
-=======
+
     #[error("Failed to obtain balance for validator '{0}' from chain. ({1})")]
     FailedToObtainValidatorOnChainBalance(Pubkey, String),
 
@@ -41,7 +40,6 @@
     CommittorServiceError(
         #[from] magicblock_committor_service::error::CommittorServiceError,
     ),
->>>>>>> c24571a2
 
     #[error("Failed to load programs into bank: {0}")]
     FailedToLoadProgramsIntoBank(String),
