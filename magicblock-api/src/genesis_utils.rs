--- conflicted
+++ resolved
@@ -98,16 +98,6 @@
     // not being stored in accounts-db but still cached in bank stakes. This
     // causes discrepancy between cached stakes accounts in bank and
     // accounts-db which in particular will break snapshots test.
-<<<<<<< HEAD
-    let native_mint_account =
-        solana_account::AccountSharedData::from(Account {
-            owner: solana_inline_spl::token::id(),
-            data: solana_inline_spl::token::native_mint::ACCOUNT_DATA.to_vec(),
-            lamports: sol_to_lamports(1.),
-            executable: false,
-            rent_epoch: 1,
-        });
-=======
     let native_mint_account = AccountSharedData::from(Account {
         owner: solana_inline_spl::token::id(),
         data: solana_inline_spl::token::native_mint::ACCOUNT_DATA.to_vec(),
@@ -115,7 +105,6 @@
         executable: false,
         rent_epoch: 1,
     });
->>>>>>> 33f33b70
     initial_accounts.push((
         solana_inline_spl::token::native_mint::id(),
         native_mint_account,
