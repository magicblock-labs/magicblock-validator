--- conflicted
+++ resolved
@@ -9,10 +9,6 @@
 use log::*;
 use magicblock_accounts::{AccountsManager, ScheduledCommitsProcessor};
 use magicblock_bank::bank::Bank;
-<<<<<<< HEAD
-use magicblock_core::magic_program;
-=======
->>>>>>> e2e9521f
 use magicblock_ledger::Ledger;
 use magicblock_magic_program_api::{self, MAGIC_CONTEXT_PUBKEY};
 use magicblock_metrics::metrics;
@@ -58,16 +54,11 @@
 
             // If accounts were scheduled to be committed, we accept them here
             // and processs the commits
-<<<<<<< HEAD
-            let magic_context_acc = bank.get_account(&magic_program::MAGIC_CONTEXT_PUBKEY)
-                .expect("Validator found to be running without MagicContext account!");
-=======
             let magic_context_acc = bank
                 .get_account(&MAGIC_CONTEXT_PUBKEY)
                 .expect(
                 "Validator found to be running without MagicContext account!",
             );
->>>>>>> e2e9521f
             if MagicContext::has_scheduled_commits(magic_context_acc.data()) {
                 handle_scheduled_commits(
                     &bank,
@@ -90,10 +81,7 @@
     let tx = InstructionUtils::accept_scheduled_commits(bank.last_blockhash());
     if let Err(err) =
         execute_legacy_transaction(tx, bank, Some(transaction_status_sender))
-<<<<<<< HEAD
-=======
             .await
->>>>>>> e2e9521f
     {
         error!("Failed to accept scheduled commits: {:?}", err);
         return;
