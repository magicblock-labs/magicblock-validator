use std::{
    sync::{
        atomic::{AtomicBool, Ordering},
        Arc,
    },
    time::Duration,
};

use log::*;
use magicblock_accounts::{AccountsManager, ScheduledCommitsProcessor};
use magicblock_bank::bank::Bank;
use magicblock_committor_service::CommittorService;
use magicblock_core::magic_program;
use magicblock_ledger::Ledger;
use magicblock_metrics::metrics;
use magicblock_processor::execute_transaction::execute_legacy_transaction;
use magicblock_program::{instruction_utils::InstructionUtils, MagicContext};
use magicblock_transaction_status::TransactionStatusSender;
use solana_sdk::account::ReadableAccount;
use tokio_util::sync::CancellationToken;

use crate::slot::advance_slot_and_update_ledger;

pub fn init_slot_ticker<C: ScheduledCommitsProcessor>(
    bank: &Arc<Bank>,
<<<<<<< HEAD
    committor_processor: &Arc<C>,
    transaction_status_sender: TransactionStatusSender,
=======
    accounts_manager: &Arc<AccountsManager>,
    committor_service: Option<Arc<CommittorService>>,
    transaction_status_sender: Option<TransactionStatusSender>,
>>>>>>> 42bfd238
    ledger: Arc<Ledger>,
    tick_duration: Duration,
    exit: Arc<AtomicBool>,
) -> tokio::task::JoinHandle<()> {
    let bank = bank.clone();
<<<<<<< HEAD
    let committor_processor = committor_processor.clone();

=======
    let accounts_manager = accounts_manager.clone();
    let committor_service = committor_service.clone();
    let log = tick_duration >= Duration::from_secs(5);
>>>>>>> 42bfd238
    tokio::task::spawn(async move {
        let log = tick_duration >= Duration::from_secs(5);
        while !exit.load(Ordering::Relaxed) {
            tokio::time::sleep(tick_duration).await;

            let (update_ledger_result, next_slot) =
                advance_slot_and_update_ledger(&bank, &ledger);
            if let Err(err) = update_ledger_result {
                error!("Failed to write block: {:?}", err);
            }

            // If accounts were scheduled to be committed, we accept them here
            // and processs the commits
            let magic_context_acc = bank.get_account(&magic_program::MAGIC_CONTEXT_PUBKEY)
                .expect("Validator found to be running without MagicContext account!");

            if MagicContext::has_scheduled_commits(magic_context_acc.data()) {
                // 1. Send the transaction to move the scheduled commits from the MagicContext
                //    to the global ScheduledCommit store
                let tx = InstructionUtils::accept_scheduled_commits(
                    bank.last_blockhash(),
                );
                if let Err(err) = execute_legacy_transaction(
                    tx,
                    &bank,
                    Some(&transaction_status_sender),
                ) {
                    error!("Failed to accept scheduled commits: {:?}", err);
                } else if let Some(committor_service) =
                    committor_service.as_ref()
                {
                    // 2. Process those scheduled commits
                    // TODO: fix the possible delay here
                    // https://github.com/magicblock-labs/magicblock-validator/issues/104
<<<<<<< HEAD
                    if let Err(err) = committor_processor.process().await {
=======
                    if let Err(err) = accounts_manager
                        .process_scheduled_commits(committor_service)
                        .await
                    {
>>>>>>> 42bfd238
                        error!(
                            "Failed to process scheduled commits: {:?}",
                            err
                        );
                    }
                }
            }
            if log {
                info!("Advanced to slot {}", next_slot);
            }
            metrics::inc_slot();
        }
    })
}

pub fn init_commit_accounts_ticker(
    manager: &Arc<AccountsManager>,
    tick_duration: Duration,
    token: CancellationToken,
) -> tokio::task::JoinHandle<()> {
    let manager = manager.clone();
    tokio::task::spawn(async move {
        loop {
            tokio::select! {
                _ = tokio::time::sleep(tick_duration) => {
                    let sigs = manager.commit_delegated().await;
                    match sigs {
                        Ok(sigs) if sigs.is_empty() => {
                            trace!("No accounts committed");
                        }
                        Ok(sigs) => {
                            debug!("Commits: {:?}", sigs);
                        }
                        Err(err) => {
                            error!("Failed to commit accounts: {:?}", err);
                        }
                    }
                }
                _ = token.cancelled() => {
                    break;
                }
            }
        }
    })
}

pub fn init_system_metrics_ticker(
    tick_duration: Duration,
    ledger: &Arc<Ledger>,
    bank: &Arc<Bank>,
    token: CancellationToken,
) -> tokio::task::JoinHandle<()> {
    fn try_set_ledger_counts(ledger: &Ledger) {
        macro_rules! try_set_ledger_count {
            ($name:ident) => {
                paste::paste! {
                    match ledger.[< count_ $name >]() {
                        Ok(count) => {
                            metrics::[< set_ledger_ $name _count >](count);
                        }
                        Err(err) => warn!(
                            "Failed to get ledger {} count: {:?}",
                            stringify!($name),
                            err
                        ),
                    }
                }
            };
        }
        try_set_ledger_count!(block_times);
        try_set_ledger_count!(blockhashes);
        try_set_ledger_count!(slot_signatures);
        try_set_ledger_count!(address_signatures);
        try_set_ledger_count!(transaction_status);
        try_set_ledger_count!(transaction_successful_status);
        try_set_ledger_count!(transaction_failed_status);
        try_set_ledger_count!(transactions);
        try_set_ledger_count!(transaction_memos);
        try_set_ledger_count!(perf_samples);
        try_set_ledger_count!(account_mod_data);
    }

    fn try_set_ledger_storage_size(ledger: &Ledger) {
        match ledger.storage_size() {
            Ok(byte_size) => metrics::set_ledger_size(byte_size),
            Err(err) => warn!("Failed to get ledger storage size: {:?}", err),
        }
    }
    fn set_accounts_storage_size(bank: &Bank) {
        let byte_size = bank.accounts_db_storage_size();
        metrics::set_accounts_size(byte_size);
    }
    fn set_accounts_count(bank: &Bank) {
        metrics::set_accounts_count(bank.accounts_db.get_accounts_count());
    }

    let ledger = ledger.clone();
    let bank = bank.clone();
    tokio::task::spawn(async move {
        loop {
            tokio::select! {
                _ = tokio::time::sleep(tick_duration) => {
                    try_set_ledger_storage_size(&ledger);
                    set_accounts_storage_size(&bank);
                    try_set_ledger_counts(&ledger);
                    set_accounts_count(&bank);
                },
                _ = token.cancelled() => {
                    break;
                }
            }
        }
    })
}<|MERGE_RESOLUTION|>--- conflicted
+++ resolved
@@ -9,7 +9,6 @@
 use log::*;
 use magicblock_accounts::{AccountsManager, ScheduledCommitsProcessor};
 use magicblock_bank::bank::Bank;
-use magicblock_committor_service::CommittorService;
 use magicblock_core::magic_program;
 use magicblock_ledger::Ledger;
 use magicblock_metrics::metrics;
@@ -23,27 +22,15 @@
 
 pub fn init_slot_ticker<C: ScheduledCommitsProcessor>(
     bank: &Arc<Bank>,
-<<<<<<< HEAD
     committor_processor: &Arc<C>,
     transaction_status_sender: TransactionStatusSender,
-=======
-    accounts_manager: &Arc<AccountsManager>,
-    committor_service: Option<Arc<CommittorService>>,
-    transaction_status_sender: Option<TransactionStatusSender>,
->>>>>>> 42bfd238
     ledger: Arc<Ledger>,
     tick_duration: Duration,
     exit: Arc<AtomicBool>,
 ) -> tokio::task::JoinHandle<()> {
     let bank = bank.clone();
-<<<<<<< HEAD
     let committor_processor = committor_processor.clone();
 
-=======
-    let accounts_manager = accounts_manager.clone();
-    let committor_service = committor_service.clone();
-    let log = tick_duration >= Duration::from_secs(5);
->>>>>>> 42bfd238
     tokio::task::spawn(async move {
         let log = tick_duration >= Duration::from_secs(5);
         while !exit.load(Ordering::Relaxed) {
@@ -72,20 +59,11 @@
                     Some(&transaction_status_sender),
                 ) {
                     error!("Failed to accept scheduled commits: {:?}", err);
-                } else if let Some(committor_service) =
-                    committor_service.as_ref()
-                {
+                } else {
                     // 2. Process those scheduled commits
                     // TODO: fix the possible delay here
                     // https://github.com/magicblock-labs/magicblock-validator/issues/104
-<<<<<<< HEAD
                     if let Err(err) = committor_processor.process().await {
-=======
-                    if let Err(err) = accounts_manager
-                        .process_scheduled_commits(committor_service)
-                        .await
-                    {
->>>>>>> 42bfd238
                         error!(
                             "Failed to process scheduled commits: {:?}",
                             err
