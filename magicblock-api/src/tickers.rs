--- conflicted
+++ resolved
@@ -11,10 +11,6 @@
 use magicblock_accounts_db::AccountsDb;
 use magicblock_core::{
     link::{blocks::BlockUpdateTx, transactions::TransactionSchedulerHandle},
-<<<<<<< HEAD
-    magic_program,
-=======
->>>>>>> 23e9867b
     traits::AccountsBank,
 };
 use magicblock_ledger::{LatestBlock, Ledger};
