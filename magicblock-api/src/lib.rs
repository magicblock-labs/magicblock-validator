<<<<<<< HEAD
pub mod accounts;
pub mod domain_registry_manager;
=======
>>>>>>> d936c2b0
pub mod errors;
pub mod external_config;
mod fund_account;
mod geyser_transaction_notify_listener;
mod init_geyser_service;
pub mod ledger;
pub mod magic_validator;
mod slot;
mod tickers;
mod utils;

pub use init_geyser_service::InitGeyserServiceConfig;
pub use magicblock_config::EphemeralConfig;<|MERGE_RESOLUTION|>--- conflicted
+++ resolved
@@ -1,8 +1,4 @@
-<<<<<<< HEAD
-pub mod accounts;
 pub mod domain_registry_manager;
-=======
->>>>>>> d936c2b0
 pub mod errors;
 pub mod external_config;
 mod fund_account;
