use std::time::{SystemTime, UNIX_EPOCH};

use magicblock_bank::bank::Bank;
use magicblock_ledger::{errors::LedgerResult, Ledger};
use solana_sdk::clock::Slot;

pub fn advance_slot_and_update_ledger(
    bank: &Bank,
    ledger: &Ledger,
) -> (LedgerResult<()>, Slot) {
    let prev_slot = bank.slot();
    let prev_blockhash = bank.last_blockhash();

<<<<<<< HEAD
    // NOTE: every time we advance the slot we check whether we should take the snapshot
    // and if current slot is a multiple of preconfigured value of snapshot frequency, then
    // the AccountsDB will enforece a global lock before taking the snapshot thus
    // introducing a slight hiccup in transaction execution, this is unavoidable consequence of
    // necessity for flushing in memory data to disk and ensuring that no one is writing to disk
    // during that flush operation. With small databases and CoW databases this lock should not
    // exceed few milliseconds.
=======
    // NOTE:
    // Each time we advance the slot, we check if a snapshot should be taken.
    // If the current slot is a multiple of the preconfigured snapshot frequency,
    // the AccountsDB will enforce a global lock before taking the snapshot. This
    // introduces a slight hiccup in transaction execution, which is an unavoidable
    // consequence of the need to flush in-memory data to disk, while ensuring no
    // writes occur during this operation. With small and CoW databases, this lock
    // should not exceed a few milliseconds.
>>>>>>> d936c2b0
    let next_slot = bank.advance_slot();

    // Update ledger with previous block's metas
    let ledger_result = ledger.write_block(
        prev_slot,
        timestamp_in_secs() as i64,
        prev_blockhash,
    );
    (ledger_result, next_slot)
}

fn timestamp_in_secs() -> u64 {
    let now = SystemTime::now()
        .duration_since(UNIX_EPOCH)
        .expect("create timestamp in timing");
    now.as_secs()
}<|MERGE_RESOLUTION|>--- conflicted
+++ resolved
@@ -11,15 +11,6 @@
     let prev_slot = bank.slot();
     let prev_blockhash = bank.last_blockhash();
 
-<<<<<<< HEAD
-    // NOTE: every time we advance the slot we check whether we should take the snapshot
-    // and if current slot is a multiple of preconfigured value of snapshot frequency, then
-    // the AccountsDB will enforece a global lock before taking the snapshot thus
-    // introducing a slight hiccup in transaction execution, this is unavoidable consequence of
-    // necessity for flushing in memory data to disk and ensuring that no one is writing to disk
-    // during that flush operation. With small databases and CoW databases this lock should not
-    // exceed few milliseconds.
-=======
     // NOTE:
     // Each time we advance the slot, we check if a snapshot should be taken.
     // If the current slot is a multiple of the preconfigured snapshot frequency,
@@ -28,7 +19,6 @@
     // consequence of the need to flush in-memory data to disk, while ensuring no
     // writes occur during this operation. With small and CoW databases, this lock
     // should not exceed a few milliseconds.
->>>>>>> d936c2b0
     let next_slot = bank.advance_slot();
 
     // Update ledger with previous block's metas
