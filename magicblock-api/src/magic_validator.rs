use std::{
    net::SocketAddr,
    path::{Path, PathBuf},
    process,
    sync::{
        atomic::{AtomicBool, Ordering},
        Arc, RwLock,
    },
    thread,
    time::Duration,
};

use conjunto_transwise::RpcProviderConfig;
use log::*;
use magicblock_account_cloner::{
    map_committor_request_result, standard_blacklisted_accounts,
<<<<<<< HEAD
    RemoteAccountClonerClient, RemoteAccountClonerWorker,
=======
    CloneOutputMap, RemoteAccountClonerClient, RemoteAccountClonerWorker,
>>>>>>> 42bfd238
    ValidatorCollectionMode,
};
use magicblock_account_dumper::AccountDumperBank;
use magicblock_account_fetcher::{
    RemoteAccountFetcherClient, RemoteAccountFetcherWorker,
};
use magicblock_account_updates::{
    RemoteAccountUpdatesClient, RemoteAccountUpdatesWorker,
};
use magicblock_accounts::{
    remote_scheduled_commits_processor::RemoteScheduledCommitsProcessor,
    utils::try_rpc_cluster_from_cluster, AccountsManager,
    ScheduledCommitsProcessor,
};
use magicblock_accounts_api::BankAccountProvider;
use magicblock_accounts_db::error::AccountsDbError;
use magicblock_bank::{
    bank::Bank,
    genesis_utils::create_genesis_config_with_leader,
    geyser::{AccountsUpdateNotifier, TransactionNotifier},
    program_loader::load_programs_into_bank,
    transaction_logs::TransactionLogCollectorFilter,
};
use magicblock_committor_service::{
<<<<<<< HEAD
    config::ChainConfig, service_ext::CommittorServiceExt, CommittorService,
    ComputeBudgetConfig,
};
use magicblock_config::{EphemeralConfig, LifecycleMode, ProgramConfig};
=======
    config::ChainConfig, CommittorService, ComputeBudgetConfig,
};
use magicblock_config::{
    AccountsDbConfig, EphemeralConfig, LifecycleMode, PrepareLookupTables,
    ProgramConfig,
};
>>>>>>> 42bfd238
use magicblock_geyser_plugin::rpc::GeyserRpcService;
use magicblock_ledger::{
    blockstore_processor::process_ledger,
    ledger_truncator::{LedgerTruncator, DEFAULT_TRUNCATION_TIME_INTERVAL},
    Ledger,
};
use magicblock_metrics::MetricsService;
use magicblock_perf_service::SamplePerformanceService;
use magicblock_processor::execute_transaction::TRANSACTION_INDEX_LOCK;
use magicblock_program::{
    init_persister, validator, validator::validator_authority,
};
use magicblock_pubsub::pubsub_service::{
    PubsubConfig, PubsubService, PubsubServiceCloseHandle,
};
use magicblock_rpc::{
    json_rpc_request_processor::JsonRpcConfig, json_rpc_service::JsonRpcService,
};
use magicblock_transaction_status::{
    TransactionStatusMessage, TransactionStatusSender,
};
use mdp::state::{
    features::FeaturesSet,
    record::{CountryCode, ErRecord},
    status::ErStatus,
    version::v0::RecordV0,
};
use solana_geyser_plugin_manager::{
    geyser_plugin_manager::GeyserPluginManager,
    slot_status_notifier::SlotStatusNotifierImpl,
};
use solana_rpc_client::nonblocking::rpc_client::RpcClient;
use solana_sdk::{
    clock::Slot,
    commitment_config::{CommitmentConfig, CommitmentLevel},
    genesis_config::GenesisConfig,
    native_token::LAMPORTS_PER_SOL,
    pubkey::Pubkey,
    signature::Keypair,
    signer::Signer,
};
use tempfile::TempDir;
use tokio_util::sync::CancellationToken;

use crate::{
    domain_registry_manager::DomainRegistryManager,
    errors::{ApiError, ApiResult},
    external_config::{cluster_from_remote, try_convert_accounts_config},
    fund_account::{
        fund_magic_context, fund_validator_identity, funded_faucet,
    },
    geyser_transaction_notify_listener::GeyserTransactionNotifyListener,
    init_geyser_service::{init_geyser_service, InitGeyserServiceConfig},
    ledger::{
        self, read_validator_keypair_from_ledger,
        write_validator_keypair_to_ledger,
    },
    slot::advance_slot_and_update_ledger,
    tickers::{
        init_commit_accounts_ticker, init_slot_ticker,
        init_system_metrics_ticker,
    },
};

// -----------------
// MagicValidatorConfig
// -----------------
#[derive(Default)]
pub struct MagicValidatorConfig {
    pub validator_config: EphemeralConfig,
    pub init_geyser_service_config: InitGeyserServiceConfig,
}

impl std::fmt::Debug for MagicValidatorConfig {
    fn fmt(&self, f: &mut std::fmt::Formatter<'_>) -> std::fmt::Result {
        f.debug_struct("MagicValidatorConfig")
            .field("validator_config", &self.validator_config)
            .field(
                "init_geyser_service_config",
                &self.init_geyser_service_config,
            )
            .finish()
    }
}

// -----------------
// MagicValidator
// -----------------
pub struct MagicValidator {
    config: EphemeralConfig,
    exit: Arc<AtomicBool>,
    token: CancellationToken,
    bank: Arc<Bank>,
    ledger: Arc<Ledger>,
    ledger_truncator: LedgerTruncator<Bank>,
    slot_ticker: Option<tokio::task::JoinHandle<()>>,
    pubsub_handle: RwLock<Option<thread::JoinHandle<()>>>,
    pubsub_close_handle: PubsubServiceCloseHandle,
    sample_performance_service: Option<SamplePerformanceService>,
    commit_accounts_ticker: Option<tokio::task::JoinHandle<()>>,
    remote_scheduled_commits_processor:
        Arc<RemoteScheduledCommitsProcessor<CommittorService>>,
    remote_account_fetcher_worker: Option<RemoteAccountFetcherWorker>,
    remote_account_fetcher_handle: Option<tokio::task::JoinHandle<()>>,
    remote_account_updates_worker: Option<RemoteAccountUpdatesWorker>,
    remote_account_updates_handle: Option<tokio::task::JoinHandle<()>>,
    #[allow(clippy::type_complexity)]
    remote_account_cloner_worker: Option<
<<<<<<< HEAD
        RemoteAccountClonerWorker<
            BankAccountProvider,
            RemoteAccountFetcherClient,
            RemoteAccountUpdatesClient,
            AccountDumperBank,
            CommittorService,
=======
        Arc<
            RemoteAccountClonerWorker<
                BankAccountProvider,
                RemoteAccountFetcherClient,
                RemoteAccountUpdatesClient,
                AccountDumperBank,
                CommittorService,
            >,
>>>>>>> 42bfd238
        >,
    >,
    remote_account_cloner_handle: Option<tokio::task::JoinHandle<()>>,
    accounts_manager: Arc<AccountsManager>,
<<<<<<< HEAD
    committor_service: Arc<CommittorService>,
=======
    committor_service: Option<Arc<CommittorService>>,
>>>>>>> 42bfd238
    transaction_listener: GeyserTransactionNotifyListener,
    rpc_service: JsonRpcService,
    _metrics: Option<(MetricsService, tokio::task::JoinHandle<()>)>,
    geyser_rpc_service: Arc<GeyserRpcService>,
    pubsub_config: PubsubConfig,
    pub transaction_status_sender: TransactionStatusSender,
}

impl MagicValidator {
    // -----------------
    // Initialization
    // -----------------
    pub fn try_from_config(
        config: MagicValidatorConfig,
        identity_keypair: Keypair,
    ) -> ApiResult<Self> {
        // TODO(thlorenz): this will need to be recreated on each start
        let token = CancellationToken::new();

        let (geyser_manager, geyser_rpc_service) =
            init_geyser_service(config.init_geyser_service_config)?;
        let geyser_manager = Arc::new(RwLock::new(geyser_manager));

        let validator_pubkey = identity_keypair.pubkey();
        let magicblock_bank::genesis_utils::GenesisConfigInfo {
            genesis_config,
            validator_pubkey,
            ..
        } = create_genesis_config_with_leader(
            u64::MAX,
            &validator_pubkey,
            config.validator_config.validator.base_fees,
        );

        let ledger = Self::init_ledger(
            config.validator_config.ledger.path.as_ref(),
            config.validator_config.ledger.reset,
        )?;
        Self::sync_validator_keypair_with_ledger(
            ledger.ledger_path(),
            &identity_keypair,
            config.validator_config.ledger.reset,
        )?;

        // SAFETY:
        // this code will never panic as the ledger_path always appends the
        // rocksdb directory to whatever path is preconfigured for the ledger,
        // see `Ledger::do_open`, thus this path will always have a parent
        let ledger_parent_path = ledger
            .ledger_path()
            .parent()
            .expect("ledger_path didn't have a parent, should never happen");

        let exit = Arc::<AtomicBool>::default();
        let bank = Self::init_bank(
            Some(geyser_manager.clone()),
            &genesis_config,
            &config.validator_config.accounts.db,
            config.validator_config.validator.millis_per_slot,
            validator_pubkey,
            ledger_parent_path,
            ledger.get_max_blockhash().map(|(slot, _)| slot)?,
        )?;

        let ledger_truncator = LedgerTruncator::new(
            ledger.clone(),
            bank.clone(),
            DEFAULT_TRUNCATION_TIME_INTERVAL,
            config.validator_config.ledger.size,
        );

        fund_validator_identity(&bank, &validator_pubkey);
        fund_magic_context(&bank);
        let faucet_keypair = funded_faucet(
            &bank,
            ledger.ledger_path().as_path(),
            config.validator_config.ledger.reset,
        )?;

        load_programs_into_bank(
            &bank,
            &programs_to_load(&config.validator_config.programs),
        )
        .map_err(|err| {
            ApiError::FailedToLoadProgramsIntoBank(format!("{:?}", err))
        })?;

        let (transaction_sndr, transaction_listener) =
            Self::init_transaction_listener(
                &ledger,
                Some(TransactionNotifier::new(geyser_manager)),
            );

        let metrics_config = &config.validator_config.metrics;
        let metrics = if metrics_config.enabled {
            let metrics_service =
                magicblock_metrics::try_start_metrics_service(
                    metrics_config.service.socket_addr(),
                    token.clone(),
                )
                .map_err(ApiError::FailedToStartMetricsService)?;

            let system_metrics_ticker = init_system_metrics_ticker(
                Duration::from_secs(
                    metrics_config.system_metrics_tick_interval_secs,
                ),
                &ledger,
                &bank,
                token.clone(),
            );

            Some((metrics_service, system_metrics_ticker))
        } else {
            None
        };

        let (accounts_config, remote_rpc_config) =
            try_get_remote_accounts_and_rpc_config(
                &config.validator_config.accounts,
            )?;

        let remote_account_fetcher_worker =
            RemoteAccountFetcherWorker::new(remote_rpc_config.clone());

        let remote_account_updates_worker = RemoteAccountUpdatesWorker::new(
            accounts_config.remote_cluster.ws_urls(),
            remote_rpc_config.commitment(),
            // We'll kill/refresh one connection every 50 minutes
            Duration::from_secs(60 * 50),
        );

        let transaction_status_sender = TransactionStatusSender {
            sender: transaction_sndr,
        };

        let bank_account_provider = BankAccountProvider::new(bank.clone());
        let remote_account_fetcher_client =
            RemoteAccountFetcherClient::new(&remote_account_fetcher_worker);
        let remote_account_updates_client =
            RemoteAccountUpdatesClient::new(&remote_account_updates_worker);
        let account_dumper_bank = AccountDumperBank::new(
            bank.clone(),
            Some(transaction_status_sender.clone()),
        );
        let blacklisted_accounts = standard_blacklisted_accounts(
            &identity_keypair.pubkey(),
            &faucet_keypair.pubkey(),
        );

        let committor_persist_path =
            ledger_parent_path.join("committor_service.sqlite");
        debug!(
            "Committor service persists to: {}",
            committor_persist_path.display()
        );
<<<<<<< HEAD
        let committor_service = Arc::new(CommittorService::try_start(
            identity_keypair.insecure_clone(),
            committor_persist_path,
            ChainConfig {
                rpc_uri: remote_rpc_config.url().to_string(),
                commitment: remote_rpc_config
                    .commitment()
                    .unwrap_or(CommitmentLevel::Confirmed),
                compute_budget_config: ComputeBudgetConfig::new(
                    accounts_config.commit_compute_unit_price,
                ),
            },
        )?);
        let committor_service_ext =
            Arc::new(CommittorServiceExt::new(committor_service.clone()));
=======

        let clone_permissions =
            accounts_config.lifecycle.to_account_cloner_permissions();
        let committor_service = if clone_permissions.can_clone() {
            Some(Arc::new(CommittorService::try_start(
                identity_keypair.insecure_clone(),
                committor_persist_path,
                ChainConfig {
                    rpc_uri: remote_rpc_config.url().to_string(),
                    commitment: remote_rpc_config
                        .commitment()
                        .unwrap_or(CommitmentLevel::Confirmed),
                    compute_budget_config: ComputeBudgetConfig::new(
                        accounts_config.commit_compute_unit_price,
                    ),
                },
            )?))
        } else {
            None
        };
>>>>>>> 42bfd238

        let remote_account_cloner_worker = RemoteAccountClonerWorker::new(
            bank_account_provider,
            remote_account_fetcher_client,
            remote_account_updates_client,
            account_dumper_bank,
            committor_service.clone(),
            accounts_config.allowed_program_ids,
            blacklisted_accounts,
            if config.validator_config.validator.base_fees.is_none() {
                ValidatorCollectionMode::NoFees
            } else {
                ValidatorCollectionMode::Fees
            },
            clone_permissions,
            identity_keypair.pubkey(),
            config.validator_config.accounts.max_monitored_accounts,
            config.validator_config.accounts.clone.clone(),
        );

        let remote_scheduled_commits_processor =
            Arc::new(RemoteScheduledCommitsProcessor::new(
                bank.clone(),
                remote_account_cloner_worker.get_last_clone_output(),
                committor_service.clone(),
                transaction_status_sender.clone(),
            ));

        let accounts_manager = Self::init_accounts_manager(
            &bank,
            &committor_service_ext,
            RemoteAccountClonerClient::new(&remote_account_cloner_worker),
            &config.validator_config,
        );

        let pubsub_config = PubsubConfig::from_rpc(
            config.validator_config.rpc.addr,
            config.validator_config.rpc.port,
            config.validator_config.rpc.max_ws_connections,
        );
        validator::init_validator_authority(identity_keypair);

        // Make sure we process the ledger before we're open to handle
        // transactions via RPC
        let rpc_service = Self::init_json_rpc_service(
            bank.clone(),
            ledger.clone(),
            faucet_keypair,
            &genesis_config,
            accounts_manager.clone(),
            transaction_status_sender.clone(),
            &pubsub_config,
            &config.validator_config,
        )?;

        Ok(Self {
            config: config.validator_config,
            exit,
            rpc_service,
            _metrics: metrics,
            geyser_rpc_service,
            slot_ticker: None,
            commit_accounts_ticker: None,
            remote_scheduled_commits_processor,
            remote_account_fetcher_worker: Some(remote_account_fetcher_worker),
            remote_account_fetcher_handle: None,
            remote_account_updates_worker: Some(remote_account_updates_worker),
            remote_account_updates_handle: None,
            remote_account_cloner_worker: Some(Arc::new(
                remote_account_cloner_worker,
            )),
            remote_account_cloner_handle: None,
            pubsub_handle: Default::default(),
            pubsub_close_handle: Default::default(),
            committor_service,
            sample_performance_service: None,
            pubsub_config,
            token,
            bank,
            ledger,
            ledger_truncator,
            accounts_manager,
            transaction_listener,
            transaction_status_sender,
        })
    }

    fn init_bank(
        geyser_manager: Option<Arc<RwLock<GeyserPluginManager>>>,
        genesis_config: &GenesisConfig,
        accountsdb_config: &AccountsDbConfig,
        millis_per_slot: u64,
        validator_pubkey: Pubkey,
        adb_path: &Path,
        adb_init_slot: Slot,
    ) -> Result<Arc<Bank>, AccountsDbError> {
        let runtime_config = Default::default();
        let lock = TRANSACTION_INDEX_LOCK.clone();
        let bank = Bank::new(
            genesis_config,
            runtime_config,
            accountsdb_config,
            None,
            None,
            false,
            geyser_manager.clone().map(AccountsUpdateNotifier::new),
            geyser_manager.map(SlotStatusNotifierImpl::new),
            millis_per_slot,
            validator_pubkey,
            lock,
            adb_path,
            adb_init_slot,
        )?;
        bank.transaction_log_collector_config
            .write()
            .unwrap()
            .filter = TransactionLogCollectorFilter::All;
        Ok(Arc::new(bank))
    }

    fn init_accounts_manager(
        bank: &Arc<Bank>,
        commitor_service: &Arc<CommittorServiceExt<CommittorService>>,
        remote_account_cloner_client: RemoteAccountClonerClient,
        config: &EphemeralConfig,
    ) -> Arc<AccountsManager> {
        let accounts_config = try_convert_accounts_config(&config.accounts)
            .expect(
            "Failed to derive accounts config from provided magicblock config",
        );
        let accounts_manager = AccountsManager::try_new(
            bank,
            commitor_service.clone(),
            remote_account_cloner_client,
            accounts_config,
        )
        .expect("Failed to create accounts manager");

        Arc::new(accounts_manager)
    }

    #[allow(clippy::too_many_arguments)]
    fn init_json_rpc_service(
        bank: Arc<Bank>,
        ledger: Arc<Ledger>,
        faucet_keypair: Keypair,
        genesis_config: &GenesisConfig,
        accounts_manager: Arc<AccountsManager>,
        transaction_status_sender: TransactionStatusSender,
        pubsub_config: &PubsubConfig,
        config: &EphemeralConfig,
    ) -> ApiResult<JsonRpcService> {
        let rpc_socket_addr = SocketAddr::new(config.rpc.addr, config.rpc.port);
        let rpc_json_config = JsonRpcConfig {
            slot_duration: Duration::from_millis(
                config.validator.millis_per_slot,
            ),
            genesis_creation_time: genesis_config.creation_time,
            transaction_status_sender: Some(transaction_status_sender.clone()),
            rpc_socket_addr: Some(rpc_socket_addr),
            pubsub_socket_addr: Some(*pubsub_config.socket()),
            enable_rpc_transaction_history: true,
            disable_sigverify: !config.validator.sigverify,

            ..Default::default()
        };

        JsonRpcService::try_init(
            bank,
            ledger.clone(),
            faucet_keypair,
            genesis_config.hash(),
            accounts_manager,
            rpc_json_config,
        )
        .map_err(|err| {
            ApiError::FailedToInitJsonRpcService(format!("{:?}", err))
        })
    }

    fn init_ledger(
        ledger_path: Option<&String>,
        reset: bool,
    ) -> ApiResult<Arc<Ledger>> {
        let ledger_path = match ledger_path {
            Some(ledger_path) => PathBuf::from(ledger_path),
            None => {
                let ledger_path = TempDir::new()?;
                ledger_path.path().to_path_buf()
            }
        };
        let ledger = ledger::init(ledger_path, reset)?;
        let ledger_shared = Arc::new(ledger);
        init_persister(ledger_shared.clone());
        Ok(ledger_shared)
    }

    fn sync_validator_keypair_with_ledger(
        ledger_path: &Path,
        validator_keypair: &Keypair,
        reset_ledger: bool,
    ) -> ApiResult<()> {
        if reset_ledger {
            write_validator_keypair_to_ledger(ledger_path, validator_keypair)?;
        } else {
            let ledger_validator_keypair =
                read_validator_keypair_from_ledger(ledger_path)?;
            if ledger_validator_keypair.ne(validator_keypair) {
                return Err(
                    ApiError::LedgerValidatorKeypairNotMatchingProvidedKeypair(
                        ledger_path.display().to_string(),
                        ledger_validator_keypair.pubkey().to_string(),
                    ),
                );
            }
        }
        Ok(())
    }

    fn init_transaction_listener(
        ledger: &Arc<Ledger>,
        transaction_notifier: Option<TransactionNotifier>,
    ) -> (
        crossbeam_channel::Sender<TransactionStatusMessage>,
        GeyserTransactionNotifyListener,
    ) {
        let (transaction_sndr, transaction_recvr) =
            crossbeam_channel::unbounded();
        (
            transaction_sndr,
            GeyserTransactionNotifyListener::new(
                transaction_notifier,
                transaction_recvr,
                ledger.clone(),
            ),
        )
    }

    // -----------------
    // Start/Stop
    // -----------------
    fn maybe_process_ledger(&self) -> ApiResult<()> {
        if self.config.ledger.reset {
            return Ok(());
        }
        let slot_to_continue_at = process_ledger(&self.ledger, &self.bank)?;

        // The transactions to schedule and accept account commits re-run when we
        // process the ledger, however we do not want to re-commit them.
        // Thus while the ledger is processed we don't yet run the machinery to handle
        // scheduled commits and we clear all scheduled commits before fully starting the
        // validator.
        let scheduled_commits = self
            .remote_scheduled_commits_processor
            .scheduled_commits_len();
        debug!(
            "Found {} scheduled commits while processing ledger, clearing them",
            scheduled_commits
        );
        self.remote_scheduled_commits_processor
            .clear_scheduled_commits();

        // We want the next transaction either due to hydrating of cloned accounts or
        // user request to be processed in the next slot such that it doesn't become
        // part of the last block found in the existing ledger which would be incorrect.
        let (update_ledger_result, _) =
            advance_slot_and_update_ledger(&self.bank, &self.ledger);
        if let Err(err) = update_ledger_result {
            return Err(err.into());
        }
        if self.bank.slot() != slot_to_continue_at {
            return Err(
                ApiError::NextSlotAfterLedgerProcessingNotMatchingBankSlot(
                    slot_to_continue_at,
                    self.bank.slot(),
                ),
            );
        }

        info!(
            "Processed ledger, validator continues at slot {}",
            slot_to_continue_at
        );

        Ok(())
    }

    async fn register_validator_on_chain(
        &self,
        fqdn: impl ToString,
    ) -> ApiResult<()> {
        let url = cluster_from_remote(&self.config.accounts.remote);
        let country_code =
            CountryCode::from(self.config.validator.country_code.alpha3());
        let validator_keypair = validator_authority();
        let validator_info = ErRecord::V0(RecordV0 {
            identity: validator_keypair.pubkey(),
            status: ErStatus::Active,
            block_time_ms: self.config.validator.millis_per_slot as u16,
            base_fee: self.config.validator.base_fees.unwrap_or(0) as u16,
            features: FeaturesSet::default(),
            load_average: 0, // not implemented
            country_code,
            addr: fqdn.to_string(),
        });

        DomainRegistryManager::handle_registration_static(
            url.url(),
            &validator_keypair,
            validator_info,
        )
        .map_err(|err| {
            ApiError::FailedToRegisterValidatorOnChain(format!("{:?}", err))
        })
    }

    fn unregister_validator_on_chain(&self) -> ApiResult<()> {
        let url = cluster_from_remote(&self.config.accounts.remote);
        let validator_keypair = validator_authority();

        DomainRegistryManager::handle_unregistration_static(
            url.url(),
            &validator_keypair,
        )
        .map_err(|err| {
            ApiError::FailedToUnregisterValidatorOnChain(format!("{err:#}"))
        })
    }

    async fn ensure_validator_funded_on_chain(&self) -> ApiResult<()> {
        // NOTE: 5 SOL seems reasonable, but we may require a different amount in the future
        const MIN_BALANCE_SOL: u64 = 5;
        let (_, remote_rpc_config) =
            try_get_remote_accounts_and_rpc_config(&self.config.accounts)?;
        let validator_pubkey = self.bank().get_identity();

        let lamports = RpcClient::new_with_commitment(
            remote_rpc_config.url().to_string(),
            CommitmentConfig {
                commitment: remote_rpc_config
                    .commitment()
                    .unwrap_or(CommitmentLevel::Confirmed),
            },
        )
        .get_balance(&validator_pubkey)
        .await
        .map_err(|err| {
            ApiError::FailedToObtainValidatorOnChainBalance(
                validator_pubkey,
                err.to_string(),
            )
        })?;
        if lamports < MIN_BALANCE_SOL * LAMPORTS_PER_SOL {
            Err(ApiError::ValidatorInsufficientlyFunded(
                validator_pubkey,
                MIN_BALANCE_SOL,
            ))
        } else {
            Ok(())
        }
    }

    pub async fn start(&mut self) -> ApiResult<()> {
        if matches!(self.config.accounts.lifecycle, LifecycleMode::Ephemeral) {
            self.ensure_validator_funded_on_chain().await?;
<<<<<<< HEAD
            if let Some(ref fdqn) = self.config.validator.fdqn {
                self.register_validator_on_chain(fdqn).await?;
=======
            if let Some(ref fqdn) = self.config.validator.fqdn {
                self.register_validator_on_chain(fqdn).await?;
>>>>>>> 42bfd238
            }
        }

        self.maybe_process_ledger()?;

        self.transaction_listener.run(true, self.bank.clone());

        self.slot_ticker = Some(init_slot_ticker(
            &self.bank,
<<<<<<< HEAD
            &self.remote_scheduled_commits_processor,
            self.transaction_status_sender.clone(),
=======
            &self.accounts_manager,
            self.committor_service.clone(),
            Some(self.transaction_status_sender.clone()),
>>>>>>> 42bfd238
            self.ledger.clone(),
            Duration::from_millis(self.config.validator.millis_per_slot),
            self.exit.clone(),
        ));

        self.commit_accounts_ticker = Some(init_commit_accounts_ticker(
            &self.accounts_manager,
            Duration::from_millis(self.config.accounts.commit.frequency_millis),
            self.token.clone(),
        ));

        // NOTE: these need to startup in the right order, otherwise some worker
        //       that may be needed, i.e. during hydration after ledger replay
        //       are not started in time
        self.start_remote_account_fetcher_worker();
        self.start_remote_account_updates_worker();
        self.start_remote_account_cloner_worker().await?;

        self.ledger_truncator.start();

        self.rpc_service.start().map_err(|err| {
            ApiError::FailedToStartJsonRpcService(format!("{:?}", err))
        })?;

        info!(
            "Launched JSON RPC service at {:?} as part of process with pid {}",
            self.rpc_service.rpc_addr(),
            process::id(),
        );

        // NOTE: we need to create the pubsub service on each start since spawning
        // it takes ownership
        let pubsub_service = PubsubService::new(
            self.pubsub_config.clone(),
            self.geyser_rpc_service.clone(),
            self.bank.clone(),
        );

        let (pubsub_handle, pubsub_close_handle) =
            pubsub_service.spawn(self.pubsub_config.socket())?;
        self.pubsub_handle.write().unwrap().replace(pubsub_handle);
        self.pubsub_close_handle = pubsub_close_handle;

        self.sample_performance_service
            .replace(SamplePerformanceService::new(
                &self.bank,
                &self.ledger,
                self.exit.clone(),
            ));

        validator::finished_starting_up();
        Ok(())
    }

    fn start_remote_account_fetcher_worker(&mut self) {
        if let Some(mut remote_account_fetcher_worker) =
            self.remote_account_fetcher_worker.take()
        {
            let cancellation_token = self.token.clone();
            self.remote_account_fetcher_handle =
                Some(tokio::spawn(async move {
                    remote_account_fetcher_worker
                        .start_fetch_request_processing(cancellation_token)
                        .await;
                }));
        }
    }

    fn start_remote_account_updates_worker(&mut self) {
        if let Some(remote_account_updates_worker) =
            self.remote_account_updates_worker.take()
        {
            let cancellation_token = self.token.clone();
            self.remote_account_updates_handle =
                Some(tokio::spawn(async move {
                    remote_account_updates_worker
                        .start_monitoring_request_processing(cancellation_token)
                        .await
                }));
        }
    }

    async fn start_remote_account_cloner_worker(&mut self) -> ApiResult<()> {
        if let Some(remote_account_cloner_worker) =
            self.remote_account_cloner_worker.take()
        {
<<<<<<< HEAD
            debug!("Reserving common pubkeys for committor service");
            map_committor_request_result(
                self.committor_service.reserve_common_pubkeys(),
            )
            .await?;
=======
            if let Some(committor_service) = self.committor_service.as_ref() {
                if self.config.accounts.clone.prepare_lookup_tables
                    == PrepareLookupTables::Always
                {
                    debug!("Reserving common pubkeys for committor service");
                    map_committor_request_result(
                        committor_service.reserve_common_pubkeys(),
                        committor_service.clone(),
                    )
                    .await?;
                }
            }
>>>>>>> 42bfd238

            if !self.config.ledger.reset {
                let remote_account_cloner_worker =
                    remote_account_cloner_worker.clone();
                tokio::spawn(async move {
                    let _ = remote_account_cloner_worker
                        .hydrate()
                        .await
                        .inspect_err(|err| {
                            error!(
                                "Failed to hydrate validator accounts: {:?}",
                                err
                            );
                        });
                    info!("Validator hydration complete (bank hydrate, replay, account clone)");
                });
            }

            let cancellation_token = self.token.clone();
            self.remote_account_cloner_handle =
                Some(tokio::spawn(async move {
                    remote_account_cloner_worker
                        .start_clone_request_processing(cancellation_token)
                        .await
                }));
        }
        Ok(())
    }

    pub fn stop(&mut self) {
        self.exit.store(true, Ordering::Relaxed);
        self.rpc_service.close();
        PubsubService::close(&self.pubsub_close_handle);
        self.token.cancel();
        self.ledger_truncator.stop();

        // wait a bit for services to stop
        thread::sleep(Duration::from_secs(1));

        if self.config.validator.fqdn.is_some()
            && matches!(
                self.config.accounts.lifecycle,
                LifecycleMode::Ephemeral
            )
        {
            if let Err(err) = self.unregister_validator_on_chain() {
                error!("Failed to unregister: {}", err)
            }
        }

        // we have two memory mapped databases, flush them to disk before exitting
        self.bank.flush();
        if let Err(err) = self.ledger.shutdown(false) {
            error!("Failed to shutdown ledger: {:?}", err);
        }
    }

    pub fn join(self) {
        self.rpc_service.join().unwrap();
        if let Some(x) = self.pubsub_handle.write().unwrap().take() {
            x.join().unwrap()
        }
    }

    pub fn bank_rc(&self) -> Arc<Bank> {
        self.bank.clone()
    }

    pub fn bank(&self) -> &Bank {
        &self.bank
    }

    pub fn ledger(&self) -> &Ledger {
        &self.ledger
    }
}

fn programs_to_load(programs: &[ProgramConfig]) -> Vec<(Pubkey, String)> {
    programs
        .iter()
        .map(|program| (program.id, program.path.clone()))
        .collect()
}

fn try_get_remote_accounts_and_rpc_config(
    accounts: &magicblock_config::AccountsConfig,
) -> ApiResult<(magicblock_accounts::AccountsConfig, RpcProviderConfig)> {
    let accounts_config =
        try_convert_accounts_config(accounts).map_err(ApiError::ConfigError)?;
    let remote_rpc_config = RpcProviderConfig::new(
        try_rpc_cluster_from_cluster(&accounts_config.remote_cluster)?,
        Some(CommitmentLevel::Confirmed),
    );
    Ok((accounts_config, remote_rpc_config))
}<|MERGE_RESOLUTION|>--- conflicted
+++ resolved
@@ -14,11 +14,7 @@
 use log::*;
 use magicblock_account_cloner::{
     map_committor_request_result, standard_blacklisted_accounts,
-<<<<<<< HEAD
     RemoteAccountClonerClient, RemoteAccountClonerWorker,
-=======
-    CloneOutputMap, RemoteAccountClonerClient, RemoteAccountClonerWorker,
->>>>>>> 42bfd238
     ValidatorCollectionMode,
 };
 use magicblock_account_dumper::AccountDumperBank;
@@ -43,19 +39,12 @@
     transaction_logs::TransactionLogCollectorFilter,
 };
 use magicblock_committor_service::{
-<<<<<<< HEAD
     config::ChainConfig, service_ext::CommittorServiceExt, CommittorService,
     ComputeBudgetConfig,
 };
-use magicblock_config::{EphemeralConfig, LifecycleMode, ProgramConfig};
-=======
-    config::ChainConfig, CommittorService, ComputeBudgetConfig,
-};
 use magicblock_config::{
-    AccountsDbConfig, EphemeralConfig, LifecycleMode, PrepareLookupTables,
-    ProgramConfig,
-};
->>>>>>> 42bfd238
+    AccountsDbConfig, EphemeralConfig, LifecycleMode, ProgramConfig,
+};
 use magicblock_geyser_plugin::rpc::GeyserRpcService;
 use magicblock_ledger::{
     blockstore_processor::process_ledger,
@@ -164,14 +153,6 @@
     remote_account_updates_handle: Option<tokio::task::JoinHandle<()>>,
     #[allow(clippy::type_complexity)]
     remote_account_cloner_worker: Option<
-<<<<<<< HEAD
-        RemoteAccountClonerWorker<
-            BankAccountProvider,
-            RemoteAccountFetcherClient,
-            RemoteAccountUpdatesClient,
-            AccountDumperBank,
-            CommittorService,
-=======
         Arc<
             RemoteAccountClonerWorker<
                 BankAccountProvider,
@@ -180,16 +161,11 @@
                 AccountDumperBank,
                 CommittorService,
             >,
->>>>>>> 42bfd238
         >,
     >,
     remote_account_cloner_handle: Option<tokio::task::JoinHandle<()>>,
     accounts_manager: Arc<AccountsManager>,
-<<<<<<< HEAD
     committor_service: Arc<CommittorService>,
-=======
-    committor_service: Option<Arc<CommittorService>>,
->>>>>>> 42bfd238
     transaction_listener: GeyserTransactionNotifyListener,
     rpc_service: JsonRpcService,
     _metrics: Option<(MetricsService, tokio::task::JoinHandle<()>)>,
@@ -345,7 +321,9 @@
             "Committor service persists to: {}",
             committor_persist_path.display()
         );
-<<<<<<< HEAD
+
+        let clone_permissions =
+            accounts_config.lifecycle.to_account_cloner_permissions();
         let committor_service = Arc::new(CommittorService::try_start(
             identity_keypair.insecure_clone(),
             committor_persist_path,
@@ -361,28 +339,6 @@
         )?);
         let committor_service_ext =
             Arc::new(CommittorServiceExt::new(committor_service.clone()));
-=======
-
-        let clone_permissions =
-            accounts_config.lifecycle.to_account_cloner_permissions();
-        let committor_service = if clone_permissions.can_clone() {
-            Some(Arc::new(CommittorService::try_start(
-                identity_keypair.insecure_clone(),
-                committor_persist_path,
-                ChainConfig {
-                    rpc_uri: remote_rpc_config.url().to_string(),
-                    commitment: remote_rpc_config
-                        .commitment()
-                        .unwrap_or(CommitmentLevel::Confirmed),
-                    compute_budget_config: ComputeBudgetConfig::new(
-                        accounts_config.commit_compute_unit_price,
-                    ),
-                },
-            )?))
-        } else {
-            None
-        };
->>>>>>> 42bfd238
 
         let remote_account_cloner_worker = RemoteAccountClonerWorker::new(
             bank_account_provider,
@@ -748,13 +704,8 @@
     pub async fn start(&mut self) -> ApiResult<()> {
         if matches!(self.config.accounts.lifecycle, LifecycleMode::Ephemeral) {
             self.ensure_validator_funded_on_chain().await?;
-<<<<<<< HEAD
-            if let Some(ref fdqn) = self.config.validator.fdqn {
+            if let Some(ref fdqn) = self.config.validator.fqdn {
                 self.register_validator_on_chain(fdqn).await?;
-=======
-            if let Some(ref fqdn) = self.config.validator.fqdn {
-                self.register_validator_on_chain(fqdn).await?;
->>>>>>> 42bfd238
             }
         }
 
@@ -764,14 +715,8 @@
 
         self.slot_ticker = Some(init_slot_ticker(
             &self.bank,
-<<<<<<< HEAD
             &self.remote_scheduled_commits_processor,
             self.transaction_status_sender.clone(),
-=======
-            &self.accounts_manager,
-            self.committor_service.clone(),
-            Some(self.transaction_status_sender.clone()),
->>>>>>> 42bfd238
             self.ledger.clone(),
             Duration::from_millis(self.config.validator.millis_per_slot),
             self.exit.clone(),
@@ -858,26 +803,12 @@
         if let Some(remote_account_cloner_worker) =
             self.remote_account_cloner_worker.take()
         {
-<<<<<<< HEAD
             debug!("Reserving common pubkeys for committor service");
             map_committor_request_result(
                 self.committor_service.reserve_common_pubkeys(),
+                self.committor_service.clone(),
             )
             .await?;
-=======
-            if let Some(committor_service) = self.committor_service.as_ref() {
-                if self.config.accounts.clone.prepare_lookup_tables
-                    == PrepareLookupTables::Always
-                {
-                    debug!("Reserving common pubkeys for committor service");
-                    map_committor_request_result(
-                        committor_service.reserve_common_pubkeys(),
-                        committor_service.clone(),
-                    )
-                    .await?;
-                }
-            }
->>>>>>> 42bfd238
 
             if !self.config.ledger.reset {
                 let remote_account_cloner_worker =
