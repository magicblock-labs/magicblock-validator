use std::{
    net::SocketAddr,
    path::{Path, PathBuf},
    process,
    sync::{
        atomic::{AtomicBool, Ordering},
        Arc, RwLock,
    },
    thread,
    time::Duration,
};

use conjunto_transwise::RpcProviderConfig;
use log::*;
use magicblock_account_cloner::{
    map_committor_request_result, standard_blacklisted_accounts,
    CloneOutputMap, RemoteAccountClonerClient, RemoteAccountClonerWorker,
    ValidatorCollectionMode,
};
use magicblock_account_dumper::AccountDumperBank;
use magicblock_account_fetcher::{
    RemoteAccountFetcherClient, RemoteAccountFetcherWorker,
};
use magicblock_account_updates::{
    RemoteAccountUpdatesClient, RemoteAccountUpdatesWorker,
};
use magicblock_accounts::{
    utils::try_rpc_cluster_from_cluster, AccountsManager,
};
use magicblock_accounts_api::BankAccountProvider;
use magicblock_accounts_db::{
    config::AccountsDbConfig, error::AccountsDbError,
};
use magicblock_bank::{
    bank::Bank,
    genesis_utils::create_genesis_config_with_leader,
    geyser::{AccountsUpdateNotifier, TransactionNotifier},
    program_loader::load_programs_into_bank,
    transaction_logs::TransactionLogCollectorFilter,
};
use magicblock_committor_service::{
    config::ChainConfig, CommittorService, ComputeBudgetConfig,
};
use magicblock_config::{EphemeralConfig, LifecycleMode, ProgramConfig};
use magicblock_geyser_plugin::rpc::GeyserRpcService;
use magicblock_ledger::{
    blockstore_processor::process_ledger,
    ledger_truncator::{LedgerTruncator, DEFAULT_TRUNCATION_TIME_INTERVAL},
    Ledger,
};
use magicblock_metrics::MetricsService;
use magicblock_perf_service::SamplePerformanceService;
use magicblock_processor::execute_transaction::TRANSACTION_INDEX_LOCK;
use magicblock_program::{
    init_persister, validator, validator::validator_authority,
};
use magicblock_pubsub::pubsub_service::{
    PubsubConfig, PubsubService, PubsubServiceCloseHandle,
};
use magicblock_rpc::{
    json_rpc_request_processor::JsonRpcConfig, json_rpc_service::JsonRpcService,
};
use magicblock_transaction_status::{
    TransactionStatusMessage, TransactionStatusSender,
};
use mdp::state::{
    features::FeaturesSet,
    record::{CountryCode, ErRecord},
    status::ErStatus,
    version::v0::RecordV0,
};
use solana_geyser_plugin_manager::{
    geyser_plugin_manager::GeyserPluginManager,
    slot_status_notifier::SlotStatusNotifierImpl,
};
use solana_rpc_client::nonblocking::rpc_client::RpcClient;
use solana_sdk::{
    clock::Slot,
    commitment_config::{CommitmentConfig, CommitmentLevel},
    genesis_config::GenesisConfig,
    native_token::LAMPORTS_PER_SOL,
    pubkey::Pubkey,
    signature::Keypair,
    signer::Signer,
};
use tempfile::TempDir;
use tokio_util::sync::CancellationToken;

use crate::{
    domain_registry_manager::DomainRegistryManager,
    errors::{ApiError, ApiResult},
    external_config::{cluster_from_remote, try_convert_accounts_config},
    fund_account::{
        fund_magic_context, fund_validator_identity, funded_faucet,
    },
    geyser_transaction_notify_listener::GeyserTransactionNotifyListener,
    init_geyser_service::{init_geyser_service, InitGeyserServiceConfig},
    ledger::{
        self, read_validator_keypair_from_ledger,
        write_validator_keypair_to_ledger,
    },
    slot::advance_slot_and_update_ledger,
    tickers::{
        init_commit_accounts_ticker, init_slot_ticker,
        init_system_metrics_ticker,
    },
};

// -----------------
// MagicValidatorConfig
// -----------------
#[derive(Default)]
pub struct MagicValidatorConfig {
    pub validator_config: EphemeralConfig,
    pub init_geyser_service_config: InitGeyserServiceConfig,
}

impl std::fmt::Debug for MagicValidatorConfig {
    fn fmt(&self, f: &mut std::fmt::Formatter<'_>) -> std::fmt::Result {
        f.debug_struct("MagicValidatorConfig")
            .field("validator_config", &self.validator_config)
            .field(
                "init_geyser_service_config",
                &self.init_geyser_service_config,
            )
            .finish()
    }
}

// -----------------
// MagicValidator
// -----------------
pub struct MagicValidator {
    config: EphemeralConfig,
    exit: Arc<AtomicBool>,
    token: CancellationToken,
    bank: Arc<Bank>,
    ledger: Arc<Ledger>,
    ledger_truncator: LedgerTruncator<Bank>,
    slot_ticker: Option<tokio::task::JoinHandle<()>>,
    pubsub_handle: RwLock<Option<thread::JoinHandle<()>>>,
    pubsub_close_handle: PubsubServiceCloseHandle,
    sample_performance_service: Option<SamplePerformanceService>,
    commit_accounts_ticker: Option<tokio::task::JoinHandle<()>>,
    remote_account_fetcher_worker: Option<RemoteAccountFetcherWorker>,
    remote_account_fetcher_handle: Option<tokio::task::JoinHandle<()>>,
    remote_account_updates_worker: Option<RemoteAccountUpdatesWorker>,
    remote_account_updates_handle: Option<tokio::task::JoinHandle<()>>,
    remote_account_cloner_worker: Option<
        RemoteAccountClonerWorker<
            BankAccountProvider,
            RemoteAccountFetcherClient,
            RemoteAccountUpdatesClient,
            AccountDumperBank,
            CommittorService,
        >,
    >,
    remote_account_cloner_handle: Option<tokio::task::JoinHandle<()>>,
    accounts_manager: Arc<AccountsManager>,
    committor_service: Arc<CommittorService>,
    transaction_listener: GeyserTransactionNotifyListener,
    rpc_service: JsonRpcService,
    _metrics: Option<(MetricsService, tokio::task::JoinHandle<()>)>,
    geyser_rpc_service: Arc<GeyserRpcService>,
    pubsub_config: PubsubConfig,
    pub transaction_status_sender: TransactionStatusSender,
}

impl MagicValidator {
    // -----------------
    // Initialization
    // -----------------
    pub fn try_from_config(
        config: MagicValidatorConfig,
        identity_keypair: Keypair,
    ) -> ApiResult<Self> {
        // TODO(thlorenz): this will need to be recreated on each start
        let token = CancellationToken::new();

        let (geyser_manager, geyser_rpc_service) =
            init_geyser_service(config.init_geyser_service_config)?;
        let geyser_manager = Arc::new(RwLock::new(geyser_manager));

        let validator_pubkey = identity_keypair.pubkey();
        let magicblock_bank::genesis_utils::GenesisConfigInfo {
            genesis_config,
            validator_pubkey,
            ..
        } = create_genesis_config_with_leader(u64::MAX, &validator_pubkey);

        let ledger = Self::init_ledger(
            config.validator_config.ledger.path.as_ref(),
            config.validator_config.ledger.reset,
        )?;
        Self::sync_validator_keypair_with_ledger(
            ledger.ledger_path(),
            &identity_keypair,
            config.validator_config.ledger.reset,
        )?;

        // SAFETY:
        // this code will never panic as the ledger_path always appends the
        // rocksdb directory to whatever path is preconfigured for the ledger,
        // see `Ledger::do_open`, thus this path will always have a parent
        let ledger_parent_path = ledger
            .ledger_path()
            .parent()
            .expect("ledger_path didn't have a parent, should never happen");

        let exit = Arc::<AtomicBool>::default();
        let bank = Self::init_bank(
            Some(geyser_manager.clone()),
            &genesis_config,
            &config.validator_config.accounts.db,
            config.validator_config.validator.millis_per_slot,
            validator_pubkey,
            ledger_parent_path,
            ledger.get_max_blockhash().map(|(slot, _)| slot)?,
        )?;

        let ledger_truncator = LedgerTruncator::new(
            ledger.clone(),
            bank.clone(),
            DEFAULT_TRUNCATION_TIME_INTERVAL,
            config.validator_config.ledger.size,
        );

        fund_validator_identity(&bank, &validator_pubkey);
        fund_magic_context(&bank);
        let faucet_keypair = funded_faucet(
            &bank,
            ledger.ledger_path().as_path(),
            config.validator_config.ledger.reset,
        )?;

        load_programs_into_bank(
            &bank,
            &programs_to_load(&config.validator_config.programs),
        )
        .map_err(|err| {
            ApiError::FailedToLoadProgramsIntoBank(format!("{:?}", err))
        })?;

        let (transaction_sndr, transaction_listener) =
            Self::init_transaction_listener(
                &ledger,
                Some(TransactionNotifier::new(geyser_manager)),
            );

        let metrics_config = &config.validator_config.metrics;
        let metrics = if metrics_config.enabled {
            let metrics_service =
                magicblock_metrics::try_start_metrics_service(
                    metrics_config.service.socket_addr(),
                    token.clone(),
                )
                .map_err(ApiError::FailedToStartMetricsService)?;

            let system_metrics_ticker = init_system_metrics_ticker(
                Duration::from_secs(
                    metrics_config.system_metrics_tick_interval_secs,
                ),
                &ledger,
                &bank,
                token.clone(),
            );

            Some((metrics_service, system_metrics_ticker))
        } else {
            None
        };

        let (accounts_config, remote_rpc_config) =
            try_get_remote_accounts_and_rpc_config(
                &config.validator_config.accounts,
            )?;

        let remote_account_fetcher_worker =
            RemoteAccountFetcherWorker::new(remote_rpc_config.clone());

        let remote_account_updates_worker = RemoteAccountUpdatesWorker::new(
            accounts_config.remote_cluster.ws_urls(),
            remote_rpc_config.commitment(),
            // We'll kill/refresh one connection every 50 minutes
            Duration::from_secs(60 * 50),
        );

        let transaction_status_sender = TransactionStatusSender {
            sender: transaction_sndr,
        };

        let bank_account_provider = BankAccountProvider::new(bank.clone());
        let remote_account_fetcher_client =
            RemoteAccountFetcherClient::new(&remote_account_fetcher_worker);
        let remote_account_updates_client =
            RemoteAccountUpdatesClient::new(&remote_account_updates_worker);
        let account_dumper_bank = AccountDumperBank::new(
            bank.clone(),
            Some(transaction_status_sender.clone()),
        );
        let blacklisted_accounts = standard_blacklisted_accounts(
            &identity_keypair.pubkey(),
            &faucet_keypair.pubkey(),
        );

        let committor_persist_path =
            ledger_parent_path.join("committor_service.sqlite");
        debug!(
            "Committor service persists to: {}",
            committor_persist_path.display()
        );
        let committor_service = Arc::new(CommittorService::try_start(
            identity_keypair.insecure_clone(),
            committor_persist_path,
            ChainConfig {
                rpc_uri: remote_rpc_config.url().to_string(),
                commitment: remote_rpc_config
                    .commitment()
                    .unwrap_or(CommitmentLevel::Confirmed),
                compute_budget_config: ComputeBudgetConfig::new(
                    accounts_config.commit_compute_unit_price,
                ),
            },
        )?);

        let remote_account_cloner_worker = RemoteAccountClonerWorker::new(
            bank_account_provider,
            remote_account_fetcher_client,
            remote_account_updates_client,
            account_dumper_bank,
            committor_service.clone(),
            accounts_config.allowed_program_ids,
            blacklisted_accounts,
            accounts_config.payer_init_lamports,
            if config.validator_config.validator.base_fees.is_none() {
                ValidatorCollectionMode::NoFees
            } else {
                ValidatorCollectionMode::Fees
            },
            accounts_config.lifecycle.to_account_cloner_permissions(),
            identity_keypair.pubkey(),
            config.validator_config.accounts.max_monitored_accounts,
        );

        let accounts_manager = Self::init_accounts_manager(
            &bank,
            &remote_account_cloner_worker.get_last_clone_output(),
            RemoteAccountClonerClient::new(&remote_account_cloner_worker),
            transaction_status_sender.clone(),
            &identity_keypair,
            &config.validator_config,
        );

        let pubsub_config = PubsubConfig::from_rpc(
            config.validator_config.rpc.addr,
            config.validator_config.rpc.port,
        );
        validator::init_validator_authority(identity_keypair);

        // Make sure we process the ledger before we're open to handle
        // transactions via RPC
        let rpc_service = Self::init_json_rpc_service(
            bank.clone(),
            ledger.clone(),
            faucet_keypair,
            &genesis_config,
            accounts_manager.clone(),
            transaction_status_sender.clone(),
            &pubsub_config,
            &config.validator_config,
        )?;

        Ok(Self {
            config: config.validator_config,
            exit,
            rpc_service,
            _metrics: metrics,
            geyser_rpc_service,
            slot_ticker: None,
            commit_accounts_ticker: None,
            remote_account_fetcher_worker: Some(remote_account_fetcher_worker),
            remote_account_fetcher_handle: None,
            remote_account_updates_worker: Some(remote_account_updates_worker),
            remote_account_updates_handle: None,
            remote_account_cloner_worker: Some(remote_account_cloner_worker),
            remote_account_cloner_handle: None,
            pubsub_handle: Default::default(),
            pubsub_close_handle: Default::default(),
            committor_service,
            sample_performance_service: None,
            pubsub_config,
            token,
            bank,
            ledger,
            ledger_truncator,
            accounts_manager,
            transaction_listener,
            transaction_status_sender,
        })
    }

    fn init_bank(
        geyser_manager: Option<Arc<RwLock<GeyserPluginManager>>>,
        genesis_config: &GenesisConfig,
        accountsdb_config: &AccountsDbConfig,
        millis_per_slot: u64,
        validator_pubkey: Pubkey,
        adb_path: &Path,
        adb_init_slot: Slot,
    ) -> Result<Arc<Bank>, AccountsDbError> {
        let runtime_config = Default::default();
        let lock = TRANSACTION_INDEX_LOCK.clone();
        let bank = Bank::new(
            genesis_config,
            runtime_config,
            accountsdb_config,
            None,
            None,
            false,
            geyser_manager.clone().map(AccountsUpdateNotifier::new),
            geyser_manager.map(SlotStatusNotifierImpl::new),
            millis_per_slot,
            validator_pubkey,
            lock,
            adb_path,
            adb_init_slot,
        )?;
        bank.transaction_log_collector_config
            .write()
            .unwrap()
            .filter = TransactionLogCollectorFilter::All;
        Ok(Arc::new(bank))
    }

    fn init_accounts_manager(
        bank: &Arc<Bank>,
        cloned_accounts: &CloneOutputMap,
        remote_account_cloner_client: RemoteAccountClonerClient,
        transaction_status_sender: TransactionStatusSender,
        validator_keypair: &Keypair,
        config: &EphemeralConfig,
    ) -> Arc<AccountsManager> {
        let accounts_config = try_convert_accounts_config(&config.accounts)
            .expect(
            "Failed to derive accounts config from provided magicblock config",
        );
        let accounts_manager = AccountsManager::try_new(
            bank,
            cloned_accounts,
            remote_account_cloner_client,
            Some(transaction_status_sender),
            // NOTE: we could avoid passing a copy of the keypair here if we instead pass
            // something akin to a ValidatorTransactionSigner that gets it via the [validator_authority]
            // method from the [magicblock_program] module, forgetting it immediately after.
            // That way we would at least hold it in memory for a long time only in one place and in all other
            // places only temporarily
            validator_keypair.insecure_clone(),
            accounts_config,
        )
        .expect("Failed to create accounts manager");

        Arc::new(accounts_manager)
    }

    #[allow(clippy::too_many_arguments)]
    fn init_json_rpc_service(
        bank: Arc<Bank>,
        ledger: Arc<Ledger>,
        faucet_keypair: Keypair,
        genesis_config: &GenesisConfig,
        accounts_manager: Arc<AccountsManager>,
        transaction_status_sender: TransactionStatusSender,
        pubsub_config: &PubsubConfig,
        config: &EphemeralConfig,
    ) -> ApiResult<JsonRpcService> {
        let rpc_socket_addr = SocketAddr::new(config.rpc.addr, config.rpc.port);
        let rpc_json_config = JsonRpcConfig {
            slot_duration: Duration::from_millis(
                config.validator.millis_per_slot,
            ),
            genesis_creation_time: genesis_config.creation_time,
            transaction_status_sender: Some(transaction_status_sender.clone()),
            rpc_socket_addr: Some(rpc_socket_addr),
            pubsub_socket_addr: Some(*pubsub_config.socket()),
            enable_rpc_transaction_history: true,
            disable_sigverify: !config.validator.sigverify,

            ..Default::default()
        };

        JsonRpcService::try_init(
            bank,
            ledger.clone(),
            faucet_keypair,
            genesis_config.hash(),
            accounts_manager,
            rpc_json_config,
        )
        .map_err(|err| {
            ApiError::FailedToInitJsonRpcService(format!("{:?}", err))
        })
    }

    fn init_ledger(
        ledger_path: Option<&String>,
        reset: bool,
    ) -> ApiResult<Arc<Ledger>> {
        let ledger_path = match ledger_path {
            Some(ledger_path) => PathBuf::from(ledger_path),
            None => {
                let ledger_path = TempDir::new()?;
                ledger_path.path().to_path_buf()
            }
        };
        let ledger = ledger::init(ledger_path, reset)?;
        let ledger_shared = Arc::new(ledger);
        init_persister(ledger_shared.clone());
        Ok(ledger_shared)
    }

    fn sync_validator_keypair_with_ledger(
        ledger_path: &Path,
        validator_keypair: &Keypair,
        reset_ledger: bool,
    ) -> ApiResult<()> {
        if reset_ledger {
            write_validator_keypair_to_ledger(ledger_path, validator_keypair)?;
        } else {
            let ledger_validator_keypair =
                read_validator_keypair_from_ledger(ledger_path)?;
            if ledger_validator_keypair.ne(validator_keypair) {
                return Err(
                    ApiError::LedgerValidatorKeypairNotMatchingProvidedKeypair(
                        ledger_path.display().to_string(),
                        ledger_validator_keypair.pubkey().to_string(),
                    ),
                );
            }
        }
        Ok(())
    }

    fn init_transaction_listener(
        ledger: &Arc<Ledger>,
        transaction_notifier: Option<TransactionNotifier>,
    ) -> (
        crossbeam_channel::Sender<TransactionStatusMessage>,
        GeyserTransactionNotifyListener,
    ) {
        let (transaction_sndr, transaction_recvr) =
            crossbeam_channel::unbounded();
        (
            transaction_sndr,
            GeyserTransactionNotifyListener::new(
                transaction_notifier,
                transaction_recvr,
                ledger.clone(),
            ),
        )
    }

    // -----------------
    // Start/Stop
    // -----------------
    fn maybe_process_ledger(&self) -> ApiResult<()> {
        if self.config.ledger.reset {
            return Ok(());
        }
        let slot_to_continue_at = process_ledger(&self.ledger, &self.bank)?;

        // The transactions to schedule and accept account commits re-run when we
        // process the ledger, however we do not want to re-commit them.
        // Thus while the ledger is processed we don't yet run the machinery to handle
        // scheduled commits and we clear all scheduled commits before fully starting the
        // validator.
        let scheduled_commits = self.accounts_manager.scheduled_commits_len();
        debug!(
            "Found {} scheduled commits while processing ledger, clearing them",
            scheduled_commits
        );
        self.accounts_manager.clear_scheduled_commits();

        // We want the next transaction either due to hydrating of cloned accounts or
        // user request to be processed in the next slot such that it doesn't become
        // part of the last block found in the existing ledger which would be incorrect.
        let (update_ledger_result, _) =
            advance_slot_and_update_ledger(&self.bank, &self.ledger);
        if let Err(err) = update_ledger_result {
            return Err(err.into());
        }
        if self.bank.slot() != slot_to_continue_at {
            return Err(
                ApiError::NextSlotAfterLedgerProcessingNotMatchingBankSlot(
                    slot_to_continue_at,
                    self.bank.slot(),
                ),
            );
        }

        info!(
            "Processed ledger, validator continues at slot {}",
            slot_to_continue_at
        );

        Ok(())
    }

    async fn register_validator_on_chain(
        &self,
        fdqn: impl ToString,
    ) -> ApiResult<()> {
        let url = cluster_from_remote(&self.config.accounts.remote);
        let country_code =
            CountryCode::from(self.config.validator.country_code.alpha3());
        let validator_keypair = validator_authority();
        let validator_info = ErRecord::V0(RecordV0 {
            identity: validator_keypair.pubkey(),
            status: ErStatus::Active,
            block_time_ms: self.config.validator.millis_per_slot as u16,
            base_fee: self.config.validator.base_fees.unwrap_or(0) as u16,
            features: FeaturesSet::default(),
            load_average: 0, // not implemented
            country_code,
            addr: fdqn.to_string(),
        });

        DomainRegistryManager::handle_registration_static(
            url.url(),
            &validator_keypair,
            validator_info,
        )
        .map_err(|err| {
            ApiError::FailedToRegisterValidatorOnChain(format!("{:?}", err))
        })
    }

    fn unregister_validator_on_chain(&self) -> ApiResult<()> {
        let url = cluster_from_remote(&self.config.accounts.remote);
        let validator_keypair = validator_authority();

        DomainRegistryManager::handle_unregistration_static(
            url.url(),
            &validator_keypair,
        )
        .map_err(|err| {
            ApiError::FailedToUnregisterValidatorOnChain(format!("{err:#}"))
        })
    }

    async fn ensure_validator_funded_on_chain(&self) -> ApiResult<()> {
        // NOTE: 5 SOL seems reasonable, but we may require a different amount in the future
        const MIN_BALANCE_SOL: u64 = 5;
        let (_, remote_rpc_config) =
            try_get_remote_accounts_and_rpc_config(&self.config.accounts)?;
        let validator_pubkey = self.bank().get_identity();

        let lamports = RpcClient::new_with_commitment(
            remote_rpc_config.url().to_string(),
            CommitmentConfig {
                commitment: remote_rpc_config
                    .commitment()
                    .unwrap_or(CommitmentLevel::Confirmed),
            },
        )
        .get_balance(&validator_pubkey)
        .await
        .map_err(|err| {
            ApiError::FailedToObtainValidatorOnChainBalance(
                validator_pubkey,
                err.to_string(),
            )
        })?;
        if lamports < MIN_BALANCE_SOL * LAMPORTS_PER_SOL {
            Err(ApiError::ValidatorInsufficientlyFunded(
                validator_pubkey,
                MIN_BALANCE_SOL,
            ))
        } else {
            Ok(())
        }
    }

    pub async fn start(&mut self) -> ApiResult<()> {
        if matches!(self.config.accounts.lifecycle, LifecycleMode::Ephemeral) {
            self.ensure_validator_funded_on_chain().await?;
            if let Some(ref fdqn) = self.config.validator.fdqn {
                self.register_validator_on_chain(fdqn).await?;
            }
        }

        self.maybe_process_ledger()?;

        self.transaction_listener.run(true, self.bank.clone());

        self.slot_ticker = Some(init_slot_ticker(
            &self.bank,
            &self.accounts_manager,
            &self.committor_service,
            Some(self.transaction_status_sender.clone()),
            self.ledger.clone(),
            Duration::from_millis(self.config.validator.millis_per_slot),
            self.exit.clone(),
        ));

        self.commit_accounts_ticker = Some(init_commit_accounts_ticker(
            &self.accounts_manager,
            Duration::from_millis(self.config.accounts.commit.frequency_millis),
            self.token.clone(),
        ));

        // NOTE: these need to startup in the right order, otherwise some worker
        //       that may be needed, i.e. during hydration after ledger replay
        //       are not started in time
        self.start_remote_account_fetcher_worker();
        self.start_remote_account_updates_worker();
        self.start_remote_account_cloner_worker().await?;

        self.ledger_truncator.start();

        self.rpc_service.start().map_err(|err| {
            ApiError::FailedToStartJsonRpcService(format!("{:?}", err))
        })?;

        info!(
            "Launched JSON RPC service at {:?} as part of process with pid {}",
            self.rpc_service.rpc_addr(),
            process::id(),
        );

        // NOTE: we need to create the pubsub service on each start since spawning
        // it takes ownership
        let pubsub_service = PubsubService::new(
            self.pubsub_config.clone(),
            self.geyser_rpc_service.clone(),
            self.bank.clone(),
        );

        let (pubsub_handle, pubsub_close_handle) =
            pubsub_service.spawn(self.pubsub_config.socket())?;
        self.pubsub_handle.write().unwrap().replace(pubsub_handle);
        self.pubsub_close_handle = pubsub_close_handle;

        self.sample_performance_service
            .replace(SamplePerformanceService::new(
                &self.bank,
                &self.ledger,
                self.exit.clone(),
            ));

        validator::finished_starting_up();
        Ok(())
    }

    fn start_remote_account_fetcher_worker(&mut self) {
        if let Some(mut remote_account_fetcher_worker) =
            self.remote_account_fetcher_worker.take()
        {
            let cancellation_token = self.token.clone();
            self.remote_account_fetcher_handle =
                Some(tokio::spawn(async move {
                    remote_account_fetcher_worker
                        .start_fetch_request_processing(cancellation_token)
                        .await;
                }));
        }
    }

    fn start_remote_account_updates_worker(&mut self) {
        if let Some(mut remote_account_updates_worker) =
            self.remote_account_updates_worker.take()
        {
            let cancellation_token = self.token.clone();
            self.remote_account_updates_handle =
                Some(tokio::spawn(async move {
                    remote_account_updates_worker
                        .start_monitoring_request_processing(cancellation_token)
                        .await
                }));
        }
    }

    async fn start_remote_account_cloner_worker(&mut self) -> ApiResult<()> {
        if let Some(remote_account_cloner_worker) =
            self.remote_account_cloner_worker.take()
        {
            debug!("Reserving common pubkeys for committor service");
            map_committor_request_result(
                self.committor_service.reserve_common_pubkeys(),
            )
            .await?;

            if !self.config.ledger.reset {
                remote_account_cloner_worker.hydrate().await?;
                info!("Validator hydration complete (bank hydrate, replay, account clone)");
            }

            let cancellation_token = self.token.clone();
            self.remote_account_cloner_handle =
                Some(tokio::spawn(async move {
                    remote_account_cloner_worker
                        .start_clone_request_processing(cancellation_token)
                        .await
                }));
        }
        Ok(())
    }

    pub fn stop(&mut self) {
        self.exit.store(true, Ordering::Relaxed);
        self.rpc_service.close();
        PubsubService::close(&self.pubsub_close_handle);
        self.token.cancel();
        self.ledger_truncator.stop();

        // wait a bit for services to stop
        thread::sleep(Duration::from_secs(1));

        if self.config.validator.fdqn.is_some()
            && matches!(
                self.config.accounts.lifecycle,
                LifecycleMode::Ephemeral
            )
        {
            if let Err(err) = self.unregister_validator_on_chain() {
                error!("Failed to unregister: {}", err)
            }
        }

        // we have two memory mapped databases, flush them to disk before exitting
        self.bank.flush();
        if let Err(err) = self.ledger.shutdown(false) {
            error!("Failed to shutdown ledger: {:?}", err);
        }
    }

    pub fn join(self) {
        self.rpc_service.join().unwrap();
        if let Some(x) = self.pubsub_handle.write().unwrap().take() {
            x.join().unwrap()
        }
    }

    pub fn bank_rc(&self) -> Arc<Bank> {
        self.bank.clone()
    }

    pub fn bank(&self) -> &Bank {
        &self.bank
    }

    pub fn ledger(&self) -> &Ledger {
        &self.ledger
    }
}

fn programs_to_load(programs: &[ProgramConfig]) -> Vec<(Pubkey, String)> {
    programs
        .iter()
        .map(|program| (program.id, program.path.clone()))
        .collect()
<<<<<<< HEAD
}

fn create_worker_runtime(thread_name: &str) -> tokio::runtime::Runtime {
    tokio::runtime::Builder::new_current_thread()
        .enable_all()
        .thread_name(thread_name)
        .build()
        .unwrap()
}

fn try_get_remote_accounts_and_rpc_config(
    accounts: &magicblock_config::AccountsConfig,
) -> ApiResult<(magicblock_accounts::AccountsConfig, RpcProviderConfig)> {
    let accounts_config =
        try_convert_accounts_config(accounts).map_err(ApiError::ConfigError)?;
    let remote_rpc_config = RpcProviderConfig::new(
        try_rpc_cluster_from_cluster(&accounts_config.remote_cluster)?,
        Some(CommitmentLevel::Confirmed),
    );
    Ok((accounts_config, remote_rpc_config))
=======
>>>>>>> 190b676d
}<|MERGE_RESOLUTION|>--- conflicted
+++ resolved
@@ -858,15 +858,6 @@
         .iter()
         .map(|program| (program.id, program.path.clone()))
         .collect()
-<<<<<<< HEAD
-}
-
-fn create_worker_runtime(thread_name: &str) -> tokio::runtime::Runtime {
-    tokio::runtime::Builder::new_current_thread()
-        .enable_all()
-        .thread_name(thread_name)
-        .build()
-        .unwrap()
 }
 
 fn try_get_remote_accounts_and_rpc_config(
@@ -879,6 +870,4 @@
         Some(CommitmentLevel::Confirmed),
     );
     Ok((accounts_config, remote_rpc_config))
-=======
->>>>>>> 190b676d
 }