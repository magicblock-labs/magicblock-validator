--- conflicted
+++ resolved
@@ -367,24 +367,12 @@
         accountsdb: &Arc<AccountsDb>,
         faucet_pubkey: Pubkey,
     ) -> ApiResult<ChainlinkImpl> {
-<<<<<<< HEAD
         let endpoints = Endpoints::try_from(config.remotes.as_slice())
             .map_err(|e| {
                 ApiError::from(
                     magicblock_chainlink::errors::ChainlinkError::from(e),
                 )
             })?;
-=======
-        use magicblock_chainlink::remote_account_provider::Endpoint;
-        let rpc_url = config.rpc_url().to_owned();
-        let endpoints = config
-            .websocket_urls()
-            .map(|pubsub_url| Endpoint {
-                rpc_url: rpc_url.clone(),
-                pubsub_url: pubsub_url.to_string(),
-            })
-            .collect::<Vec<_>>();
->>>>>>> 5cac28bb
 
         let cloner = ChainlinkCloner::new(
             committor_service,
