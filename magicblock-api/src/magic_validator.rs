use std::{
    path::{Path, PathBuf},
    sync::{
        atomic::{AtomicBool, Ordering},
        Arc,
    },
    thread,
};

use light_client::indexer::photon_indexer::PhotonIndexer;
use log::*;
use magicblock_account_cloner::{
    map_committor_request_result, ChainlinkCloner,
};
use magicblock_accounts::{
    scheduled_commits_processor::ScheduledCommitsProcessorImpl,
    ScheduledCommitsProcessor,
};
use magicblock_accounts_db::AccountsDb;
use magicblock_aperture::{
    state::{NodeContext, SharedState},
    JsonRpcServer,
};
use magicblock_chainlink::{
    config::ChainlinkConfig,
    remote_account_provider::{
        chain_pubsub_client::ChainPubsubClientImpl,
        chain_rpc_client::ChainRpcClientImpl, photon_client::PhotonClientImpl,
    },
    submux::SubMuxClient,
    Chainlink,
};
use magicblock_committor_service::{
    config::ChainConfig, BaseIntentCommittor, CommittorService,
    ComputeBudgetConfig,
};
use magicblock_config::{
    config::{
        ChainOperationConfig, LedgerConfig, LifecycleMode, LoadableProgram,
    },
    ValidatorParams,
};
use magicblock_core::{
    link::{
        blocks::BlockUpdateTx, link, transactions::TransactionSchedulerHandle,
    },
    Slot,
};
use magicblock_ledger::{
    blockstore_processor::process_ledger,
    ledger_truncator::{LedgerTruncator, DEFAULT_TRUNCATION_TIME_INTERVAL},
    LatestBlock, Ledger,
};
use magicblock_metrics::{metrics::TRANSACTION_COUNT, MetricsService};
use magicblock_processor::{
    build_svm_env,
    scheduler::{state::TransactionSchedulerState, TransactionScheduler},
};
use magicblock_program::{
    init_persister,
    validator::{self, validator_authority},
    TransactionScheduler as ActionTransactionScheduler,
};
use magicblock_task_scheduler::{SchedulerDatabase, TaskSchedulerService};
use magicblock_validator_admin::claim_fees::ClaimFeesTask;
use mdp::state::{
    features::FeaturesSet,
    record::{CountryCode, ErRecord},
    status::ErStatus,
    version::v0::RecordV0,
};
use solana_commitment_config::{CommitmentConfig, CommitmentLevel};
use solana_keypair::Keypair;
use solana_native_token::LAMPORTS_PER_SOL;
use solana_pubkey::Pubkey;
use solana_rpc_client::nonblocking::rpc_client::RpcClient;
use solana_signer::Signer;
use tokio::runtime::Builder;
use tokio_util::sync::CancellationToken;

use crate::{
    domain_registry_manager::DomainRegistryManager,
    errors::{ApiError, ApiResult},
    fund_account::{
        fund_magic_context, funded_faucet, init_validator_identity,
    },
    genesis_utils::{create_genesis_config_with_leader, GenesisConfigInfo},
    ledger::{
        self, read_validator_keypair_from_ledger, validator_keypair_path,
        write_validator_keypair_to_ledger,
    },
    slot::advance_slot_and_update_ledger,
    tickers::{init_slot_ticker, init_system_metrics_ticker},
};

type ChainlinkImpl = Chainlink<
    ChainRpcClientImpl,
    SubMuxClient<ChainPubsubClientImpl>,
    AccountsDb,
    ChainlinkCloner,
    PhotonClientImpl,
>;

// -----------------
// MagicValidator
// -----------------
pub struct MagicValidator {
    config: ValidatorParams,
    exit: Arc<AtomicBool>,
    token: CancellationToken,
    accountsdb: Arc<AccountsDb>,
    ledger: Arc<Ledger>,
    ledger_truncator: LedgerTruncator,
    slot_ticker: Option<tokio::task::JoinHandle<()>>,
    committor_service: Option<Arc<CommittorService>>,
    scheduled_commits_processor: Option<Arc<ScheduledCommitsProcessorImpl>>,
    chainlink: Arc<ChainlinkImpl>,
    rpc_handle: thread::JoinHandle<()>,
    identity: Pubkey,
    transaction_scheduler: TransactionSchedulerHandle,
    block_udpate_tx: BlockUpdateTx,
    _metrics: (MetricsService, tokio::task::JoinHandle<()>),
    claim_fees_task: ClaimFeesTask,
    task_scheduler: Option<TaskSchedulerService>,
}

impl MagicValidator {
    // -----------------
    // Initialization
    // -----------------
    pub async fn try_from_config(config: ValidatorParams) -> ApiResult<Self> {
        // TODO(thlorenz): this will need to be recreated on each start
        let token = CancellationToken::new();
        let identity_keypair = config.validator.keypair.insecure_clone();

        let validator_pubkey = identity_keypair.pubkey();
        let GenesisConfigInfo {
            genesis_config,
            validator_pubkey,
        } = create_genesis_config_with_leader(
            u64::MAX,
            &validator_pubkey,
            config.validator.basefee,
        );

        let (ledger, last_slot) =
            Self::init_ledger(&config.ledger, &config.storage)?;
        info!("Latest ledger slot: {}", last_slot);
        let ledger_path = ledger.ledger_path();

        Self::sync_validator_keypair_with_ledger(
            ledger_path,
            &identity_keypair,
            config.ledger.verify_keypair,
        )?;

        let latest_block = ledger.latest_block().load();
        let accountsdb =
            AccountsDb::new(&config.accountsdb, &config.storage, last_slot)?;
        for (pubkey, account) in genesis_config.accounts {
            accountsdb.insert_account(&pubkey, &account.into());
        }

        let exit = Arc::<AtomicBool>::default();
        let ledger_truncator = LedgerTruncator::new(
            ledger.clone(),
            DEFAULT_TRUNCATION_TIME_INTERVAL,
            config.ledger.size,
        );

        init_validator_identity(&accountsdb, &validator_pubkey);
        fund_magic_context(&accountsdb);

        let faucet_keypair =
            funded_faucet(&accountsdb, ledger.ledger_path().as_path())?;

        let accountsdb = Arc::new(accountsdb);

        let metrics_service = magicblock_metrics::try_start_metrics_service(
            config.metrics.address.0,
            token.clone(),
        )
        .map_err(ApiError::FailedToStartMetricsService)?;

        let system_metrics_ticker = init_system_metrics_ticker(
            config.metrics.collect_frequency,
            &ledger,
            &accountsdb,
            token.clone(),
        );

        let (mut dispatch, validator_channels) = link();

        let committor_service = Self::init_committor_service(&config).await?;
        let chainlink = Arc::new(
            Self::init_chainlink(
                &config,
                committor_service.clone(),
                &dispatch.transaction_scheduler,
                &ledger.latest_block().clone(),
                &accountsdb,
                faucet_keypair.pubkey(),
            )
            .await?,
        );

        let scheduled_commits_processor =
            committor_service.as_ref().map(|committor_service| {
                Arc::new(ScheduledCommitsProcessorImpl::new(
                    accountsdb.clone(),
                    committor_service.clone(),
                    chainlink.clone(),
                    dispatch.transaction_scheduler.clone(),
                ))
            });

        validator::init_validator_authority(identity_keypair);
        let base_fee = config.validator.basefee;
        let txn_scheduler_state = TransactionSchedulerState {
            accountsdb: accountsdb.clone(),
            ledger: ledger.clone(),
            transaction_status_tx: validator_channels.transaction_status,
            txn_to_process_rx: validator_channels.transaction_to_process,
            account_update_tx: validator_channels.account_update,
            environment: build_svm_env(&accountsdb, latest_block.blockhash, 0),
            tasks_tx: validator_channels.tasks_service,
            is_auto_airdrop_lamports_enabled: config
                .chainlink
                .auto_airdrop_lamports
                > 0,
        };
        TRANSACTION_COUNT.inc_by(ledger.count_transactions()? as u64);
        txn_scheduler_state
            .load_upgradeable_programs(&programs_to_load(&config.programs))
            .map_err(|err| {
                ApiError::FailedToLoadProgramsIntoBank(format!("{:?}", err))
            })?;

        // Faucet keypair is only used for airdrops, which are not allowed in
        // the Ephemeral mode by setting the faucet to None in node context
        // (used by the RPC implementation), we effectively disable airdrops
        let faucet = (config.lifecycle != LifecycleMode::Ephemeral)
            .then_some(faucet_keypair);
        let node_context = NodeContext {
            identity: validator_pubkey,
            faucet,
            base_fee,
            featureset: txn_scheduler_state.environment.feature_set.clone(),
            blocktime: config.ledger.block_time_ms(),
        };
        // We dedicate half of the available resources to the execution
        // runtime, -1 is taken up by the transaction scheduler itself
        let transaction_executors =
            (num_cpus::get() / 2).saturating_sub(1).max(1) as u32;
        let transaction_scheduler = TransactionScheduler::new(
            transaction_executors,
            txn_scheduler_state,
        );
        info!("Running execution backend with {transaction_executors} threads");
        transaction_scheduler.spawn();

        let shared_state = SharedState::new(
            node_context,
            accountsdb.clone(),
            ledger.clone(),
            chainlink.clone(),
        );
        let rpc = JsonRpcServer::new(
            config.listen,
            shared_state,
            &dispatch,
            token.clone(),
        )
        .await?;
        let rpc_handle = thread::spawn(move || {
            let workers = (num_cpus::get() / 2 - 1).max(1);
            let runtime = Builder::new_multi_thread()
                .worker_threads(workers)
                .enable_all()
                .thread_name("rpc-worker")
                .build()
                .expect("failed to bulid async runtime for rpc service");
            runtime.block_on(rpc.run());

            drop(runtime);
            info!("rpc runtime shutdown!");
        });

        let task_scheduler_db_path =
            SchedulerDatabase::path(ledger.ledger_path().parent().expect(
                "ledger_path didn't have a parent, should never happen",
            ));
        debug!(
            "Task scheduler persists to: {}",
            task_scheduler_db_path.display()
        );
        let task_scheduler = TaskSchedulerService::new(
            &task_scheduler_db_path,
            &config.task_scheduler,
            dispatch.transaction_scheduler.clone(),
            dispatch
                .tasks_service
                .take()
                .expect("tasks_service should be initialized"),
            ledger.latest_block().clone(),
            token.clone(),
        )?;

        Ok(Self {
            accountsdb,
            config,
            exit,
            _metrics: (metrics_service, system_metrics_ticker),
            // NOTE: set during [Self::start]
            slot_ticker: None,
            committor_service,
            scheduled_commits_processor,
            chainlink,
            token,
            ledger,
            ledger_truncator,
            claim_fees_task: ClaimFeesTask::new(),
            rpc_handle,
            identity: validator_pubkey,
            transaction_scheduler: dispatch.transaction_scheduler,
            block_udpate_tx: validator_channels.block_update,
            task_scheduler: Some(task_scheduler),
        })
    }

    async fn init_committor_service(
        config: &ValidatorParams,
    ) -> ApiResult<Option<Arc<CommittorService>>> {
        let photon_client = config.compression.photon_url.as_ref().map(|url| {
            Arc::new(PhotonIndexer::new(
                url.clone(),
                config.compression.api_key.clone(),
            ))
        });

        let committor_persist_path =
            config.storage.join("committor_service.sqlite");
        debug!(
            "Committor service persists to: {}",
            committor_persist_path.display()
        );
        // TODO(thlorenz): when we support lifecycle modes again, only start it when needed
        let committor_service = Some(Arc::new(CommittorService::try_start(
            config.validator.keypair.insecure_clone(),
            committor_persist_path,
            ChainConfig {
                rpc_uri: config.rpc_url().to_owned(),
                commitment: CommitmentConfig::confirmed(),
                compute_budget_config: ComputeBudgetConfig::new(
                    config.commit.compute_unit_price,
                ),
            },
            photon_client,
        )?));

        if let Some(committor_service) = &committor_service {
            if config.chainlink.prepare_lookup_tables {
                debug!("Reserving common pubkeys for committor service");
                map_committor_request_result(
                    committor_service.reserve_common_pubkeys(),
                    committor_service.clone(),
                )
                .await?;
            }
        }
        Ok(committor_service)
    }

    #[allow(clippy::too_many_arguments)]
    async fn init_chainlink(
        config: &ValidatorParams,
        committor_service: Option<Arc<CommittorService>>,
        transaction_scheduler: &TransactionSchedulerHandle,
        latest_block: &LatestBlock,
        accountsdb: &Arc<AccountsDb>,
        faucet_pubkey: Pubkey,
    ) -> ApiResult<ChainlinkImpl> {
        use magicblock_chainlink::remote_account_provider::Endpoint;
<<<<<<< HEAD
        let rpc_url = config.remote.http().to_string();
        let mut endpoints = config
            .remote
            .websocket()
            .map(|pubsub_url| Endpoint::Rpc {
=======
        let rpc_url = config.rpc_url().to_owned();
        let endpoints = config
            .websocket_urls()
            .map(|pubsub_url| Endpoint {
>>>>>>> a7ee5b74
                rpc_url: rpc_url.clone(),
                pubsub_url: pubsub_url.to_string(),
            })
            .collect::<Vec<_>>();

        if let Some(url) = &config.compression.photon_url {
            endpoints.push(Endpoint::Compression {
                url: url.clone(),
                api_key: config.compression.api_key.clone(),
            });
        }

        let cloner = ChainlinkCloner::new(
            committor_service,
            config.chainlink.clone(),
            transaction_scheduler.clone(),
            accountsdb.clone(),
            latest_block.clone(),
        );
        let cloner = Arc::new(cloner);
        let accounts_bank = accountsdb.clone();
        let mut chainlink_config = ChainlinkConfig::default_with_lifecycle_mode(
            LifecycleMode::Ephemeral,
        );
        chainlink_config.remove_confined_accounts =
            config.chainlink.remove_confined_accounts;
        let commitment_config = {
            let level = CommitmentLevel::Confirmed;
            CommitmentConfig { commitment: level }
        };
        let chainlink = ChainlinkImpl::try_new_from_endpoints(
            &endpoints,
            commitment_config,
            &accounts_bank,
            &cloner,
            config.validator.keypair.pubkey(),
            faucet_pubkey,
            chainlink_config,
            &config.chainlink,
        )
        .await?;

        Ok(chainlink)
    }

    fn init_ledger(
        ledger_config: &LedgerConfig,
        storage: &Path,
    ) -> ApiResult<(Arc<Ledger>, Slot)> {
        let (ledger, last_slot) = ledger::init(storage, ledger_config)?;
        let ledger_shared = Arc::new(ledger);
        init_persister(ledger_shared.clone());
        Ok((ledger_shared, last_slot))
    }

    fn sync_validator_keypair_with_ledger(
        ledger_path: &Path,
        validator_keypair: &Keypair,
        verify_keypair: bool,
    ) -> ApiResult<()> {
        if !validator_keypair_path(ledger_path)?.exists() {
            write_validator_keypair_to_ledger(ledger_path, validator_keypair)?;
            return Ok(());
        };
        if !verify_keypair {
            warn!("Skipping ledger keypair verification due to configuration");
            return Ok(());
        }
        let existing_keypair = read_validator_keypair_from_ledger(ledger_path)?;
        if existing_keypair.ne(validator_keypair) {
            return Err(
                ApiError::LedgerValidatorKeypairNotMatchingProvidedKeypair(
                    ledger_path.display().to_string(),
                    existing_keypair.pubkey().to_string(),
                ),
            );
        }

        Ok(())
    }

    // -----------------
    // Start/Stop
    // -----------------
    async fn maybe_process_ledger(&self) -> ApiResult<()> {
        if self.config.ledger.reset {
            return Ok(());
        }
        let accountsdb_slot = self.accountsdb.slot();
        let ledger_slot = self.ledger.latest_block().load().slot;
        // In case if we have a perfect match between accountsdb and ledger slot
        // (note: that accountsdb is always 1 slot ahead of ledger), then there's
        // no need to run any kind of ledger replay
        if accountsdb_slot.saturating_sub(1) == ledger_slot {
            return Ok(());
        }
        // SOLANA only allows blockhash to be valid for 150 slot back in time,
        // considering that the average slot time on solana is 400ms, then:
        const SOLANA_VALID_BLOCKHASH_AGE: u64 = 150 * 400;
        // we have this number for our max blockhash age in slots, which correspond to 60 seconds
        let max_block_age =
            SOLANA_VALID_BLOCKHASH_AGE / self.config.ledger.block_time_ms();
        let slot_to_continue_at = process_ledger(
            &self.ledger,
            accountsdb_slot,
            self.transaction_scheduler.clone(),
            max_block_age,
        )
        .await?;
        self.accountsdb.set_slot(slot_to_continue_at);

        // The transactions to schedule and accept account commits re-run when we
        // process the ledger, however we do not want to re-commit them.
        // Thus while the ledger is processed we don't yet run the machinery to handle
        // scheduled commits and we clear all scheduled commits before fully starting the
        // validator.
        let scheduled_commits =
            ActionTransactionScheduler::default().scheduled_actions_len();
        debug!(
            "Found {} scheduled commits while processing ledger, clearing them",
            scheduled_commits
        );
        ActionTransactionScheduler::default().clear_scheduled_actions();

        // We want the next transaction either due to hydrating of cloned accounts or
        // user request to be processed in the next slot such that it doesn't become
        // part of the last block found in the existing ledger which would be incorrect.
        let (update_ledger_result, _) = advance_slot_and_update_ledger(
            &self.accountsdb,
            &self.ledger,
            &self.block_udpate_tx,
        );
        if let Err(err) = update_ledger_result {
            return Err(err.into());
        }

        info!(
            "Processed ledger, validator continues at slot {}",
            slot_to_continue_at
        );

        Ok(())
    }

    async fn register_validator_on_chain(
        &self,
        config: &ChainOperationConfig,
    ) -> ApiResult<()> {
        let country_code = CountryCode::from(config.country_code.alpha3());
        let validator_keypair = validator_authority();
        let validator_info = ErRecord::V0(RecordV0 {
            identity: validator_keypair.pubkey(),
            status: ErStatus::Active,
            block_time_ms: self.config.ledger.block_time_ms() as u16,
            base_fee: self.config.validator.basefee as u16,
            features: FeaturesSet::default(),
            load_average: 0, // not implemented
            country_code,
            addr: config.fqdn.to_string(),
        });

        DomainRegistryManager::handle_registration_static(
            self.config.rpc_url(),
            &validator_keypair,
            validator_info,
        )
        .map_err(|err| {
            ApiError::FailedToRegisterValidatorOnChain(format!("{:?}", err))
        })
    }

    fn unregister_validator_on_chain(&self) -> ApiResult<()> {
        let validator_keypair = validator_authority();

        DomainRegistryManager::handle_unregistration_static(
            self.config.rpc_url(),
            &validator_keypair,
        )
        .map_err(|err| {
            ApiError::FailedToUnregisterValidatorOnChain(format!("{err:#}"))
        })
        .inspect(|_| info!("Unregistered validator on chain!"))
    }

    async fn ensure_validator_funded_on_chain(&self) -> ApiResult<()> {
        // NOTE: 5 SOL seems reasonable, but we may require a different amount in the future
        const MIN_BALANCE_SOL: u64 = 5;

        let lamports = RpcClient::new_with_commitment(
            self.config.rpc_url().to_owned(),
            CommitmentConfig::confirmed(),
        )
        .get_balance(&self.identity)
        .await
        .map_err(|err| {
            ApiError::FailedToObtainValidatorOnChainBalance(
                self.identity,
                err.to_string(),
            )
        })?;
        if lamports < MIN_BALANCE_SOL * LAMPORTS_PER_SOL {
            Err(ApiError::ValidatorInsufficientlyFunded(
                self.identity,
                MIN_BALANCE_SOL,
            ))
        } else {
            Ok(())
        }
    }

    pub async fn start(&mut self) -> ApiResult<()> {
        if matches!(self.config.lifecycle, LifecycleMode::Ephemeral) {
            self.ensure_validator_funded_on_chain().await?;
            if let Some(ref config) = self.config.chain_operation {
                self.register_validator_on_chain(config).await?;
            }
        }

        // Ledger processing needs to happen before anything of the below
        self.maybe_process_ledger().await?;

        // Ledger replay has completed, we can now clean non-delegated accounts
        // including programs from the bank
        if !self.config.accountsdb.reset {
            self.chainlink.reset_accounts_bank();
        }

        // Now we are ready to start all services and are ready to accept transactions
        if let Some(frequency) = self
            .config
            .chain_operation
            .as_ref()
            .filter(|co| !co.claim_fees_frequency.is_zero())
            .map(|co| co.claim_fees_frequency)
        {
            self.claim_fees_task
                .start(frequency, self.config.rpc_url().to_owned());
        }

        self.slot_ticker = Some(init_slot_ticker(
            self.accountsdb.clone(),
            &self.scheduled_commits_processor,
            self.ledger.clone(),
            self.config.ledger.block_time,
            self.transaction_scheduler.clone(),
            self.block_udpate_tx.clone(),
            self.exit.clone(),
        ));

        self.ledger_truncator.start();

        // TODO: we should shutdown gracefully.
        // This is discussed in this comment:
        // https://github.com/magicblock-labs/magicblock-validator/pull/493#discussion_r2324560798
        // However there is no proper solution for this right now.
        // An issue to create a shutdown system is open here:
        // https://github.com/magicblock-labs/magicblock-validator/issues/524
        let task_scheduler = self
            .task_scheduler
            .take()
            .expect("task_scheduler should be initialized");
        tokio::spawn(async move {
            let join_handle = match task_scheduler.start().await {
                Ok(join_handle) => join_handle,
                Err(err) => {
                    error!("Failed to start task scheduler: {:?}", err);
                    error!("Exiting process...");
                    std::process::exit(1);
                }
            };
            match join_handle.await {
                Ok(Ok(())) => {}
                Ok(Err(err)) => {
                    error!("An error occurred while running the task scheduler: {:?}", err);
                    error!("Exiting process...");
                    std::process::exit(1);
                }
                Err(err) => {
                    error!("Failed to start task scheduler: {:?}", err);
                    error!("Exiting process...");
                    std::process::exit(1);
                }
            }
        });

        validator::finished_starting_up();
        Ok(())
    }

    pub async fn stop(mut self) {
        self.exit.store(true, Ordering::Relaxed);

        // Ordering is important here
        // Commitor service shall be stopped last
        self.token.cancel();
        if let Some(ref scheduled_commits_processor) =
            self.scheduled_commits_processor
        {
            scheduled_commits_processor.stop();
        }
        if let Some(ref committor_service) = self.committor_service {
            committor_service.stop();
        }

        self.claim_fees_task.stop();

        if self.config.chain_operation.is_some()
            && matches!(self.config.lifecycle, LifecycleMode::Ephemeral)
        {
            if let Err(err) = self.unregister_validator_on_chain() {
                error!("Failed to unregister: {}", err)
            }
        }
        self.accountsdb.flush();

        // we have two memory mapped databases, flush them to disk before exitting
        if let Err(err) = self.ledger.shutdown(true) {
            error!("Failed to shutdown ledger: {:?}", err);
        }
        let _ = self.rpc_handle.join();
        if let Err(err) = self.ledger_truncator.join() {
            error!("Ledger truncator did not gracefully exit: {:?}", err);
        }

        info!("MagicValidator shutdown!");
    }

    pub fn ledger(&self) -> &Ledger {
        &self.ledger
    }

    /// Prepares RocksDB for shutdown by cancelling all Manual compactions
    /// This speeds up `stop` as it doesn't have to await for compaction cancellation
    /// Calling this still allows to write or read from DB
    pub fn prepare_ledger_for_shutdown(&mut self) {
        self.ledger_truncator.stop();
        // Calls & awaits until manual compaction is canceled
        self.ledger.cancel_manual_compactions();
        if let Err(err) = self.ledger.flush() {
            error!("Failed to flush during shutdown preparation: {:?}", err);
        }
    }
}

fn programs_to_load(programs: &[LoadableProgram]) -> Vec<(Pubkey, PathBuf)> {
    programs
        .iter()
        .map(|program| (program.id.0, program.path.clone()))
        .collect()
}<|MERGE_RESOLUTION|>--- conflicted
+++ resolved
@@ -381,18 +381,10 @@
         faucet_pubkey: Pubkey,
     ) -> ApiResult<ChainlinkImpl> {
         use magicblock_chainlink::remote_account_provider::Endpoint;
-<<<<<<< HEAD
-        let rpc_url = config.remote.http().to_string();
-        let mut endpoints = config
-            .remote
-            .websocket()
-            .map(|pubsub_url| Endpoint::Rpc {
-=======
         let rpc_url = config.rpc_url().to_owned();
         let endpoints = config
             .websocket_urls()
-            .map(|pubsub_url| Endpoint {
->>>>>>> a7ee5b74
+            .map(|pubsub_url| Endpoint::Rpc {
                 rpc_url: rpc_url.clone(),
                 pubsub_url: pubsub_url.to_string(),
             })
