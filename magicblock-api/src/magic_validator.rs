--- conflicted
+++ resolved
@@ -147,22 +147,14 @@
     remote_account_updates_worker: Option<RemoteAccountUpdatesWorker>,
     remote_account_updates_handle: Option<tokio::task::JoinHandle<()>>,
     remote_account_cloner_worker: Option<
-<<<<<<< HEAD
-        RemoteAccountClonerWorker<
-            BankAccountProvider,
-            RemoteAccountFetcherClient,
-            RemoteAccountUpdatesClient,
-            AccountDumperBank,
-            CommittorService,
-=======
         Arc<
             RemoteAccountClonerWorker<
                 BankAccountProvider,
                 RemoteAccountFetcherClient,
                 RemoteAccountUpdatesClient,
                 AccountDumperBank,
+                CommittorService,
             >,
->>>>>>> 82a29936
         >,
     >,
     remote_account_cloner_handle: Option<tokio::task::JoinHandle<()>>,
