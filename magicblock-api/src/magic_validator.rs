use std::{
    net::SocketAddr,
    path::{Path, PathBuf},
    process,
    sync::{
        atomic::{AtomicBool, Ordering},
        Arc, RwLock,
    },
    thread,
    time::Duration,
};

use conjunto_transwise::RpcProviderConfig;
use log::*;
use magicblock_account_cloner::{
    map_committor_request_result, standard_blacklisted_accounts,
    RemoteAccountClonerClient, RemoteAccountClonerWorker,
    ValidatorCollectionMode,
};
use magicblock_account_dumper::AccountDumperBank;
use magicblock_account_fetcher::{
    RemoteAccountFetcherClient, RemoteAccountFetcherWorker,
};
use magicblock_account_updates::{
    RemoteAccountUpdatesClient, RemoteAccountUpdatesWorker,
};
use magicblock_accounts::{
    scheduled_commits_processor::ScheduledCommitsProcessorImpl,
    utils::try_rpc_cluster_from_cluster, AccountsManager,
    ScheduledCommitsProcessor,
};
use magicblock_accounts_api::BankAccountProvider;
use magicblock_accounts_db::error::AccountsDbError;
use magicblock_bank::{
    bank::Bank,
    genesis_utils::create_genesis_config_with_leader,
    geyser::{AccountsUpdateNotifier, TransactionNotifier},
    program_loader::load_programs_into_bank,
    transaction_logs::TransactionLogCollectorFilter,
};
use magicblock_committor_service::{
    config::ChainConfig, service_ext::CommittorServiceExt, BaseIntentCommittor,
    CommittorService, ComputeBudgetConfig,
};
use magicblock_config::{
    AccountsDbConfig, EphemeralConfig, LedgerConfig, LedgerResumeStrategy,
    LifecycleMode, PrepareLookupTables, ProgramConfig,
};
use magicblock_geyser_plugin::rpc::GeyserRpcService;
use magicblock_ledger::{
    blockstore_processor::process_ledger,
    ledger_truncator::{LedgerTruncator, DEFAULT_TRUNCATION_TIME_INTERVAL},
    Ledger,
};
use magicblock_metrics::MetricsService;
use magicblock_perf_service::SamplePerformanceService;
use magicblock_processor::execute_transaction::TRANSACTION_INDEX_LOCK;
use magicblock_program::{
    init_persister, validator, validator::validator_authority,
    TransactionScheduler,
};
use magicblock_pubsub::pubsub_service::{
    PubsubConfig, PubsubService, PubsubServiceCloseHandle,
};
use magicblock_rpc::{
    json_rpc_request_processor::JsonRpcConfig, json_rpc_service::JsonRpcService,
};
use magicblock_transaction_status::{
    TransactionStatusMessage, TransactionStatusSender,
};
use magicblock_validator_admin::claim_fees::ClaimFeesTask;
use mdp::state::{
    features::FeaturesSet,
    record::{CountryCode, ErRecord},
    status::ErStatus,
    version::v0::RecordV0,
};
use solana_geyser_plugin_manager::{
    geyser_plugin_manager::GeyserPluginManager,
    slot_status_notifier::SlotStatusNotifierImpl,
};
use solana_rpc_client::nonblocking::rpc_client::RpcClient;
use solana_sdk::{
    clock::Slot,
    commitment_config::{CommitmentConfig, CommitmentLevel},
    genesis_config::GenesisConfig,
    native_token::LAMPORTS_PER_SOL,
    pubkey::Pubkey,
    signature::Keypair,
    signer::Signer,
};
use tempfile::TempDir;
use tokio_util::sync::CancellationToken;

use crate::{
    domain_registry_manager::DomainRegistryManager,
    errors::{ApiError, ApiResult},
    external_config::{cluster_from_remote, try_convert_accounts_config},
    fund_account::{
        fund_magic_context, fund_validator_identity, funded_faucet,
    },
    geyser_transaction_notify_listener::GeyserTransactionNotifyListener,
    init_geyser_service::{init_geyser_service, InitGeyserServiceConfig},
    ledger::{
        self, read_validator_keypair_from_ledger,
        write_validator_keypair_to_ledger,
    },
    slot::advance_slot_and_update_ledger,
    tickers::{
        init_commit_accounts_ticker, init_slot_ticker,
        init_system_metrics_ticker,
    },
};

// -----------------
// MagicValidatorConfig
// -----------------
#[derive(Default)]
pub struct MagicValidatorConfig {
    pub validator_config: EphemeralConfig,
    pub init_geyser_service_config: InitGeyserServiceConfig,
}

impl std::fmt::Debug for MagicValidatorConfig {
    fn fmt(&self, f: &mut std::fmt::Formatter<'_>) -> std::fmt::Result {
        f.debug_struct("MagicValidatorConfig")
            .field("validator_config", &self.validator_config)
            .field(
                "init_geyser_service_config",
                &self.init_geyser_service_config,
            )
            .finish()
    }
}

// -----------------
// MagicValidator
// -----------------
pub struct MagicValidator {
    config: EphemeralConfig,
    exit: Arc<AtomicBool>,
    token: CancellationToken,
    bank: Arc<Bank>,
    ledger: Arc<Ledger>,
    ledger_truncator: LedgerTruncator<Bank>,
    slot_ticker: Option<tokio::task::JoinHandle<()>>,
    pubsub_handle: RwLock<Option<thread::JoinHandle<()>>>,
    pubsub_close_handle: PubsubServiceCloseHandle,
    sample_performance_service: Option<SamplePerformanceService>,
    commit_accounts_ticker: Option<tokio::task::JoinHandle<()>>,
    scheduled_commits_processor:
        Option<Arc<ScheduledCommitsProcessorImpl<CommittorService>>>,
    remote_account_fetcher_worker: Option<RemoteAccountFetcherWorker>,
    remote_account_fetcher_handle: Option<tokio::task::JoinHandle<()>>,
    remote_account_updates_worker: Option<RemoteAccountUpdatesWorker>,
    remote_account_updates_handle: Option<tokio::task::JoinHandle<()>>,
    #[allow(clippy::type_complexity)]
    remote_account_cloner_worker: Option<
        Arc<
            RemoteAccountClonerWorker<
                BankAccountProvider,
                RemoteAccountFetcherClient,
                RemoteAccountUpdatesClient,
                AccountDumperBank,
                CommittorService,
            >,
        >,
    >,
    remote_account_cloner_handle: Option<tokio::task::JoinHandle<()>>,
    accounts_manager: Arc<AccountsManager>,
    committor_service: Option<Arc<CommittorService>>,
    transaction_listener: GeyserTransactionNotifyListener,
    rpc_service: JsonRpcService,
    _metrics: Option<(MetricsService, tokio::task::JoinHandle<()>)>,
    geyser_rpc_service: Arc<GeyserRpcService>,
    pubsub_config: PubsubConfig,
    pub transaction_status_sender: TransactionStatusSender,
    claim_fees_task: ClaimFeesTask,
}

impl MagicValidator {
    // -----------------
    // Initialization
    // -----------------
    pub fn try_from_config(
        config: MagicValidatorConfig,
        identity_keypair: Keypair,
    ) -> ApiResult<Self> {
        // TODO(thlorenz): this will need to be recreated on each start
        let token = CancellationToken::new();

        let (geyser_manager, geyser_rpc_service) =
            init_geyser_service(config.init_geyser_service_config)?;
        let geyser_manager = Arc::new(RwLock::new(geyser_manager));

        let validator_pubkey = identity_keypair.pubkey();
        let magicblock_bank::genesis_utils::GenesisConfigInfo {
            genesis_config,
            validator_pubkey,
            ..
        } = create_genesis_config_with_leader(
            u64::MAX,
            &validator_pubkey,
            config.validator_config.validator.base_fees,
        );

        let (ledger, last_slot) =
            Self::init_ledger(&config.validator_config.ledger)?;
<<<<<<< HEAD
=======
        info!("Latest ledger slot: {}", last_slot);
>>>>>>> 0886a31b

        if !config.validator_config.ledger.skip_keypair_match_check {
            Self::sync_validator_keypair_with_ledger(
                ledger.ledger_path(),
                &identity_keypair,
                &config.validator_config.ledger.resume_strategy,
            )?;
        }

        // SAFETY:
        // this code will never panic as the ledger_path always appends the
        // rocksdb directory to whatever path is preconfigured for the ledger,
        // see `Ledger::do_open`, thus this path will always have a parent
        let ledger_parent_path = ledger
            .ledger_path()
            .parent()
            .expect("ledger_path didn't have a parent, should never happen");

        let exit = Arc::<AtomicBool>::default();
        let bank = Self::init_bank(
            Some(geyser_manager.clone()),
            &genesis_config,
            &config.validator_config.accounts.db,
            config.validator_config.validator.millis_per_slot,
            validator_pubkey,
            ledger_parent_path,
            last_slot,
        )?;

        let ledger_truncator = LedgerTruncator::new(
            ledger.clone(),
            bank.clone(),
            DEFAULT_TRUNCATION_TIME_INTERVAL,
            config.validator_config.ledger.size,
        );

        fund_validator_identity(&bank, &validator_pubkey);
        fund_magic_context(&bank);
        let faucet_keypair = funded_faucet(
            &bank,
            ledger.ledger_path().as_path(),
            &config.validator_config.ledger.resume_strategy,
        )?;

        load_programs_into_bank(
            &bank,
            &programs_to_load(&config.validator_config.programs),
        )
        .map_err(|err| {
            ApiError::FailedToLoadProgramsIntoBank(format!("{:?}", err))
        })?;

        let (transaction_sndr, transaction_listener) =
            Self::init_transaction_listener(
                &ledger,
                Some(TransactionNotifier::new(geyser_manager)),
            );

        let metrics_config = &config.validator_config.metrics;
        let metrics = if metrics_config.enabled {
            let metrics_service =
                magicblock_metrics::try_start_metrics_service(
                    metrics_config.service.socket_addr(),
                    token.clone(),
                )
                .map_err(ApiError::FailedToStartMetricsService)?;

            let system_metrics_ticker = init_system_metrics_ticker(
                Duration::from_secs(
                    metrics_config.system_metrics_tick_interval_secs,
                ),
                &ledger,
                &bank,
                token.clone(),
            );

            Some((metrics_service, system_metrics_ticker))
        } else {
            None
        };

        let (accounts_config, remote_rpc_config) =
            try_get_remote_accounts_and_rpc_config(
                &config.validator_config.accounts,
            )?;

        let remote_account_fetcher_worker =
            RemoteAccountFetcherWorker::new(remote_rpc_config.clone());

        let remote_account_updates_worker = RemoteAccountUpdatesWorker::new(
            accounts_config.remote_cluster.ws_urls(),
            remote_rpc_config.commitment(),
            // We'll kill/refresh one connection every 50 minutes
            Duration::from_secs(60 * 50),
        );

        let transaction_status_sender = TransactionStatusSender {
            sender: transaction_sndr,
        };

        let bank_account_provider = BankAccountProvider::new(bank.clone());
        let remote_account_fetcher_client =
            RemoteAccountFetcherClient::new(&remote_account_fetcher_worker);
        let remote_account_updates_client =
            RemoteAccountUpdatesClient::new(&remote_account_updates_worker);
        let account_dumper_bank = AccountDumperBank::new(
            bank.clone(),
            Some(transaction_status_sender.clone()),
        );
        let blacklisted_accounts = standard_blacklisted_accounts(
            &identity_keypair.pubkey(),
            &faucet_keypair.pubkey(),
        );

        let committor_persist_path =
            ledger_parent_path.join("committor_service.sqlite");
        debug!(
            "Committor service persists to: {}",
            committor_persist_path.display()
        );

        let clone_permissions =
            accounts_config.lifecycle.to_account_cloner_permissions();
        let can_clone = clone_permissions.can_clone();
        let committor_service = if can_clone {
            let committor_service = Arc::new(CommittorService::try_start(
                identity_keypair.insecure_clone(),
                committor_persist_path,
                ChainConfig {
                    rpc_uri: remote_rpc_config.url().to_string(),
                    commitment: remote_rpc_config
                        .commitment()
                        .unwrap_or(CommitmentLevel::Confirmed),
                    compute_budget_config: ComputeBudgetConfig::new(
                        accounts_config.commit_compute_unit_price,
                    ),
                },
            )?);

            Some(committor_service)
        } else {
            None
        };

        let remote_account_cloner_worker = RemoteAccountClonerWorker::new(
            bank_account_provider,
            remote_account_fetcher_client,
            remote_account_updates_client,
            account_dumper_bank,
            committor_service.clone(),
            accounts_config.allowed_program_ids,
            blacklisted_accounts,
            if config.validator_config.validator.base_fees.is_none() {
                ValidatorCollectionMode::NoFees
            } else {
                ValidatorCollectionMode::Fees
            },
            clone_permissions,
            identity_keypair.pubkey(),
            config.validator_config.accounts.max_monitored_accounts,
            config.validator_config.accounts.clone.clone(),
        );

        let scheduled_commits_processor = if can_clone {
            Some(Arc::new(ScheduledCommitsProcessorImpl::new(
                bank.clone(),
                remote_account_cloner_worker.get_last_clone_output(),
                committor_service
                    .clone()
                    .expect("When clone enabled committor has to exist!"),
                transaction_status_sender.clone(),
            )))
        } else {
            None
        };

        let accounts_manager = Self::init_accounts_manager(
            &bank,
            &committor_service,
            RemoteAccountClonerClient::new(&remote_account_cloner_worker),
            &config.validator_config,
        );

        let pubsub_config = PubsubConfig::from_rpc(
            config.validator_config.rpc.addr,
            config.validator_config.rpc.port,
            config.validator_config.rpc.max_ws_connections,
        );
        validator::init_validator_authority(identity_keypair);

        // Make sure we process the ledger before we're open to handle
        // transactions via RPC
        let rpc_service = Self::init_json_rpc_service(
            bank.clone(),
            ledger.clone(),
            faucet_keypair,
            &genesis_config,
            accounts_manager.clone(),
            transaction_status_sender.clone(),
            &pubsub_config,
            &config.validator_config,
        )?;

        Ok(Self {
            config: config.validator_config,
            exit,
            rpc_service,
            _metrics: metrics,
            geyser_rpc_service,
            slot_ticker: None,
            commit_accounts_ticker: None,
            scheduled_commits_processor,
            remote_account_fetcher_worker: Some(remote_account_fetcher_worker),
            remote_account_fetcher_handle: None,
            remote_account_updates_worker: Some(remote_account_updates_worker),
            remote_account_updates_handle: None,
            remote_account_cloner_worker: Some(Arc::new(
                remote_account_cloner_worker,
            )),
            remote_account_cloner_handle: None,
            pubsub_handle: Default::default(),
            pubsub_close_handle: Default::default(),
            committor_service,
            sample_performance_service: None,
            pubsub_config,
            token,
            bank,
            ledger,
            ledger_truncator,
            accounts_manager,
            transaction_listener,
            transaction_status_sender,
            claim_fees_task: ClaimFeesTask::new(),
        })
    }

    fn init_bank(
        geyser_manager: Option<Arc<RwLock<GeyserPluginManager>>>,
        genesis_config: &GenesisConfig,
        accountsdb_config: &AccountsDbConfig,
        millis_per_slot: u64,
        validator_pubkey: Pubkey,
        adb_path: &Path,
        adb_init_slot: Slot,
    ) -> Result<Arc<Bank>, AccountsDbError> {
        let runtime_config = Default::default();
        let lock = TRANSACTION_INDEX_LOCK.clone();
        let bank = Bank::new(
            genesis_config,
            runtime_config,
            accountsdb_config,
            None,
            None,
            false,
            geyser_manager.clone().map(AccountsUpdateNotifier::new),
            geyser_manager.map(SlotStatusNotifierImpl::new),
            millis_per_slot,
            validator_pubkey,
            lock,
            adb_path,
            adb_init_slot,
        )?;
        bank.transaction_log_collector_config
            .write()
            .unwrap()
            .filter = TransactionLogCollectorFilter::All;
        Ok(Arc::new(bank))
    }

    fn init_accounts_manager(
        bank: &Arc<Bank>,
        commitor_service: &Option<Arc<CommittorService>>,
        remote_account_cloner_client: RemoteAccountClonerClient,
        config: &EphemeralConfig,
    ) -> Arc<AccountsManager> {
        let accounts_config = try_convert_accounts_config(&config.accounts)
            .expect(
            "Failed to derive accounts config from provided magicblock config",
        );
        let committor_ext = commitor_service
            .clone()
            .map(|inner| Arc::new(CommittorServiceExt::new(inner)));
        let accounts_manager = AccountsManager::try_new(
            bank,
            committor_ext,
            remote_account_cloner_client,
            accounts_config,
        )
        .expect("Failed to create accounts manager");

        Arc::new(accounts_manager)
    }

    #[allow(clippy::too_many_arguments)]
    fn init_json_rpc_service(
        bank: Arc<Bank>,
        ledger: Arc<Ledger>,
        faucet_keypair: Keypair,
        genesis_config: &GenesisConfig,
        accounts_manager: Arc<AccountsManager>,
        transaction_status_sender: TransactionStatusSender,
        pubsub_config: &PubsubConfig,
        config: &EphemeralConfig,
    ) -> ApiResult<JsonRpcService> {
        let rpc_socket_addr = SocketAddr::new(config.rpc.addr, config.rpc.port);
        let rpc_json_config = JsonRpcConfig {
            slot_duration: Duration::from_millis(
                config.validator.millis_per_slot,
            ),
            genesis_creation_time: genesis_config.creation_time,
            transaction_status_sender: Some(transaction_status_sender.clone()),
            rpc_socket_addr: Some(rpc_socket_addr),
            pubsub_socket_addr: Some(*pubsub_config.socket()),
            enable_rpc_transaction_history: true,
            disable_sigverify: !config.validator.sigverify,

            ..Default::default()
        };

        JsonRpcService::try_init(
            bank,
            ledger.clone(),
            faucet_keypair,
            genesis_config.hash(),
            accounts_manager,
            rpc_json_config,
        )
        .map_err(|err| {
            ApiError::FailedToInitJsonRpcService(format!("{:?}", err))
        })
    }

    fn init_ledger(
        ledger_config: &LedgerConfig,
    ) -> ApiResult<(Arc<Ledger>, Slot)> {
        let ledger_path = match &ledger_config.path {
            Some(ledger_path) => PathBuf::from(ledger_path),
            None => {
                let ledger_path = TempDir::new()?;
                ledger_path.path().to_path_buf()
            }
        };
        let (ledger, last_slot) =
            ledger::init(ledger_path, &ledger_config.resume_strategy)?;
        let ledger_shared = Arc::new(ledger);
        init_persister(ledger_shared.clone());
        Ok((ledger_shared, last_slot))
    }

    fn sync_validator_keypair_with_ledger(
        ledger_path: &Path,
        validator_keypair: &Keypair,
        resume_strategy: &LedgerResumeStrategy,
    ) -> ApiResult<()> {
        if !resume_strategy.is_resuming() {
            write_validator_keypair_to_ledger(ledger_path, validator_keypair)?;
        } else {
            let ledger_validator_keypair =
                read_validator_keypair_from_ledger(ledger_path)?;
            if ledger_validator_keypair.ne(validator_keypair) {
                return Err(
                    ApiError::LedgerValidatorKeypairNotMatchingProvidedKeypair(
                        ledger_path.display().to_string(),
                        ledger_validator_keypair.pubkey().to_string(),
                    ),
                );
            }
        }
        Ok(())
    }

    fn init_transaction_listener(
        ledger: &Arc<Ledger>,
        transaction_notifier: Option<TransactionNotifier>,
    ) -> (
        crossbeam_channel::Sender<TransactionStatusMessage>,
        GeyserTransactionNotifyListener,
    ) {
        let (transaction_sndr, transaction_recvr) =
            crossbeam_channel::unbounded();
        (
            transaction_sndr,
            GeyserTransactionNotifyListener::new(
                transaction_notifier,
                transaction_recvr,
                ledger.clone(),
            ),
        )
    }

    // -----------------
    // Start/Stop
    // -----------------
    fn maybe_process_ledger(&self) -> ApiResult<()> {
        if !self.config.ledger.resume_strategy.is_replaying() {
            return Ok(());
        }
        let slot_to_continue_at = process_ledger(&self.ledger, &self.bank)?;

        // The transactions to schedule and accept account commits re-run when we
        // process the ledger, however we do not want to re-commit them.
        // Thus while the ledger is processed we don't yet run the machinery to handle
        // scheduled commits and we clear all scheduled commits before fully starting the
        // validator.
        let scheduled_commits =
            TransactionScheduler::default().scheduled_actions_len();
        debug!(
            "Found {} scheduled commits while processing ledger, clearing them",
            scheduled_commits
        );
        TransactionScheduler::default().clear_scheduled_actions();

        // We want the next transaction either due to hydrating of cloned accounts or
        // user request to be processed in the next slot such that it doesn't become
        // part of the last block found in the existing ledger which would be incorrect.
        let (update_ledger_result, _) =
            advance_slot_and_update_ledger(&self.bank, &self.ledger);
        if let Err(err) = update_ledger_result {
            return Err(err.into());
        }
        if self.bank.slot() != slot_to_continue_at {
            return Err(
                ApiError::NextSlotAfterLedgerProcessingNotMatchingBankSlot(
                    slot_to_continue_at,
                    self.bank.slot(),
                ),
            );
        }

        info!(
            "Processed ledger, validator continues at slot {}",
            slot_to_continue_at
        );

        Ok(())
    }

    async fn register_validator_on_chain(
        &self,
        fqdn: impl ToString,
    ) -> ApiResult<()> {
        let url = cluster_from_remote(&self.config.accounts.remote);
        let country_code =
            CountryCode::from(self.config.validator.country_code.alpha3());
        let validator_keypair = validator_authority();
        let validator_info = ErRecord::V0(RecordV0 {
            identity: validator_keypair.pubkey(),
            status: ErStatus::Active,
            block_time_ms: self.config.validator.millis_per_slot as u16,
            base_fee: self.config.validator.base_fees.unwrap_or(0) as u16,
            features: FeaturesSet::default(),
            load_average: 0, // not implemented
            country_code,
            addr: fqdn.to_string(),
        });

        DomainRegistryManager::handle_registration_static(
            url.url(),
            &validator_keypair,
            validator_info,
        )
        .map_err(|err| {
            ApiError::FailedToRegisterValidatorOnChain(format!("{:?}", err))
        })
    }

    fn unregister_validator_on_chain(&self) -> ApiResult<()> {
        let url = cluster_from_remote(&self.config.accounts.remote);
        let validator_keypair = validator_authority();

        DomainRegistryManager::handle_unregistration_static(
            url.url(),
            &validator_keypair,
        )
        .map_err(|err| {
            ApiError::FailedToUnregisterValidatorOnChain(format!("{err:#}"))
        })
    }

    async fn ensure_validator_funded_on_chain(&self) -> ApiResult<()> {
        // NOTE: 5 SOL seems reasonable, but we may require a different amount in the future
        const MIN_BALANCE_SOL: u64 = 5;
        let (_, remote_rpc_config) =
            try_get_remote_accounts_and_rpc_config(&self.config.accounts)?;
        let validator_pubkey = self.bank().get_identity();

        let lamports = RpcClient::new_with_commitment(
            remote_rpc_config.url().to_string(),
            CommitmentConfig {
                commitment: remote_rpc_config
                    .commitment()
                    .unwrap_or(CommitmentLevel::Confirmed),
            },
        )
        .get_balance(&validator_pubkey)
        .await
        .map_err(|err| {
            ApiError::FailedToObtainValidatorOnChainBalance(
                validator_pubkey,
                err.to_string(),
            )
        })?;
        if lamports < MIN_BALANCE_SOL * LAMPORTS_PER_SOL {
            Err(ApiError::ValidatorInsufficientlyFunded(
                validator_pubkey,
                MIN_BALANCE_SOL,
            ))
        } else {
            Ok(())
        }
    }

    pub async fn start(&mut self) -> ApiResult<()> {
        if matches!(self.config.accounts.lifecycle, LifecycleMode::Ephemeral) {
            self.ensure_validator_funded_on_chain().await?;
            if let Some(ref fqdn) = self.config.validator.fqdn {
                self.register_validator_on_chain(fqdn).await?;
            }
        }

        self.maybe_process_ledger()?;

        self.claim_fees_task.start(self.config.clone());

        self.transaction_listener.run(true, self.bank.clone());

        self.slot_ticker = Some(init_slot_ticker(
            &self.bank,
            &self.scheduled_commits_processor,
            self.transaction_status_sender.clone(),
            self.ledger.clone(),
            Duration::from_millis(self.config.validator.millis_per_slot),
            self.exit.clone(),
        ));

        self.commit_accounts_ticker = Some(init_commit_accounts_ticker(
            &self.accounts_manager,
            Duration::from_millis(self.config.accounts.commit.frequency_millis),
            self.token.clone(),
        ));

        // NOTE: these need to startup in the right order, otherwise some worker
        //       that may be needed, i.e. during hydration after ledger replay
        //       are not started in time
        self.start_remote_account_fetcher_worker();
        self.start_remote_account_updates_worker();
        self.start_remote_account_cloner_worker().await?;

        self.ledger_truncator.start();

        self.rpc_service.start().map_err(|err| {
            ApiError::FailedToStartJsonRpcService(format!("{:?}", err))
        })?;

        info!(
            "Launched JSON RPC service at {:?} as part of process with pid {}",
            self.rpc_service.rpc_addr(),
            process::id(),
        );

        // NOTE: we need to create the pubsub service on each start since spawning
        // it takes ownership
        let pubsub_service = PubsubService::new(
            self.pubsub_config.clone(),
            self.geyser_rpc_service.clone(),
            self.bank.clone(),
        );

        let (pubsub_handle, pubsub_close_handle) =
            pubsub_service.spawn(self.pubsub_config.socket())?;
        self.pubsub_handle.write().unwrap().replace(pubsub_handle);
        self.pubsub_close_handle = pubsub_close_handle;

        self.sample_performance_service
            .replace(SamplePerformanceService::new(
                &self.bank,
                &self.ledger,
                self.exit.clone(),
            ));

        validator::finished_starting_up();
        Ok(())
    }

    fn start_remote_account_fetcher_worker(&mut self) {
        if let Some(mut remote_account_fetcher_worker) =
            self.remote_account_fetcher_worker.take()
        {
            let cancellation_token = self.token.clone();
            self.remote_account_fetcher_handle =
                Some(tokio::spawn(async move {
                    remote_account_fetcher_worker
                        .start_fetch_request_processing(cancellation_token)
                        .await;
                }));
        }
    }

    fn start_remote_account_updates_worker(&mut self) {
        if let Some(remote_account_updates_worker) =
            self.remote_account_updates_worker.take()
        {
            let cancellation_token = self.token.clone();
            self.remote_account_updates_handle =
                Some(tokio::spawn(async move {
                    remote_account_updates_worker
                        .start_monitoring_request_processing(cancellation_token)
                        .await
                }));
        }
    }

    async fn start_remote_account_cloner_worker(&mut self) -> ApiResult<()> {
        if let Some(remote_account_cloner_worker) =
            self.remote_account_cloner_worker.take()
        {
            if let Some(committor_service) = &self.committor_service {
                if self.config.accounts.clone.prepare_lookup_tables
                    == PrepareLookupTables::Always
                {
                    debug!("Reserving common pubkeys for committor service");
                    map_committor_request_result(
                        committor_service.reserve_common_pubkeys(),
                        committor_service.clone(),
                    )
                    .await?;
                }
            }

            if self.config.ledger.resume_strategy.is_replaying() {
                let remote_account_cloner_worker =
                    remote_account_cloner_worker.clone();
                tokio::spawn(async move {
                    let _ = remote_account_cloner_worker
                        .hydrate()
                        .await
                        .inspect_err(|err| {
                            error!(
                                "Failed to hydrate validator accounts: {:?}",
                                err
                            );
                        });
                    info!("Validator hydration complete (bank hydrate, replay, account clone)");
                });
            }

            let cancellation_token = self.token.clone();
            self.remote_account_cloner_handle =
                Some(tokio::spawn(async move {
                    remote_account_cloner_worker
                        .start_clone_request_processing(cancellation_token)
                        .await
                }));
        }
        Ok(())
    }

    pub fn stop(&mut self) {
        self.exit.store(true, Ordering::Relaxed);
        self.rpc_service.close();
        PubsubService::close(&self.pubsub_close_handle);

        // Ordering is important here
        // Commitor service shall be stopped last
        self.token.cancel();
        if let Some(ref scheduled_commits_processor) =
            self.scheduled_commits_processor
        {
            scheduled_commits_processor.stop();
        }
        if let Some(ref committor_service) = self.committor_service {
            committor_service.stop();
        }

        self.ledger_truncator.stop();
        self.claim_fees_task.stop();

        self.claim_fees_task.stop();

        // wait a bit for services to stop
        thread::sleep(Duration::from_secs(1));

        if self.config.validator.fqdn.is_some()
            && matches!(
                self.config.accounts.lifecycle,
                LifecycleMode::Ephemeral
            )
        {
            if let Err(err) = self.unregister_validator_on_chain() {
                error!("Failed to unregister: {}", err)
            }
        }

        // we have two memory mapped databases, flush them to disk before exitting
        self.bank.flush();
        if let Err(err) = self.ledger.shutdown(false) {
            error!("Failed to shutdown ledger: {:?}", err);
        }
    }

    pub fn join(self) {
        self.rpc_service.join().unwrap();
        if let Some(x) = self.pubsub_handle.write().unwrap().take() {
            x.join().unwrap()
        }
    }

    pub fn bank_rc(&self) -> Arc<Bank> {
        self.bank.clone()
    }

    pub fn bank(&self) -> &Bank {
        &self.bank
    }

    pub fn ledger(&self) -> &Ledger {
        &self.ledger
    }
}

fn programs_to_load(programs: &[ProgramConfig]) -> Vec<(Pubkey, String)> {
    programs
        .iter()
        .map(|program| (program.id, program.path.clone()))
        .collect()
}

fn try_get_remote_accounts_and_rpc_config(
    accounts: &magicblock_config::AccountsConfig,
) -> ApiResult<(magicblock_accounts::AccountsConfig, RpcProviderConfig)> {
    let accounts_config =
        try_convert_accounts_config(accounts).map_err(ApiError::ConfigError)?;
    let remote_rpc_config = RpcProviderConfig::new(
        try_rpc_cluster_from_cluster(&accounts_config.remote_cluster)?,
        Some(CommitmentLevel::Confirmed),
    );
    Ok((accounts_config, remote_rpc_config))
}<|MERGE_RESOLUTION|>--- conflicted
+++ resolved
@@ -206,10 +206,7 @@
 
         let (ledger, last_slot) =
             Self::init_ledger(&config.validator_config.ledger)?;
-<<<<<<< HEAD
-=======
         info!("Latest ledger slot: {}", last_slot);
->>>>>>> 0886a31b
 
         if !config.validator_config.ledger.skip_keypair_match_check {
             Self::sync_validator_keypair_with_ledger(
@@ -887,8 +884,6 @@
         self.ledger_truncator.stop();
         self.claim_fees_task.stop();
 
-        self.claim_fees_task.stop();
-
         // wait a bit for services to stop
         thread::sleep(Duration::from_secs(1));
 
