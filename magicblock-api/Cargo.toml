--- conflicted
+++ resolved
@@ -34,14 +34,11 @@
 num_cpus = { workspace = true }
 paste = { workspace = true }
 solana-account = { workspace = true }
-<<<<<<< HEAD
-=======
 solana-clock = { workspace = true }
 solana-commitment-config = { workspace = true }
 solana-feature-set = { workspace = true }
 solana-genesis-config = { workspace = true }
 solana-hash = { workspace = true }
->>>>>>> 33f33b70
 solana-inline-spl = { workspace = true }
 solana-instruction = { workspace = true }
 solana-keypair = { workspace = true }
