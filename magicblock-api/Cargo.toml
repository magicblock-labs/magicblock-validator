[package]
name = "magicblock-api"
version.workspace = true
authors.workspace = true
repository.workspace = true
homepage.workspace = true
license.workspace = true
edition.workspace = true

[dependencies]
anyhow = { workspace = true }
bincode = { workspace = true }
conjunto-transwise = { workspace = true }
crossbeam-channel = { workspace = true }
fd-lock = { workspace = true }
itertools = { workspace = true }
log = { workspace = true }
paste = { workspace = true }
num_cpus = { workspace = true }
magicblock-account-cloner = { workspace = true }
magicblock-account-dumper = { workspace = true }
magicblock-account-fetcher = { workspace = true }
magicblock-account-updates = { workspace = true }
magicblock-accounts = { workspace = true }
magicblock-accounts-api = { workspace = true }
magicblock-accounts-db = { workspace = true }
magicblock-chainlink = { workspace = true }
magicblock-committor-service = { workspace = true }
magicblock-config = { workspace = true }
magicblock-core = { workspace = true }
<<<<<<< HEAD
magicblock-aperture = { workspace = true }
=======
magicblock-magic-program-api = { workspace = true }
magicblock-geyser-plugin = { workspace = true }
>>>>>>> e17d7450
magicblock-ledger = { workspace = true }
magicblock-metrics = { workspace = true }
magicblock-processor = { workspace = true }
magicblock-program = { workspace = true }
magicblock-validator-admin = { workspace = true }
magic-domain-program = { workspace = true }

solana-feature-set = { workspace = true }
solana-inline-spl = { workspace = true }
solana-rpc = { workspace = true }
solana-rpc-client = { workspace = true }
solana-sdk = { workspace = true }
solana-svm = { workspace = true }
solana-transaction = { workspace = true }

tempfile = { workspace = true }
thiserror = { workspace = true }
tokio = { workspace = true }
tokio-util = { workspace = true }
magicblock-delegation-program = { workspace = true }

libloading = "0.7.4"
borsh = "1.5.3"<|MERGE_RESOLUTION|>--- conflicted
+++ resolved
@@ -28,12 +28,8 @@
 magicblock-committor-service = { workspace = true }
 magicblock-config = { workspace = true }
 magicblock-core = { workspace = true }
-<<<<<<< HEAD
 magicblock-aperture = { workspace = true }
-=======
 magicblock-magic-program-api = { workspace = true }
-magicblock-geyser-plugin = { workspace = true }
->>>>>>> e17d7450
 magicblock-ledger = { workspace = true }
 magicblock-metrics = { workspace = true }
 magicblock-processor = { workspace = true }
