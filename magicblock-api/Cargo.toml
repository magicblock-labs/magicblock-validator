--- conflicted
+++ resolved
@@ -11,12 +11,7 @@
 anyhow = { workspace = true }
 borsh = "1.5.3"
 fd-lock = { workspace = true }
-<<<<<<< HEAD
-itertools = { workspace = true }
-libloading = "0.7.4"
 light-client = { workspace = true, features = ["v2"] }
-=======
->>>>>>> 128148ff
 log = { workspace = true }
 
 magic-domain-program = { workspace = true }
@@ -38,12 +33,7 @@
 
 num_cpus = { workspace = true }
 paste = { workspace = true }
-<<<<<<< HEAD
-
 solana-account = { workspace = true }
-solana-feature-set = { workspace = true }
-=======
->>>>>>> 128148ff
 solana-inline-spl = { workspace = true }
 solana-rpc-client = { workspace = true }
 solana-sdk = { workspace = true }
