[profile.release-with-debug]
inherits = "release"
debug = true
split-debuginfo = "packed"

[workspace]
members = [
  "magicblock-account-cloner",
  "magicblock-account-dumper",
  "magicblock-account-fetcher",
  "magicblock-account-updates",
  "magicblock-accounts",
  "magicblock-accounts-api",
  "magicblock-accounts-db",
  "magicblock-api",
  "magicblock-chainlink",
  "magicblock-committor-program",
  "magicblock-committor-service",
  "magicblock-config",
  "magicblock-config-helpers",
  "magicblock-config-macro",
  "magicblock-core",
  "magicblock-aperture",
  "magicblock-magic-program-api",
  "magicblock-ledger",
  "magicblock-metrics",
  "magicblock-mutator",
  "magicblock-processor",
  "magicblock-rpc-client",
  "magicblock-table-mania",
<<<<<<< HEAD
=======
  "magicblock-task-scheduler",
  "magicblock-tokens",
  "magicblock-transaction-status",
>>>>>>> d6a9c69e
  "magicblock-validator",
  "magicblock-validator-admin",
  "magicblock-version",
  "programs/guinea",
  "programs/magicblock",
  "test-kit",
  "tools/genx",
  "tools/keypair-base58",
  "tools/ledger-stats",
]

# This prevents a Travis CI error when building for Windows.
resolver = "2"

[workspace.package]
# Solana Version (2.2.x)
version = "0.2.3"
authors = ["MagicBlock Maintainers <maintainers@magicblock.xyz>"]
repository = "https://github.com/magicblock-labs/ephemeral-validator"
homepage = "https://www.magicblock.xyz"
license = "Business Source License 1.1"
edition = "2021"

[workspace.dependencies]
anyhow = "1.0.86"
arc-swap = { version = "1.7" }
assert_matches = "1.5.0"
async-trait = "0.1.77"
base64 = "0.21.7"
bincode = "1.3.3"
borsh = { version = "1.5.1", features = ["derive", "unstable__schema"] }
borsh-derive = "1.5.1"
bs58 = "0.5.1"
byteorder = "1.5.0"
cargo-expand = "1"
cargo-lock = "10.0.0"
chrono = "0.4"
clap = "4.5.40"
conjunto-transwise = { git = "https://github.com/magicblock-labs/conjunto.git", rev = "bf82b45" }
console-subscriber = "0.2.0"
const_format = "0.2.34"
convert_case = "0.8.0"
crossbeam-channel = "0.5.11"
dyn-clone = "1.0.20"
ed25519-dalek = "1.0.1"
enum-iterator = "1.5.0"
env_logger = "0.11.2"
fd-lock = "4.0.2"
flume = "0.11"
fs_extra = "1.3.0"
futures = "0.3"
futures-util = "0.3.30"
git-version = "0.3.9"
hostname = "0.4.0"
http-body-util = "0.1.3"
hyper = "1.6.0"
hyper-util = "0.1.15"
isocountry = "0.3.2"
itertools = "0.14"
jsonrpc-core = "18.0.0"
jsonrpc-core-client = "18.0.0"
jsonrpc-derive = "18.0.0"
jsonrpc-http-server = "18.0.0"
jsonrpc-pubsub = "18.0.0"
jsonrpc-ws-server = "18.0.0"
lazy_static = "1.4.0"
libc = "0.2.153"
log = "0.4.20"
lru = "0.16.0"
macrotest = "1"
magic-domain-program = { git = "https://github.com/magicblock-labs/magic-domain-program.git", rev = "ea04d46", default-features = false }
magicblock-account-cloner = { path = "./magicblock-account-cloner" }
magicblock-account-dumper = { path = "./magicblock-account-dumper" }
magicblock-account-fetcher = { path = "./magicblock-account-fetcher" }
magicblock-account-updates = { path = "./magicblock-account-updates" }
magicblock-accounts = { path = "./magicblock-accounts" }
magicblock-accounts-api = { path = "./magicblock-accounts-api" }
magicblock-accounts-db = { path = "./magicblock-accounts-db" }
magicblock-api = { path = "./magicblock-api" }
magicblock-chainlink = { path = "./magicblock-chainlink" }
magicblock-committor-program = { path = "./magicblock-committor-program", features = [
  "no-entrypoint",
] }
magicblock-committor-service = { path = "./magicblock-committor-service" }
magicblock-config = { path = "./magicblock-config" }
magicblock-config-helpers = { path = "./magicblock-config-helpers" }
magicblock-config-macro = { path = "./magicblock-config-macro" }
magicblock-core = { path = "./magicblock-core" }
magicblock-delegation-program = { git = "https://github.com/magicblock-labs/delegation-program.git", rev = "5fb8d20", features = [
  "no-entrypoint",
] }
<<<<<<< HEAD
magicblock-aperture = { path = "./magicblock-aperture" }
=======
>>>>>>> d6a9c69e
magicblock-geyser-plugin = { path = "./magicblock-geyser-plugin" }
magicblock-ledger = { path = "./magicblock-ledger" }
magicblock-metrics = { path = "./magicblock-metrics" }
magicblock-mutator = { path = "./magicblock-mutator" }
magicblock-processor = { path = "./magicblock-processor" }
magicblock-program = { path = "./programs/magicblock" }
magicblock-magic-program-api = { path = "./magicblock-magic-program-api" }
magicblock-rpc-client = { path = "./magicblock-rpc-client" }
magicblock-table-mania = { path = "./magicblock-table-mania" }
<<<<<<< HEAD
=======
magicblock-task-scheduler = { path = "./magicblock-task-scheduler" }
magicblock-tokens = { path = "./magicblock-tokens" }
magicblock-transaction-status = { path = "./magicblock-transaction-status" }
>>>>>>> d6a9c69e
magicblock-validator-admin = { path = "./magicblock-validator-admin" }
magicblock-version = { path = "./magicblock-version" }
test-kit = { path = "./test-kit" }

guinea = { path = "./programs/guinea" }

num-derive = "0.4"
num-format = "0.4.4"
num-traits = "0.2"
num_cpus = "1.16.0"
parking_lot = "0.12"
paste = "1.0"
proc-macro2 = "1.0"
prometheus = "0.13.4"
# Needs to match https://crates.io/crates/solana-storage-bigtable/2.1.13/dependencies
prost = "0.11.9"
json = { package = "sonic-rs", version = "0.5.3" }
protobuf-src = "1.1"
quote = "1.0"
rand = "0.8.5"
rayon = "1.10.0"
<<<<<<< HEAD
rusqlite = { version = "0.34.0", features = ["bundled"] }                                           # bundled sqlite 3.44
=======
rusqlite = { version = "0.37.0", features = ["bundled"] } # bundled sqlite 3.44
>>>>>>> d6a9c69e
rustc_version = "0.4"
scc = "2.4"
semver = "1.0.22"
serde = "1.0.217"
serde_derive = "1.0"
serde_json = "1.0"
sha3 = "0.10.8"
solana-account = { git = "https://github.com/magicblock-labs/solana-account.git", rev = "a892d2a" }
solana-account-decoder = { version = "2.2" }
solana-accounts-db = { version = "2.2" }
solana-account-decoder-client-types = { version = "2.2" }
solana-address-lookup-table-program = { version = "2.2" }
solana-bpf-loader-program = { version = "2.2" }
solana-compute-budget-instruction = { version = "2.2" }
solana-compute-budget-program = { version = "2.2" }
solana-cost-model = { version = "2.2" }
solana-feature-set = { version = "2.2" }
solana-fee = { version = "2.2" }
solana-fee-structure = { version = "2.2" }
solana-frozen-abi-macro = { version = "2.2" }
solana-hash = { version = "2.2" }
solana-inline-spl = { version = "2.2" }
solana-instruction = { version = "2.2" }
solana-keypair = { version = "2.2" }
solana-loader-v3-interface = { version = "3.0" }
solana-loader-v4-interface = { version = "2.0" }
solana-loader-v4-program = { version = "2.2" }
solana-log-collector = { version = "2.2" }
solana-measure = { version = "2.2" }
solana-message = { version = "2.2" }
solana-metrics = { version = "2.2" }
solana-perf = { version = "2.2" }
solana-program = "2.2"
solana-program-runtime = { version = "2.2" }
solana-program-test = "2.2"
solana-pubkey = { version = "2.2" }
solana-pubsub-client = { version = "2.2" }
solana-rayon-threadlimit = { version = "2.2" }
solana-rent-collector = { version = "2.2" }
solana-rpc = "2.2"
solana-rpc-client = { version = "2.2" }
solana-rpc-client-api = { version = "2.2" }
solana-sdk = { version = "2.2" }
solana-sdk-ids = { version = "2.2" }
solana-signature = { version = "2.2" }
solana-signer = { version = "2.2" }
solana-storage-proto = { path = "storage-proto" }
solana-svm-transaction = { version = "2.2" }
solana-system-interface = { version = "1.0" }
solana-system-program = { version = "2.2" }
solana-system-transaction = { version = "2.2" }
solana-timings = "2.2"
solana-transaction = { version = "2.2" }
solana-transaction-context = { version = "2.2" }
solana-transaction-error = { version = "2.2" }
solana-transaction-status = { version = "2.2" }
solana-transaction-status-client-types = "2.2"
spl-token = "=7.0"
spl-token-2022 = "=6.0"
static_assertions = "1.1.0"
strum = "0.24"
strum_macros = "0.24"
syn = "2.0"
tempfile = "3.10.1"
thiserror = "1.0.57"
tokio = "1.0"
tokio-stream = "0.1.15"
tokio-util = "0.7.10"
toml = "0.8.13"
tonic-build = "0.9.2"
trybuild = "1.0"
url = "2.5.0"
vergen = "8.3.1"

[workspace.dependencies.solana-svm]
git = "https://github.com/magicblock-labs/magicblock-svm.git"
rev = "11bbaf2"
features = ["dev-context-only-utils"]

[patch.crates-io]
# some solana dependencies have solana-storage-proto as dependency
# we need to patch them with our version, because they use protobuf-src v1.1.0
# and we use protobuf-src v2.1.1. Otherwise compilation fails
solana-account = { git = "https://github.com/magicblock-labs/solana-account.git", rev = "a892d2a" }
solana-storage-proto = { path = "./storage-proto" }
solana-svm = { git = "https://github.com/magicblock-labs/magicblock-svm.git", rev = "11bbaf2" }<|MERGE_RESOLUTION|>--- conflicted
+++ resolved
@@ -28,12 +28,7 @@
   "magicblock-processor",
   "magicblock-rpc-client",
   "magicblock-table-mania",
-<<<<<<< HEAD
-=======
   "magicblock-task-scheduler",
-  "magicblock-tokens",
-  "magicblock-transaction-status",
->>>>>>> d6a9c69e
   "magicblock-validator",
   "magicblock-validator-admin",
   "magicblock-version",
@@ -125,10 +120,7 @@
 magicblock-delegation-program = { git = "https://github.com/magicblock-labs/delegation-program.git", rev = "5fb8d20", features = [
   "no-entrypoint",
 ] }
-<<<<<<< HEAD
 magicblock-aperture = { path = "./magicblock-aperture" }
-=======
->>>>>>> d6a9c69e
 magicblock-geyser-plugin = { path = "./magicblock-geyser-plugin" }
 magicblock-ledger = { path = "./magicblock-ledger" }
 magicblock-metrics = { path = "./magicblock-metrics" }
@@ -138,12 +130,7 @@
 magicblock-magic-program-api = { path = "./magicblock-magic-program-api" }
 magicblock-rpc-client = { path = "./magicblock-rpc-client" }
 magicblock-table-mania = { path = "./magicblock-table-mania" }
-<<<<<<< HEAD
-=======
 magicblock-task-scheduler = { path = "./magicblock-task-scheduler" }
-magicblock-tokens = { path = "./magicblock-tokens" }
-magicblock-transaction-status = { path = "./magicblock-transaction-status" }
->>>>>>> d6a9c69e
 magicblock-validator-admin = { path = "./magicblock-validator-admin" }
 magicblock-version = { path = "./magicblock-version" }
 test-kit = { path = "./test-kit" }
@@ -165,11 +152,8 @@
 quote = "1.0"
 rand = "0.8.5"
 rayon = "1.10.0"
-<<<<<<< HEAD
-rusqlite = { version = "0.34.0", features = ["bundled"] }                                           # bundled sqlite 3.44
-=======
-rusqlite = { version = "0.37.0", features = ["bundled"] } # bundled sqlite 3.44
->>>>>>> d6a9c69e
+# bundled sqlite 3.44
+rusqlite = { version = "0.37.0", features = ["bundled"] }
 rustc_version = "0.4"
 scc = "2.4"
 semver = "1.0.22"
