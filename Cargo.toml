--- conflicted
+++ resolved
@@ -53,26 +53,13 @@
 async-trait = "0.1.77"
 base64 = "0.21.7"
 bincode = "1.3.3"
-<<<<<<< HEAD
 borsh = { version = "0.10.4" }
 bs58 = "0.5.1"
 byteorder = "1.5.0"
-cargo-lock = "10.0.0"
-=======
-borsh = { version = "1.5.1", features = ["derive", "unstable__schema"] }
-bs58 = "0.5.1"
-byteorder = "1.5.0"
->>>>>>> 128148ff
 chrono = "0.4"
 clap = "4.5.40"
 compressed-delegation-client = { path = "./compressed-delegation-client" }
 console-subscriber = "0.5.0"
-<<<<<<< HEAD
-const_format = "0.2.34"
-convert_case = "0.8.0"
-crossbeam-channel = "0.5.11"
-=======
->>>>>>> 128148ff
 derive_more = "2.0"
 dyn-clone = "1.0.20"
 ed25519-dalek = "1.0.1"
@@ -154,10 +141,7 @@
 serial_test = "3.2"
 sha3 = "0.10.8"
 solana-account = { git = "https://github.com/magicblock-labs/solana-account.git", rev = "1beed4c" }
-<<<<<<< HEAD
 solana-account-info = { version = "2.2" }
-=======
->>>>>>> 128148ff
 solana-account-decoder = { version = "2.2" }
 solana-account-decoder-client-types = { version = "2.2" }
 solana-address-lookup-table-program = { version = "2.2" }
@@ -215,11 +199,7 @@
 
 [workspace.dependencies.solana-svm]
 git = "https://github.com/magicblock-labs/magicblock-svm.git"
-<<<<<<< HEAD
-rev = "86c2cb0f"
-=======
 rev = "3e9456ec4"
->>>>>>> 128148ff
 features = ["dev-context-only-utils"]
 
 [workspace.dependencies.rocksdb]
@@ -235,12 +215,8 @@
 # and we use protobuf-src v2.1.1. Otherwise compilation fails
 solana-account = { git = "https://github.com/magicblock-labs/solana-account.git", rev = "1beed4c" }
 solana-storage-proto = { path = "./storage-proto" }
-<<<<<<< HEAD
-solana-svm = { git = "https://github.com/magicblock-labs/magicblock-svm.git", rev = "86c2cb0f" }
-=======
 solana-svm = { git = "https://github.com/magicblock-labs/magicblock-svm.git", rev = "3e9456ec4" }
 # using parent commit d4e9e16 of rocksdb 0.23.0
 # without patching update isn't possible due to conflict with solana deps
 # TODO(edwin): remove once solana version is raised to 2.3
-rocksdb = { git = "https://github.com/rust-rocksdb/rust-rocksdb.git", rev = "d4e9e16" }
->>>>>>> 128148ff
+rocksdb = { git = "https://github.com/rust-rocksdb/rust-rocksdb.git", rev = "d4e9e16" }