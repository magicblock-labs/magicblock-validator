[profile.release-with-debug]
inherits = "release"
debug = true
split-debuginfo = "packed"

[workspace]
members = [
  "magicblock-account-cloner",
  "magicblock-accounts",
  "magicblock-accounts-db",
  "magicblock-api",
  "magicblock-chainlink",
  "magicblock-committor-program",
  "magicblock-committor-service",
  "magicblock-config",
  "magicblock-core",
  "magicblock-aperture",
  "magicblock-magic-program-api",
  "magicblock-ledger",
  "magicblock-metrics",
  "magicblock-processor",
  "magicblock-rpc-client",
  "magicblock-table-mania",
  "magicblock-task-scheduler",
  "magicblock-validator",
  "magicblock-validator-admin",
  "magicblock-version",
  "programs/guinea",
  "programs/magicblock",
  "test-kit",
  "tools/genx",
  "tools/keypair-base58",
  "tools/ledger-stats",
]

# This prevents a Travis CI error when building for Windows.
resolver = "2"

[workspace.package]
# Solana Version (2.2.x)
version = "0.4.1"
authors = ["MagicBlock Maintainers <maintainers@magicblock.xyz>"]
repository = "https://github.com/magicblock-labs/ephemeral-validator"
homepage = "https://www.magicblock.xyz"
license = "Business Source License 1.1"
edition = "2021"

[workspace.dependencies]
anyhow = "1.0.86"
arc-swap = { version = "1.7" }
assert_matches = "1.5.0"
async-trait = "0.1.77"
base64 = "0.21.7"
bincode = "1.3.3"
borsh = { version = "1.5.1", features = ["derive", "unstable__schema"] }
bs58 = "0.5.1"
byteorder = "1.5.0"
chrono = "0.4"
clap = "4.5.40"
console-subscriber = "0.5.0"
derive_more = "2.0"
dyn-clone = "1.0.20"
ed25519-dalek = "1.0.1"
enum-iterator = "1.5.0"
env_logger = "0.11.2"
fastwebsockets = "0.10"
fd-lock = "4.0.2"
figment = "0.10"
flume = "0.11"
fs_extra = "1.3.0"
futures = "0.3"
futures-util = "0.3.30"
git-version = "0.3.9"
<<<<<<< HEAD
helius-laserstream = { git = "https://github.com/magicblock-labs/laserstream-sdk", branch = "v0.2.2-magicblock" }
hostname = "0.4.0"
=======
>>>>>>> 38060b3a
http-body-util = "0.1.3"
humantime = { version = "1.1", package = "humantime-serde" }
hyper = "1.6.0"
hyper-util = "0.1.15"
isocountry = "0.3.2"
lazy_static = "1.4.0"
libc = "0.2.153"
log = { version = "0.4.20" }
lru = "0.16.0"
magic-domain-program = { git = "https://github.com/magicblock-labs/magic-domain-program.git", rev = "ea04d46", default-features = false }
magicblock-account-cloner = { path = "./magicblock-account-cloner" }
magicblock-accounts = { path = "./magicblock-accounts" }
magicblock-accounts-db = { path = "./magicblock-accounts-db" }
magicblock-api = { path = "./magicblock-api" }
magicblock-chainlink = { path = "./magicblock-chainlink" }
magicblock-committor-program = { path = "./magicblock-committor-program", features = [
  "no-entrypoint",
] }
magicblock-committor-service = { path = "./magicblock-committor-service" }
magicblock-config = { path = "./magicblock-config" }
magicblock-core = { path = "./magicblock-core" }
magicblock-delegation-program = { git = "https://github.com/magicblock-labs/delegation-program.git", rev = "aa1de56d90c", features = [
  "no-entrypoint",
] }
magicblock-aperture = { path = "./magicblock-aperture" }
magicblock-ledger = { path = "./magicblock-ledger" }
magicblock-metrics = { path = "./magicblock-metrics" }
magicblock-processor = { path = "./magicblock-processor" }
magicblock-program = { path = "./programs/magicblock" }
magicblock-magic-program-api = { path = "./magicblock-magic-program-api" }
magicblock-rpc-client = { path = "./magicblock-rpc-client" }
magicblock-table-mania = { path = "./magicblock-table-mania" }
magicblock-task-scheduler = { path = "./magicblock-task-scheduler" }
magicblock-validator-admin = { path = "./magicblock-validator-admin" }
magicblock-version = { path = "./magicblock-version" }
test-kit = { path = "./test-kit" }

guinea = { path = "./programs/guinea" }

num-derive = "0.4"
num-format = "0.4.4"
num-traits = "0.2"
num_cpus = "1.16.0"
parking_lot = "0.12"
paste = "1.0"
prometheus = "0.13.4"
# Needs to match https://crates.io/crates/solana-storage-bigtable/2.1.13/dependencies
prost = "0.11.9"
json = { package = "sonic-rs", version = "0.5.3" }
protobuf-src = "1.1"
rand = "0.8.5"
reqwest = "0.11"
# bundled sqlite 3.44
rusqlite = { version = "0.37.0", features = ["bundled"] }
rustc_version = "0.4"
scc = "2.4"
semver = "1.0.22"
serde = "1.0.217"
serde_json = "1.0"
serde_with = "3.16"
serial_test = "3.2"
sha3 = "0.10.8"
solana-account = { git = "https://github.com/magicblock-labs/solana-account.git", rev = "1beed4c" }
solana-account-decoder = { version = "2.2" }
solana-account-decoder-client-types = { version = "2.2" }
solana-address-lookup-table-program = { version = "2.2" }
solana-bpf-loader-program = { version = "2.2" }
solana-compute-budget-instruction = { version = "2.2" }
solana-compute-budget-program = { version = "2.2" }
solana-feature-set = { version = "2.2" }
solana-fee = { version = "2.2" }
solana-fee-structure = { version = "2.2" }
solana-frozen-abi-macro = { version = "2.2" }
solana-hash = { version = "2.2" }
solana-inline-spl = { version = "2.2" }
solana-instruction = { version = "2.2" }
solana-keypair = { version = "2.2" }
solana-loader-v3-interface = { version = "3.0" }
solana-loader-v4-interface = { version = "2.0" }
solana-loader-v4-program = { version = "2.2" }
solana-log-collector = { version = "2.2" }
solana-measure = { version = "2.2" }
solana-message = { version = "2.2" }
solana-metrics = { version = "2.2" }
solana-program = "2.2"
solana-program-runtime = { version = "2.2" }
solana-pubkey = { version = "2.2" }
solana-pubsub-client = { version = "2.2" }
solana-rent-collector = { version = "2.2" }
solana-rpc-client = { version = "2.2" }
solana-rpc-client-api = { version = "2.2" }
solana-sdk = { version = "2.2" }
solana-sdk-ids = { version = "2.2" }
solana-signature = { version = "2.2" }
solana-signer = { version = "2.2" }
solana-storage-proto = { path = "storage-proto" }
solana-svm-transaction = { version = "2.2" }
solana-system-interface = { version = "1.0" }
solana-system-program = { version = "2.2" }
solana-system-transaction = { version = "2.2" }
solana-timings = "2.2"
solana-transaction = { version = "2.2" }
solana-transaction-context = { version = "2.2" }
solana-transaction-error = { version = "2.2" }
solana-transaction-status = { version = "2.2" }
solana-transaction-status-client-types = "2.2"
static_assertions = "1.1.0"
tempfile = "3.10.1"
thiserror = "1.0.57"
tokio = "1.0"
tokio-stream = "0.1.15"
tokio-util = "0.7.10"
toml = "0.8.13"
tonic-build = "0.9.2"
url = "2.5.0"

[workspace.dependencies.solana-svm]
git = "https://github.com/magicblock-labs/magicblock-svm.git"
rev = "48787597"
features = ["dev-context-only-utils"]

[patch.crates-io]
# some solana dependencies have solana-storage-proto as dependency
# we need to patch them with our version, because they use protobuf-src v1.1.0
# and we use protobuf-src v2.1.1. Otherwise compilation fails
solana-account = { git = "https://github.com/magicblock-labs/solana-account.git", rev = "1beed4c" }
solana-storage-proto = { path = "./storage-proto" }
solana-svm = { git = "https://github.com/magicblock-labs/magicblock-svm.git", rev = "48787597" }<|MERGE_RESOLUTION|>--- conflicted
+++ resolved
@@ -71,11 +71,7 @@
 futures = "0.3"
 futures-util = "0.3.30"
 git-version = "0.3.9"
-<<<<<<< HEAD
 helius-laserstream = { git = "https://github.com/magicblock-labs/laserstream-sdk", branch = "v0.2.2-magicblock" }
-hostname = "0.4.0"
-=======
->>>>>>> 38060b3a
 http-body-util = "0.1.3"
 humantime = { version = "1.1", package = "humantime-serde" }
 hyper = "1.6.0"
