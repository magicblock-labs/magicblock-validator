--- conflicted
+++ resolved
@@ -151,11 +151,7 @@
 solana-rpc-client = { version = "2.2" }
 solana-rpc-client-api = { version = "2.2" }
 solana-sdk = { version = "2.2" }
-<<<<<<< HEAD
 solana-svm = { git = "https://github.com/magicblock-labs/magicblock-svm.git", rev = "e93eb57", features = [ "dev-context-only-utils" ] }
-=======
-solana-svm = { version = "2.2", features = ["dev-context-only-utils"] }
->>>>>>> 17c08616
 solana-svm-transaction = { version = "2.2" }
 solana-storage-proto = { path = "storage-proto" }
 solana-system-program = { version = "2.2" }
