use std::mem::size_of;

use solana_account::AccountSharedData;
use solana_account_decoder::parse_token::UiTokenAmount;

use super::{
<<<<<<< HEAD
    prelude::*, SPL_DECIMALS_OFFSET, SPL_MINT_RANGE, SPL_TOKEN_AMOUNT_RANGE,
=======
    prelude::*, MINT_DECIMALS_OFFSET, SPL_MINT_RANGE, SPL_TOKEN_AMOUNT_RANGE,
>>>>>>> 23e9867b
};

impl HttpDispatcher {
    /// Handles the `getTokenAccountBalance` RPC request.
    ///
    /// Returns the token balance of a given SPL Token account, formatted as a
    /// `UiTokenAmount`. This involves a two-step process: first fetching the
    /// token account to identify its mint, and then fetching the mint account
    /// to determine the token's decimal precision for the UI representation.
    pub(crate) async fn get_token_account_balance(
        &self,
        request: &mut JsonRequest,
    ) -> HandlerResult {
        let pubkey = parse_params!(request.params()?, Serde32Bytes);
        let pubkey: Pubkey = some_or_err!(pubkey);

        // Fetch the target token account.
        let token_account: AccountSharedData = some_or_err!(
            self.read_account_with_ensure(&pubkey).await,
            "token account not found or is not a token account"
        );

        // Parse the mint address from the token account's data.
        let mint_pubkey: Pubkey = token_account
            .data()
            .get(SPL_MINT_RANGE)
            .and_then(|slice| slice.try_into().ok())
            .map(Pubkey::new_from_array)
            .ok_or_else(|| {
                RpcError::invalid_params("invalid token account data")
            })?;

        // Fetch the mint account to get the token's decimals.
        let mint_account: AccountSharedData = some_or_err!(
            self.read_account_with_ensure(&mint_pubkey).await,
            "mint account not found"
        );
        let decimals =
            *mint_account.data().get(MINT_DECIMALS_OFFSET).ok_or_else(
                || RpcError::invalid_params("invalid mint account data"),
            )?;

        // Parse the raw token amount from the token account's data.
        let token_amount = {
            let slice = some_or_err!(
                token_account.data().get(SPL_TOKEN_AMOUNT_RANGE),
                "invalid token account data"
            );
            let mut buffer = [0; size_of::<u64>()];
            buffer.copy_from_slice(slice);
            u64::from_le_bytes(buffer)
        };

        let ui_amount = (token_amount as f64) / 10f64.powi(decimals as i32);
        let ui_token_amount = UiTokenAmount {
            amount: token_amount.to_string(),
            ui_amount: Some(ui_amount),
            ui_amount_string: ui_amount.to_string(),
            decimals,
        };

        let slot = self.blocks.block_height();
        Ok(ResponsePayload::encode(&request.id, ui_token_amount, slot))
    }
}<|MERGE_RESOLUTION|>--- conflicted
+++ resolved
@@ -4,11 +4,7 @@
 use solana_account_decoder::parse_token::UiTokenAmount;
 
 use super::{
-<<<<<<< HEAD
-    prelude::*, SPL_DECIMALS_OFFSET, SPL_MINT_RANGE, SPL_TOKEN_AMOUNT_RANGE,
-=======
     prelude::*, MINT_DECIMALS_OFFSET, SPL_MINT_RANGE, SPL_TOKEN_AMOUNT_RANGE,
->>>>>>> 23e9867b
 };
 
 impl HttpDispatcher {
