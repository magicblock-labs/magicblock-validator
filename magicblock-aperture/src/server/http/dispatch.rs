--- conflicted
+++ resolved
@@ -1,9 +1,6 @@
 use std::{convert::Infallible, sync::Arc};
 
-<<<<<<< HEAD
 use futures::{stream::FuturesOrdered, StreamExt};
-use hyper::{body::Incoming, Method, Request, Response};
-=======
 use hyper::{
     body::Incoming,
     header::{
@@ -13,7 +10,6 @@
     },
     Method, Request, Response,
 };
->>>>>>> 6ce4c8a8
 use magicblock_accounts_db::AccountsDb;
 use magicblock_core::link::{
     transactions::TransactionSchedulerHandle, DispatchEndpoints,
@@ -110,7 +106,10 @@
                 match $result {
                     Ok(r) => r,
                     Err(error) => {
-                        return Ok(ResponseErrorPayload::encode($id, error));
+                        let mut response =
+                            ResponseErrorPayload::encode($id, error);
+                        Self::set_access_control_headers(&mut response);
+                        return Ok(response);
                     }
                 }
             };
@@ -146,7 +145,8 @@
         };
 
         // Handle any errors from the execution stage
-        let response = unwrap!(response, id.as_ref());
+        let mut response = unwrap!(response, id.as_ref());
+        Self::set_access_control_headers(&mut response);
         Ok(response)
     }
 
@@ -159,7 +159,7 @@
             .with_label_values(&[method])
             .start_timer();
 
-        let mut result = match request.method {
+        match request.method {
             GetAccountInfo => self.get_account_info(request).await,
             GetBalance => self.get_balance(request).await,
             GetBlock => self.get_block(request),
@@ -210,11 +210,7 @@
             RequestAirdrop => self.request_airdrop(request).await,
             SendTransaction => self.send_transaction(request).await,
             SimulateTransaction => self.simulate_transaction(request).await,
-        };
-        if let Ok(response) = &mut result {
-            Self::set_access_control_headers(response);
         }
-        result
     }
 
     /// Set CORS/Access control related headers (required by explorers/web apps)
