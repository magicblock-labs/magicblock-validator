use std::collections::HashMap;

use hyper::body::Bytes;
use json::{Serialize, Value};
use tokio::sync::mpsc;

use super::connection::ConnectionID;
use crate::{
    error::RpcError,
    parse_params,
    requests::{JsonRpcWsMethod, JsonWsRequest},
    state::{
        signatures::SignaturesExpirer,
        subscriptions::{CleanUp, SubscriptionID, SubscriptionsDb},
        transactions::TransactionsCache,
    },
    RpcResult,
};

<<<<<<< HEAD
use super::connection::ConnectionID;
use hyper::body::Bytes;
use json::{Serialize, Value};
use magicblock_metrics::metrics::RPC_REQUESTS_COUNT;
use tokio::sync::mpsc;

=======
>>>>>>> 23e9867b
/// The sender half of an MPSC channel used to push subscription notifications
/// to a single WebSocket client.
pub(crate) type ConnectionTx = mpsc::Sender<Bytes>;

/// The stateful request dispatcher for a single WebSocket connection.
///
/// An instance of `WsDispatcher` is created for each connected client and is
/// responsible for managing that client's specific set of subscriptions and their
/// lifecycles. It holds all the state necessary to process subscribe and
/// unsubscribe requests from that one client.
pub(crate) struct WsDispatcher {
    /// A handle to the global subscription database.
    pub(crate) subscriptions: SubscriptionsDb,
    /// A map storing the RAII `CleanUp` guards for this connection's active subscriptions.
    /// The key is the public `SubscriptionID` returned to the client. When a `CleanUp`
    /// guard is removed from this map, it is dropped, and its unsubscription logic is
    /// automatically executed.
    pub(crate) unsubs: HashMap<SubscriptionID, CleanUp>,
    /// A per-connection expirer for one-shot `signatureSubscribe` requests.
    pub(crate) signatures: SignaturesExpirer,
    /// A handle to the global transactions cache.
    pub(crate) transactions: TransactionsCache,
    /// The communication channel for this specific connection.
    pub(crate) chan: WsConnectionChannel,
}

impl WsDispatcher {
    /// Creates a new dispatcher for a single client connection.
    pub(crate) fn new(
        subscriptions: SubscriptionsDb,
        transactions: TransactionsCache,
        chan: WsConnectionChannel,
    ) -> Self {
        Self {
            subscriptions,
            unsubs: Default::default(),
            signatures: SignaturesExpirer::init(),
            transactions,
            chan,
        }
    }

    /// Routes an incoming JSON-RPC request to the appropriate subscription handler.
    pub(crate) async fn dispatch(
        &mut self,
        request: &mut JsonWsRequest,
    ) -> RpcResult<WsDispatchResult> {
        use JsonRpcWsMethod::*;
        RPC_REQUESTS_COUNT
            .with_label_values(&[request.method.as_str()])
            .inc();
        let result = match request.method {
            AccountSubscribe => self.account_subscribe(request).await,
            ProgramSubscribe => self.program_subscribe(request).await,
            SignatureSubscribe => self.signature_subscribe(request).await,
            SlotSubscribe => self.slot_subscribe(),
            LogsSubscribe => self.logs_subscribe(request),
            AccountUnsubscribe | ProgramUnsubscribe | LogsUnsubscribe
            | SlotUnsubscribe | SignatureUnsubscribe => {
                self.unsubscribe(request)
            }
        }?;

        Ok(WsDispatchResult {
            id: request.id.take(),
            result,
        })
    }

    /// Performs periodic cleanup tasks for the connection.
    ///
    /// This is designed to be polled continuously in the connection's main event loop.
    /// Its primary job is to manage the lifecycle of one-shot `signatureSubscribe`
    /// requests, removing them from the global database if they expire before being fulfilled.
    #[inline]
    pub(crate) async fn cleanup(&mut self) {
        let signature = self.signatures.expire().await;
        // The subscription might have already been fulfilled and removed, so we
        // don't need to handle the case where `remove_async` finds nothing.
        self.subscriptions.signatures.remove_async(&signature).await;
    }

    /// Handles a request to unsubscribe from a previously established subscription.
    ///
    /// This works by removing the subscription's `CleanUp` guard from the `unsubs`
    /// map. When the guard is dropped, its associated cleanup logic is automatically
    /// executed in a background task, removing the subscriber from the global database.
    fn unsubscribe(
        &mut self,
        request: &mut JsonWsRequest,
    ) -> RpcResult<SubResult> {
        let mut params = request
            .params
            .take()
            .ok_or_else(|| RpcError::invalid_request("missing params"))?;

        let id = parse_params!(params, SubscriptionID).ok_or_else(|| {
            RpcError::invalid_params("missing or invalid subscription id")
        })?;

        // `remove` returns `Some(value)` if the key was present.
        // Dropping the value triggers the unsubscription logic.
        let success = self.unsubs.remove(&id).is_some();
        Ok(SubResult::Unsub(success))
    }
}

/// Bundles a connection's unique ID with its dedicated sender channel.
#[derive(Clone)]
pub(crate) struct WsConnectionChannel {
    pub(crate) id: ConnectionID,
    pub(crate) tx: ConnectionTx,
}

/// An enum representing the successful result of a subscription or unsubscription request.
#[derive(Serialize)]
#[serde(untagged)]
pub(crate) enum SubResult {
    /// A new subscription ID.
    SubId(SubscriptionID),
    /// The result of an unsubscription request (`true` for success).
    Unsub(bool),
}

/// A container for a successfully processed RPC request, pairing the result with
/// the original request ID for the client to correlate.
pub(crate) struct WsDispatchResult {
    pub(crate) id: Value,
    pub(crate) result: SubResult,
}

impl Drop for WsDispatcher {
    /// Ensures all of a client's pending `signatureSubscribe` requests
    /// are removed from the global database when the client disconnects.
    fn drop(&mut self) {
        // Drain the per-connection cache and remove each corresponding entry from the
        // global signature subscription database to prevent orphans (memory leak)
        for s in self.signatures.cache.drain(..) {
            self.subscriptions.signatures.remove(&s.signature);
        }
    }
}<|MERGE_RESOLUTION|>--- conflicted
+++ resolved
@@ -17,15 +17,8 @@
     RpcResult,
 };
 
-<<<<<<< HEAD
-use super::connection::ConnectionID;
-use hyper::body::Bytes;
-use json::{Serialize, Value};
 use magicblock_metrics::metrics::RPC_REQUESTS_COUNT;
-use tokio::sync::mpsc;
 
-=======
->>>>>>> 23e9867b
 /// The sender half of an MPSC channel used to push subscription notifications
 /// to a single WebSocket client.
 pub(crate) type ConnectionTx = mpsc::Sender<Bytes>;
