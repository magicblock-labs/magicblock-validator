use std::{
    sync::{
        atomic::{AtomicU32, Ordering},
        Arc,
    },
    time::Duration,
};

use hyper::body::Bytes;
use magicblock_accounts_db::AccountsDb;
use solana_pubkey::Pubkey;
use test_kit::{
    guinea::{self, GuineaInstruction},
    AccountMeta, ExecutionTestEnv, Instruction, Signer,
};
use tokio::{
    sync::mpsc::{channel, Receiver},
    time::timeout,
};
use tokio_util::sync::CancellationToken;

use crate::{
    encoder::{AccountEncoder, ProgramAccountEncoder, TransactionLogsEncoder},
    server::websocket::dispatch::WsConnectionChannel,
    state::{ChainlinkImpl, SharedState},
    utils::ProgramFilters,
    EventProcessor,
};

const LAMPORTS_PER_SOL: u64 = 1_000_000_000;

/// A test helper to create a unique WebSocket connection channel pair.
fn ws_channel() -> (WsConnectionChannel, Receiver<Bytes>) {
    static CHAN_ID: AtomicU32 = AtomicU32::new(0);
    let id = CHAN_ID.fetch_add(1, Ordering::Relaxed);
    let (tx, rx) = channel(64);
    let tx = WsConnectionChannel { id, tx };
    (tx, rx)
}

fn chainlink(accounts_db: &Arc<AccountsDb>) -> ChainlinkImpl {
    ChainlinkImpl::try_new(
        accounts_db,
        None,
        Pubkey::new_unique(),
        Pubkey::new_unique(),
        0,
    )
    .expect("Failed to create Chainlink")
}

mod event_processor {
    use super::*;
    use crate::state::NodeContext;

    /// Sets up a shared state and test environment for event processor tests.
    /// This initializes a validator backend, starts the event processor, and
    /// advances the slot to ensure a clean state.
    fn setup() -> (SharedState, ExecutionTestEnv) {
        let env = ExecutionTestEnv::new();
        env.advance_slot();
        let node_context = NodeContext {
<<<<<<< HEAD
            identity: env.get_payer().pubkey,
=======
            identity: env.payer.pubkey(),
            blocktime: 50,
>>>>>>> 368ccee0
            ..Default::default()
        };
        let state = SharedState::new(
            node_context,
            env.accountsdb.clone(),
            env.ledger.clone(),
            Arc::new(chainlink(&env.accountsdb)),
        );
        let cancel = CancellationToken::new();
        EventProcessor::start(&state, &env.dispatch, 1, cancel);
        env.advance_slot();
        (state, env)
    }

    /// Awaits a message from a receiver with a timeout, panicking if no message
    /// arrives or if the message is empty.
    async fn assert_receives_update(rx: &mut Receiver<Bytes>, context: &str) {
        let update = timeout(Duration::from_millis(100), rx.recv())
            .await
            .unwrap_or_else(|_| {
                panic!(
                    "timed out waiting for an event processor update for {}",
                    context
                )
            });

        let received_bytes =
            update.expect("subscription channel was closed unexpectedly");
        assert!(
            !received_bytes.is_empty(),
            "update from event processor for {} should not be empty",
            context
        );
    }

    /// Verifies that modifying an account triggers notifications for both
    /// a direct `accountSubscribe` and its parent `programSubscribe`.
    #[tokio::test]
    async fn test_account_update() {
        let (state, env) = setup();
        let acc = env
            .create_account_with_config(LAMPORTS_PER_SOL, 1, guinea::ID)
            .pubkey();
        let (tx, mut rx) = ws_channel();

        // Subscribe to both the specific account and the program that owns it.
        let _acc_sub = state
            .subscriptions
            .subscribe_to_account(acc, AccountEncoder::Base58, tx.clone())
            .await;
        let _prog_sub = state
            .subscriptions
            .subscribe_to_program(
                guinea::ID,
                ProgramAccountEncoder {
                    encoder: AccountEncoder::Base58,
                    filters: ProgramFilters::default(),
                },
                tx,
            )
            .await;

        // Execute a transaction that modifies the account.
        let ix = Instruction::new_with_bincode(
            guinea::ID,
            &GuineaInstruction::WriteByteToData(42),
            vec![AccountMeta::new(acc, false)],
        );
        env.execute_transaction(env.build_transaction(&[ix]))
            .await
            .unwrap();

        // Assert that both subscriptions received an update.
        assert_receives_update(&mut rx, "account subscription").await;
        assert_receives_update(&mut rx, "program subscription").await;
    }

    /// Verifies that executing a transaction triggers notifications for
    /// `signatureSubscribe` and the relevant `logsSubscribe` variants.
    #[tokio::test]
    async fn test_transaction_update() {
        let (state, env) = setup();
        let acc = env
            .create_account_with_config(LAMPORTS_PER_SOL, 42, guinea::ID)
            .pubkey();
        let (tx, mut rx) = ws_channel();

        let ix = Instruction::new_with_bincode(
            guinea::ID,
            &GuineaInstruction::PrintSizes,
            vec![AccountMeta::new_readonly(acc, false)],
        );
        let txn = env.build_transaction(&[ix]);

        // Subscribe to the signature, all logs, and logs mentioning the specific account.
        let _sig_sub = state
            .subscriptions
            .subscribe_to_signature(txn.signatures[0], tx.clone())
            .await;
        let _logs_all_sub = state
            .subscriptions
            .subscribe_to_logs(TransactionLogsEncoder::All, tx.clone());
        let _logs_mention_sub = state
            .subscriptions
            .subscribe_to_logs(TransactionLogsEncoder::Mentions(acc), tx);

        env.execute_transaction(txn).await.unwrap();

        // Assert that all three subscriptions received an update.
        assert_receives_update(&mut rx, "signature subscription").await;
        assert_receives_update(&mut rx, "all logs subscription").await;
        assert_receives_update(&mut rx, "logs mentions subscription").await;
    }

    /// Verifies that multiple `slotSubscribe` clients receive updates for every new slot.
    #[tokio::test]
    async fn test_block_update() {
        let (state, env) = setup();
        let (tx1, mut rx1) = ws_channel();
        let (tx2, mut rx2) = ws_channel();
        let _slot_sub1 = state.subscriptions.subscribe_to_slot(tx1);
        let _slot_sub2 = state.subscriptions.subscribe_to_slot(tx2);

        for i in 0..10 {
            // Test a sequence of slot advancements
            env.advance_slot();
            assert_receives_update(
                &mut rx1,
                &format!("slot update for sub1 #{}", i + 1),
            )
            .await;
            assert_receives_update(
                &mut rx2,
                &format!("slot update for sub2 #{}", i + 1),
            )
            .await;
        }
    }

    /// Verifies that multiple subscribers to the same resource (account/program) all receive notifications.
    #[tokio::test]
    async fn test_multisub() {
        let (state, env) = setup();

        // Test multiple subscriptions to the same ACCOUNT.
        let acc1 = env
            .create_account_with_config(LAMPORTS_PER_SOL, 1, guinea::ID)
            .pubkey();
        let (acc_tx1, mut acc_rx1) = ws_channel();
        let (acc_tx2, mut acc_rx2) = ws_channel();

        let _acc_sub1 = state
            .subscriptions
            .subscribe_to_account(acc1, AccountEncoder::Base58, acc_tx1)
            .await;
        let _acc_sub2 = state
            .subscriptions
            .subscribe_to_account(acc1, AccountEncoder::Base58, acc_tx2)
            .await;

        let ix1 = Instruction::new_with_bincode(
            guinea::ID,
            &GuineaInstruction::WriteByteToData(10),
            vec![AccountMeta::new(acc1, false)],
        );
        env.execute_transaction(env.build_transaction(&[ix1]))
            .await
            .unwrap();

        assert_receives_update(&mut acc_rx1, "first account subscriber").await;
        assert_receives_update(&mut acc_rx2, "second account subscriber").await;

        // Test multiple subscriptions to the same PROGRAM.
        let acc2 = env
            .create_account_with_config(LAMPORTS_PER_SOL, 1, guinea::ID)
            .pubkey();
        let (prog_tx1, mut prog_rx1) = ws_channel();
        let (prog_tx2, mut prog_rx2) = ws_channel();
        let prog_encoder = ProgramAccountEncoder {
            encoder: AccountEncoder::Base58,
            filters: ProgramFilters::default(),
        };

        let _prog_sub1 = state
            .subscriptions
            .subscribe_to_program(guinea::ID, prog_encoder.clone(), prog_tx1)
            .await;
        let _prog_sub2 = state
            .subscriptions
            .subscribe_to_program(guinea::ID, prog_encoder, prog_tx2)
            .await;

        let ix2 = Instruction::new_with_bincode(
            guinea::ID,
            &GuineaInstruction::WriteByteToData(20),
            vec![AccountMeta::new(acc2, false)],
        );
        env.execute_transaction(env.build_transaction(&[ix2]))
            .await
            .unwrap();

        assert_receives_update(&mut prog_rx1, "first program subscriber").await;
        assert_receives_update(&mut prog_rx2, "second program subscriber")
            .await;
    }

    /// Verifies that multiple subscribers to `logs` subscriptions all receive notifications.
    #[tokio::test]
    async fn test_logs_multisub() {
        let (state, env) = setup();
        let mentioned_acc = Pubkey::new_unique();

        // Multiple subscriptions to `logs(All)`.
        let (all_tx1, mut all_rx1) = ws_channel();
        let (all_tx2, mut all_rx2) = ws_channel();
        let _all_sub1 = state
            .subscriptions
            .subscribe_to_logs(TransactionLogsEncoder::All, all_tx1);
        let _all_sub2 = state
            .subscriptions
            .subscribe_to_logs(TransactionLogsEncoder::All, all_tx2);

        // Multiple subscriptions to `logs(Mentions)`.
        let (mention_tx1, mut mention_rx1) = ws_channel();
        let (mention_tx2, mut mention_rx2) = ws_channel();
        let _mention_sub1 = state.subscriptions.subscribe_to_logs(
            TransactionLogsEncoder::Mentions(mentioned_acc),
            mention_tx1,
        );
        let _mention_sub2 = state.subscriptions.subscribe_to_logs(
            TransactionLogsEncoder::Mentions(mentioned_acc),
            mention_tx2,
        );

        // Execute a transaction that mentions the target account.
        let ix = Instruction::new_with_bincode(
            guinea::ID,
            &GuineaInstruction::PrintSizes,
            vec![AccountMeta::new_readonly(mentioned_acc, false)],
        );
        env.execute_transaction(env.build_transaction(&[ix]))
            .await
            .unwrap();

        // Assert all four subscriptions received the update.
        assert_receives_update(&mut all_rx1, "first 'all logs' subscriber")
            .await;
        assert_receives_update(&mut all_rx2, "second 'all logs' subscriber")
            .await;
        assert_receives_update(&mut mention_rx1, "first 'mentions' subscriber")
            .await;
        assert_receives_update(
            &mut mention_rx2,
            "second 'mentions' subscriber",
        )
        .await;
    }
}

/// Unit tests for the `SubscriptionsDb` RAII-based automatic unsubscription mechanism.
mod subscriptions_db {
    use super::*;
    use crate::state::subscriptions::SubscriptionsDb;

    /// Verifies that dropping a subscription handle correctly removes the subscription
    /// from the central database for all subscription types.
    #[tokio::test]
    async fn test_auto_unsubscription() {
        // A local helper to test the RAII-based unsubscription. It asserts a
        // condition before and after a handle is dropped to verify cleanup.
        async fn check_unsubscription<H, C1, C2>(
            handle: H,
            check_before: C1,
            check_after: C2,
        ) where
            C1: FnOnce(),
            C2: FnOnce(),
        {
            // 1. Assert that the subscription was registered successfully.
            check_before();
            // 2. Drop the handle, which should trigger the unsubscription logic.
            drop(handle);
            // 3. Yield to the Tokio runtime to allow the background cleanup task to execute.
            tokio::task::yield_now().await;
            // 4. Assert that the subscription was removed from the database.
            check_after();
        }

        let db = SubscriptionsDb::default();
        let (tx, _) = ws_channel();

        // Test account unsubscription.
        let account_handle = db
            .subscribe_to_account(
                Pubkey::new_unique(),
                AccountEncoder::Base58,
                tx.clone(),
            )
            .await;
        check_unsubscription(
            account_handle,
            || {
                assert_eq!(
                    db.accounts.len(),
                    1,
                    "Account sub should be registered"
                )
            },
            || assert!(db.accounts.is_empty(), "Account sub should be removed"),
        )
        .await;

        // Test program unsubscription.
        let program_handle = db
            .subscribe_to_program(
                guinea::ID,
                ProgramAccountEncoder {
                    encoder: AccountEncoder::Base58,
                    filters: ProgramFilters::default(),
                },
                tx.clone(),
            )
            .await;
        check_unsubscription(
            program_handle,
            || {
                assert_eq!(
                    db.programs.len(),
                    1,
                    "Program sub should be registered"
                )
            },
            || assert!(db.programs.is_empty(), "Program sub should be removed"),
        )
        .await;

        // Test logs unsubscription.
        {
            let logs_all =
                db.subscribe_to_logs(TransactionLogsEncoder::All, tx.clone());
            let logs_mention = db.subscribe_to_logs(
                TransactionLogsEncoder::Mentions(Pubkey::new_unique()),
                tx.clone(),
            );
            assert_eq!(db.logs.read().count(), 2, "Two log subs should exist");
            drop((logs_all, logs_mention));
            tokio::task::yield_now().await;
            assert_eq!(db.logs.read().count(), 0, "Log subs should be removed");
        }

        // Test slot unsubscription.
        let slot_handle = db.subscribe_to_slot(tx);
        check_unsubscription(
            slot_handle,
            || {
                assert_eq!(
                    db.slot.read().count(),
                    1,
                    "Slot sub should be registered"
                )
            },
            || {
                assert_eq!(
                    db.slot.read().count(),
                    0,
                    "Slot sub should be removed"
                )
            },
        )
        .await;
    }
}<|MERGE_RESOLUTION|>--- conflicted
+++ resolved
@@ -60,12 +60,7 @@
         let env = ExecutionTestEnv::new();
         env.advance_slot();
         let node_context = NodeContext {
-<<<<<<< HEAD
             identity: env.get_payer().pubkey,
-=======
-            identity: env.payer.pubkey(),
-            blocktime: 50,
->>>>>>> 368ccee0
             ..Default::default()
         };
         let state = SharedState::new(
