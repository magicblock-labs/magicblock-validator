--- conflicted
+++ resolved
@@ -52,11 +52,8 @@
 }
 
 mod event_processor {
-<<<<<<< HEAD
     use magicblock_config::config::ApertureConfig;
-=======
     use magicblock_config::consts::DEFAULT_LEDGER_BLOCK_TIME_MS;
->>>>>>> 5cac28bb
 
     use super::*;
     use crate::state::NodeContext;
