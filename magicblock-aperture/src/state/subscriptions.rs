use std::{
    collections::BTreeMap,
    future::Future,
    pin::Pin,
    sync::{
        atomic::{AtomicBool, AtomicU64, Ordering},
        Arc,
    },
};

<<<<<<< HEAD
use magicblock_metrics::metrics::RPC_WS_SUBSCRIPTIONS_COUNT;
=======
use magicblock_core::{
    link::{
        accounts::AccountWithSlot,
        transactions::{TransactionResult, TransactionStatus},
    },
    Slot,
};
>>>>>>> 23e9867b
use parking_lot::RwLock;
use solana_account::ReadableAccount;
use solana_pubkey::Pubkey;
use solana_signature::Signature;

use crate::{
    encoder::{
        AccountEncoder, Encoder, ProgramAccountEncoder, SlotEncoder,
        TransactionLogsEncoder, TransactionResultEncoder,
    },
    server::websocket::{
        connection::ConnectionID,
        dispatch::{ConnectionTx, WsConnectionChannel},
    },
};

/// Manages subscriptions to changes in specific account. Maps a `Pubkey` to its subscribers.
pub(crate) type AccountSubscriptionsDb =
    Arc<scc::HashMap<Pubkey, UpdateSubscribers<AccountEncoder>>>;
/// Manages subscriptions to accounts owned by a specific program. Maps a program `Pubkey` to its subscribers.
pub(crate) type ProgramSubscriptionsDb =
    Arc<scc::HashMap<Pubkey, UpdateSubscribers<ProgramAccountEncoder>>>;
/// Manages one-shot subscriptions for transaction signature statuses. Maps a `Signature` to its subscriber.
pub(crate) type SignatureSubscriptionsDb =
    Arc<scc::HashMap<Signature, UpdateSubscriber<TransactionResultEncoder>>>;
/// Manages subscriptions to all transaction logs.
pub(crate) type LogsSubscriptionsDb =
    Arc<RwLock<UpdateSubscribers<TransactionLogsEncoder>>>;
/// Manages subscriptions to slot updates.
pub(crate) type SlotSubscriptionsDb =
    Arc<RwLock<UpdateSubscriber<SlotEncoder>>>;

/// A unique identifier for a single subscription, returned to the client.
pub(crate) type SubscriptionID = u64;

/// A global atomic counter for generating unique subscription IDs.
static SUBID_COUNTER: AtomicU64 = AtomicU64::new(0);

/// The central database for managing all WebSocket pub/sub subscriptions.
///
/// This struct aggregates different subscription types (accounts, programs, etc.)
/// into a single, cloneable unit that can be shared across the application.
#[derive(Clone)]
pub(crate) struct SubscriptionsDb {
    /// Subscriptions for individual account changes.
    pub(crate) accounts: AccountSubscriptionsDb,
    /// Subscriptions for accounts owned by a specific program.
    pub(crate) programs: ProgramSubscriptionsDb,
    /// One-shot subscriptions for transaction signature statuses.
    pub(crate) signatures: SignatureSubscriptionsDb,
    /// Subscriptions for transaction logs.
    pub(crate) logs: LogsSubscriptionsDb,
    /// Subscriptions for slot updates.
    pub(crate) slot: SlotSubscriptionsDb,
}

impl Default for SubscriptionsDb {
    /// Initializes the subscription databases, pre-allocating entries for global
    /// subscriptions like `logs` and `slot`.
    fn default() -> Self {
        let slot = UpdateSubscriber::new(None, SlotEncoder);
        Self {
            accounts: Default::default(),
            programs: Default::default(),
            signatures: Default::default(),
            logs: Arc::new(RwLock::new(UpdateSubscribers(Vec::new()))),
            slot: Arc::new(RwLock::new(slot)),
        }
    }
}

impl SubscriptionsDb {
    /// Subscribes a connection to receive updates for a specific account.
    ///
    /// # Returns
    /// A `SubscriptionHandle` which must be kept alive. When the handle is dropped,
    /// the client is automatically unsubscribed.
    pub(crate) async fn subscribe_to_account(
        &self,
        pubkey: Pubkey,
        encoder: AccountEncoder,
        chan: WsConnectionChannel,
    ) -> SubscriptionHandle {
        let conid = chan.id;
        let id = self
            .accounts
            .entry_async(pubkey)
            .await
            .or_insert_with(|| UpdateSubscribers(vec![]))
            .add_subscriber(chan, encoder.clone());
        let metric = SubMetricGuard::new("account");
        // Create a cleanup future that will be executed when the handle is dropped.
        let accounts = self.accounts.clone();
        let callback = async move {
            let Some(mut entry) = accounts.get_async(&pubkey).await else {
                return;
            };
            // If this was the last subscriber for this key, remove the key from the map.
            if entry.remove_subscriber(conid, &encoder) {
                let _ = entry.remove();
            }
            drop(metric)
        };
        let cleanup = CleanUp(Some(Box::pin(callback)));
        SubscriptionHandle { id, cleanup }
    }

    /// Finds and notifies all subscribers for a given account update.
    pub(crate) async fn send_account_update(&self, update: &AccountWithSlot) {
        self.accounts
            .read_async(&update.account.pubkey, |_, subscribers| {
                subscribers.send(&update.account, update.slot)
            })
            .await;
    }

    /// Subscribes a connection to receive updates for accounts owned by a specific program.
    pub(crate) async fn subscribe_to_program(
        &self,
        pubkey: Pubkey,
        encoder: ProgramAccountEncoder,
        chan: WsConnectionChannel,
    ) -> SubscriptionHandle {
        let conid = chan.id;
        let id = self
            .programs
            .entry_async(pubkey)
            .await
            .or_insert_with(|| UpdateSubscribers(vec![]))
            .add_subscriber(chan, encoder.clone());

        let programs = self.programs.clone();
        let metric = SubMetricGuard::new("program");
        let callback = async move {
            let Some(mut entry) = programs.get_async(&pubkey).await else {
                return;
            };
            if entry.remove_subscriber(conid, &encoder) {
                let _ = entry.remove();
            }
            drop(metric)
        };
        let cleanup = CleanUp(Some(Box::pin(callback)));
        SubscriptionHandle { id, cleanup }
    }

    /// Finds and notifies all subscribers for a given program account update.
    pub(crate) async fn send_program_update(&self, update: &AccountWithSlot) {
        let owner = update.account.account.owner();
        self.programs
            .read_async(owner, |_, subscribers| {
                subscribers.send(&update.account, update.slot)
            })
            .await;
    }

    /// Subscribes a connection to a one-shot notification for a transaction signature.
    ///
    /// This subscription is automatically removed after the first notification.
    /// The returned `AtomicBool` is used to coordinate its lifecycle with the `SignaturesExpirer`.
    pub(crate) async fn subscribe_to_signature(
        &self,
        signature: Signature,
        chan: WsConnectionChannel,
    ) -> (SubscriptionID, Arc<AtomicBool>) {
        let encoder = TransactionResultEncoder;
        let subscriber = self
            .signatures
            .entry_async(signature)
            .await
            .or_insert_with(|| UpdateSubscriber::new(Some(chan), encoder));
        (subscriber.id, subscriber.live.clone())
    }

    /// Sends a notification to a signature subscriber and removes the subscription.
    pub(crate) async fn send_signature_update(
        &self,
        signature: &Signature,
        update: &TransactionResult,
        slot: Slot,
    ) {
        // Atomically remove the subscriber to ensure it's only notified once.
        let Some((_, subscriber)) =
            self.signatures.remove_async(signature).await
        else {
            return;
        };
        subscriber.send(update, slot)
    }

    /// Subscribes a connection to receive all transaction logs.
    pub(crate) fn subscribe_to_logs(
        &self,
        encoder: TransactionLogsEncoder,
        chan: WsConnectionChannel,
    ) -> SubscriptionHandle {
        let conid = chan.id;
        let id = self.logs.write().add_subscriber(chan, encoder.clone());

        let logs = self.logs.clone();
        let metric = SubMetricGuard::new("logs");
        let callback = async move {
            logs.write().remove_subscriber(conid, &encoder);
            drop(metric)
        };
        let cleanup = CleanUp(Some(Box::pin(callback)));
        SubscriptionHandle { id, cleanup }
    }

    /// Sends a log update to all log subscribers.
    pub(crate) fn send_logs_update(
        &self,
        update: &TransactionStatus,
        slot: Slot,
    ) {
        self.logs.read().send(update, slot);
    }

    /// Subscribes a connection to receive slot updates.
    pub(crate) fn subscribe_to_slot(
        &self,
        chan: WsConnectionChannel,
    ) -> SubscriptionHandle {
        let conid = chan.id;
        let mut subscriber = self.slot.write();
        subscriber.txs.insert(chan.id, chan.tx);
        let id = subscriber.id;

        let slot = self.slot.clone();
        let metric = SubMetricGuard::new("slot");
        let callback = async move {
            slot.write().txs.remove(&conid);
            drop(metric)
        };
        let cleanup = CleanUp(Some(Box::pin(callback)));
        SubscriptionHandle { id, cleanup }
    }

    /// Sends a slot update to all slot subscribers.
    pub(crate) fn send_slot(&self, slot: Slot) {
        self.slot.read().send(&(), slot);
    }

    /// Generates the next unique subscription ID.
    pub(crate) fn next_subid() -> SubscriptionID {
        SUBID_COUNTER.fetch_add(1, Ordering::Relaxed)
    }
}

/// A collection of `UpdateSubscriber`s for a single subscription key (e.g., a specific account).
/// The inner `Vec` is kept sorted by encoder to allow for efficient lookups.
pub(crate) struct UpdateSubscribers<E>(Vec<UpdateSubscriber<E>>);

/// Represents a group of subscribers that share the same subscription ID and encoding options.
pub(crate) struct UpdateSubscriber<E> {
    /// The unique public-facing ID for this subscription.
    id: SubscriptionID,
    /// The specific encoding and configuration for notifications.
    encoder: E,
    /// A map of `ConnectionID` to a sender channel for each connected client in this group.
    txs: BTreeMap<ConnectionID, ConnectionTx>,
    /// A flag to signal if the subscription is still active. Used primarily for one-shot
    /// `signatureSubscribe` to prevent race conditions with the expiration mechanism.
    live: Arc<AtomicBool>,
}

impl<E: Encoder> UpdateSubscribers<E> {
    /// Adds a connection to the appropriate subscriber group based on the encoder.
    /// If no group exists for the given encoder, a new one is created.
    fn add_subscriber(&mut self, chan: WsConnectionChannel, encoder: E) -> u64 {
        match self.0.binary_search_by(|s| s.encoder.cmp(&encoder)) {
            // A subscriber group with this encoder already exists.
            Ok(index) => {
                let subscriber = &mut self.0[index];
                subscriber.txs.insert(chan.id, chan.tx);
                subscriber.id
            }
            // No group for this encoder, create a new one.
            Err(index) => {
                let subsriber = UpdateSubscriber::new(Some(chan), encoder);
                let id = subsriber.id;
                self.0.insert(index, subsriber);
                id
            }
        }
    }

    /// Removes a connection from a subscriber group.
    /// If the group becomes empty, it is removed from the collection.
    /// Returns `true` if the entire collection becomes empty.
    fn remove_subscriber(&mut self, conid: ConnectionID, encoder: &E) -> bool {
        let Ok(index) = self.0.binary_search_by(|s| s.encoder.cmp(encoder))
        else {
            return false;
        };
        let subscriber = &mut self.0[index];
        subscriber.txs.remove(&conid);
        if subscriber.txs.is_empty() {
            self.0.remove(index);
        }
        self.0.is_empty()
    }

    /// Sends an update to all subscriber groups in this collection.
    #[inline]
    fn send(&self, msg: &E::Data, slot: Slot) {
        for subscriber in &self.0 {
            subscriber.send(msg, slot);
        }
    }

    #[cfg(test)]
    pub(crate) fn count(&self) -> usize {
        self.0.len()
    }
}

impl<E: Encoder> UpdateSubscriber<E> {
    /// Creates a new subscriber group.
    fn new(chan: Option<WsConnectionChannel>, encoder: E) -> Self {
        let id = SubscriptionsDb::next_subid();
        let mut txs = BTreeMap::new();
        if let Some(chan) = chan {
            txs.insert(chan.id, chan.tx);
        }
        let live = AtomicBool::new(true).into();
        UpdateSubscriber {
            id,
            encoder,
            txs,
            live,
        }
    }

    /// Encodes a message and sends it to all connections in this group.
    #[inline]
    fn send(&self, msg: &E::Data, slot: Slot) {
        let Some(bytes) = self.encoder.encode(slot, msg, self.id) else {
            return;
        };
        for tx in self.txs.values() {
            // Use try_send to avoid blocking if a client's channel is full.
            let _ = tx.try_send(bytes.clone());
        }
    }

    #[cfg(test)]
    pub(crate) fn count(&self) -> usize {
        self.txs.len()
    }
}

/// A handle representing an active subscription.
///
/// Its primary purpose is to manage the subscription's lifecycle via the RAII pattern.
/// When this handle is dropped, its `cleanup` logic is automatically triggered
/// to unsubscribe the client from the database.
pub(crate) struct SubscriptionHandle {
    pub(crate) id: SubscriptionID,
    pub(crate) cleanup: CleanUp,
}

/// A RAII guard that executes an asynchronous cleanup task when dropped.
pub(crate) struct CleanUp(
    Option<Pin<Box<dyn Future<Output = ()> + Send + Sync>>>,
);

impl Drop for CleanUp {
    /// When dropped, spawns the contained future onto the Tokio runtime to perform cleanup.
    fn drop(&mut self) {
        if let Some(cb) = self.0.take() {
            tokio::spawn(cb);
        }
    }
}

impl<E> Drop for UpdateSubscriber<E> {
    /// When a signature subscriber is dropped (e.g., after being notified),
    /// this sets its `live` flag to false.
    fn drop(&mut self) {
        self.live.store(false, Ordering::Relaxed);
    }
}

pub(crate) struct SubMetricGuard(&'static str);

impl SubMetricGuard {
    pub(crate) fn new(name: &'static str) -> Self {
        RPC_WS_SUBSCRIPTIONS_COUNT.with_label_values(&[name]).inc();
        Self(name)
    }
}

impl Drop for SubMetricGuard {
    fn drop(&mut self) {
        RPC_WS_SUBSCRIPTIONS_COUNT
            .with_label_values(&[self.0])
            .dec();
    }
}<|MERGE_RESOLUTION|>--- conflicted
+++ resolved
@@ -8,9 +8,6 @@
     },
 };
 
-<<<<<<< HEAD
-use magicblock_metrics::metrics::RPC_WS_SUBSCRIPTIONS_COUNT;
-=======
 use magicblock_core::{
     link::{
         accounts::AccountWithSlot,
@@ -18,7 +15,7 @@
     },
     Slot,
 };
->>>>>>> 23e9867b
+use magicblock_metrics::metrics::RPC_WS_SUBSCRIPTIONS_COUNT;
 use parking_lot::RwLock;
 use solana_account::ReadableAccount;
 use solana_pubkey::Pubkey;
