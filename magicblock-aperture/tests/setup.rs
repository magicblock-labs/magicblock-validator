--- conflicted
+++ resolved
@@ -1,15 +1,11 @@
 #![allow(unused)]
 
 use std::{
-<<<<<<< HEAD
+    os::fd::AsFd,
     sync::{
         atomic::{AtomicU16, Ordering},
         Arc,
     },
-=======
-    os::fd::AsFd,
-    sync::atomic::{AtomicU16, Ordering},
->>>>>>> 345a5104
     thread,
 };
 
