#![allow(unused)]

use std::{
    hash::Hash,
    net::SocketAddr,
    os::fd::AsFd,
    sync::{
        atomic::{AtomicU16, Ordering},
        Arc,
    },
    thread,
    time::Instant,
};

use magicblock_accounts_db::AccountsDb;
use magicblock_aperture::{
    initialize_aperture,
    state::{ChainlinkImpl, NodeContext, SharedState},
    JsonRpcServer,
};
<<<<<<< HEAD
use magicblock_config::config::ApertureConfig;
=======
use magicblock_config::{config::ChainLinkConfig, types::BindAddress};
>>>>>>> 33f33b70
use magicblock_core::{
    link::accounts::LockedAccount, traits::AccountsBank, Slot,
};
use magicblock_ledger::LatestBlock;
use solana_account::{ReadableAccount, WritableAccount};
use solana_keypair::Keypair;
use solana_pubkey::Pubkey;
use solana_pubsub_client::nonblocking::pubsub_client::PubsubClient;
use solana_rpc_client::nonblocking::rpc_client::RpcClient;
use solana_signature::Signature;
use solana_transaction::Transaction;
use test_kit::{
    guinea::{self, GuineaInstruction},
    AccountMeta, ExecutionTestEnv, Instruction, Signer,
};
use tokio::net::TcpListener;
use tokio_util::sync::CancellationToken;

pub const TOKEN_PROGRAM_ID: Pubkey =
    Pubkey::from_str_const("TokenkegQfeZyiNwAJbNbGKPFXCWuBvf9Ss623VQ5DA");

/// An end-to-end integration testing environment for the RPC server.
///
/// This struct bundles a simulated validator backend (`ExecutionTestEnv`) with a live,
/// running `JsonRpcServer` and connected `RpcClient` and `PubsubClient` instances.
/// It provides a comprehensive harness for writing tests that interact with the
/// RPC API as a real client would.
pub struct RpcTestEnv {
    /// The simulated validator backend, containing the `AccountsDb` and `Ledger`.
    pub execution: ExecutionTestEnv,
    /// A connected RPC client for sending requests to the test server.
    pub rpc: RpcClient,
    /// A connected Pub/Sub client for WebSocket tests.
    pub pubsub: PubsubClient,
    /// A handle to the latest block information in the ledger.
    pub block: LatestBlock,
}

fn chainlink(accounts_db: &Arc<AccountsDb>) -> Arc<ChainlinkImpl> {
    Arc::new(
        ChainlinkImpl::try_new(
            accounts_db,
            None,
            Pubkey::new_unique(),
            Pubkey::new_unique(),
            &ChainLinkConfig::default(),
        )
        .expect("Failed to create Chainlink"),
    )
}

impl RpcTestEnv {
    // --- Constants ---
    pub const BASE_FEE: u64 = ExecutionTestEnv::BASE_FEE;
    pub const INIT_ACCOUNT_BALANCE: u64 = 10_000_000_000;
    pub const TRANSFER_AMOUNT: u64 = 1000;

    /// Creates a new, fully initialized RPC test environment.
    ///
    /// This function sets up a complete, self-contained testing stack:
    /// 1.  Initializes a simulated validator backend (`ExecutionTestEnv`).
    /// 2.  Selects a unique network port to avoid conflicts during parallel test runs.
    /// 3.  Starts a live `JsonRpcServer` (HTTP and WebSocket) in a background task.
    /// 4.  Connects an `RpcClient` and `PubsubClient` to the running server.
    pub async fn new() -> Self {
        const BLOCK_TIME_MS: u64 = 50;

        let execution = ExecutionTestEnv::new();

        let faucet = Keypair::new();
        execution.fund_account(faucet.pubkey(), Self::INIT_ACCOUNT_BALANCE);

        // Try to find a free port, this is handy when using nextest
        // where each test needs to run in a separate process.
        let (server, port) = loop {
            let port: u16 = rand::random_range(7000..u16::MAX - 1);
            let node_context = NodeContext {
                identity: execution.payer.pubkey(),
                faucet: Some(faucet.insecure_clone()),
                base_fee: Self::BASE_FEE,
                featureset: Default::default(),
                blocktime: BLOCK_TIME_MS,
            };
            let state = SharedState::new(
                node_context,
                execution.accountsdb.clone(),
                execution.ledger.clone(),
                chainlink(&execution.accountsdb),
            );
            let cancel = CancellationToken::new();
            let listen = format!("127.0.0.1:{port}").parse().unwrap();
            let config = ApertureConfig {
                listen,
                ..Default::default()
            };
            let server = initialize_aperture(
                &config,
                state,
                &execution.dispatch,
                cancel,
            )
            .await;
            if let Ok(server) = server {
                break (server, port);
            }
        };

        tokio::spawn(server.run());

        let rpc_url = format!("http://127.0.0.1:{port}");
        let pubsub_url = format!("ws://127.0.0.1:{}", port + 1);

        let rpc = RpcClient::new(rpc_url);
        let pubsub = PubsubClient::new(&pubsub_url)
            .await
            .expect("failed to create a pubsub client to RPC server");

        // Allow server threads to initialize.
        thread::yield_now();

        Self {
            block: execution.ledger.latest_block().clone(),
            execution,
            rpc,
            pubsub,
        }
    }

    // --- Account Creation Helpers ---

    /// Creates a standard account with the default initial balance and owner.
    pub fn create_account(&self) -> LockedAccount {
        const SPACE: usize = 42;
        let pubkey = self
            .execution
            .create_account_with_config(
                Self::INIT_ACCOUNT_BALANCE,
                SPACE,
                guinea::ID,
            )
            .pubkey();
        let account = self.execution.accountsdb.get_account(&pubkey).unwrap();
        LockedAccount::new(pubkey, account)
    }

    /// Creates a mock SPL Token account with the specified mint and owner.
    pub fn create_token_account(
        &self,
        mint: Pubkey,
        owner: Pubkey,
    ) -> LockedAccount {
        // Define SPL Token account layout constants.
        const MINT_OFFSET: usize = 0;
        const OWNER_OFFSET: usize = 32;
        const AMOUNT_OFFSET: usize = 64;
        const DELEGATE_OFFSET: usize = 76;
        const MINT_DECIMALS_OFFSET: usize = 44;
        const MINT_DATA_LEN: usize = 88;
        const TOKEN_ACCOUNT_DATA_LEN: usize = 165;

        // Create and configure the mint account if it doesn't exist.
        if !self.execution.accountsdb.contains_account(&mint) {
            self.execution
                .fund_account(mint, Self::INIT_ACCOUNT_BALANCE);
            let mut mint_account =
                self.execution.accountsdb.get_account(&mint).unwrap();
            mint_account.resize(MINT_DATA_LEN, 0);
            mint_account.set_owner(TOKEN_PROGRAM_ID);
            // Set mint decimals to 9.
            mint_account.data_as_mut_slice()[MINT_DECIMALS_OFFSET] = 9;
            self.execution
                .accountsdb
                .insert_account(&mint, &mint_account);
        }

        // Create the token account itself.
        let token_pubkey = self
            .execution
            .create_account_with_config(
                Self::INIT_ACCOUNT_BALANCE,
                TOKEN_ACCOUNT_DATA_LEN,
                TOKEN_PROGRAM_ID,
            )
            .pubkey();

        // Manually write the SPL Token state into the account's data buffer.
        let mut token_account = self
            .execution
            .accountsdb
            .get_account(&token_pubkey)
            .unwrap();
        let data = token_account.data_as_mut_slice();
        data[MINT_OFFSET..MINT_OFFSET + 32].copy_from_slice(&mint.to_bytes());
        data[OWNER_OFFSET..OWNER_OFFSET + 32].copy_from_slice(owner.as_ref());
        data[AMOUNT_OFFSET..AMOUNT_OFFSET + 8]
            .copy_from_slice(&Self::INIT_ACCOUNT_BALANCE.to_le_bytes());
        data[DELEGATE_OFFSET..DELEGATE_OFFSET + 32]
            .copy_from_slice(&owner.to_bytes());

        self.execution
            .accountsdb
            .insert_account(&token_pubkey, &token_account);
        LockedAccount::new(token_pubkey, token_account)
    }

    /// Advances the ledger by the specified number of slots.
    pub fn advance_slots(&self, count: usize) {
        for _ in 0..count {
            self.execution.advance_slot();
        }
    }

    /// Returns the latest slot number from the ledger.
    pub fn latest_slot(&self) -> Slot {
        self.block.load().slot
    }

    /// Creates and executes a generic transaction that modifies a new account.
    pub async fn execute_transaction(&self) -> Signature {
        let account = self.create_account();
        let ix = Instruction::new_with_bincode(
            guinea::ID,
            &GuineaInstruction::WriteByteToData(42),
            vec![AccountMeta::new(account.pubkey, false)],
        );
        let txn = self.execution.build_transaction(&[ix]);
        let signature = txn.signatures[0];
        self.execution
            .execute_transaction(txn)
            .await
            .expect("failed to execute modifying transaction");
        signature
    }

    /// Creates and executes transaction to transfer some lamports to account
    pub async fn transfer_lamports(&self, recipient: Pubkey, lamports: u64) {
        let txn = self.build_transfer_txn_with_params(
            Pubkey::new_unique(),
            recipient,
            false,
        );
        self.execution
            .transaction_scheduler
            .execute(txn)
            .await
            .unwrap();
    }

    /// Builds a transfer transaction between two new, randomly generated accounts.
    pub fn build_transfer_txn(&self) -> Transaction {
        let from = Pubkey::new_unique();
        let to = Pubkey::new_unique();
        self.build_transfer_txn_with_params(from, to, false)
    }

    /// Builds a transfer transaction that is guaranteed to fail due to insufficient funds.
    pub fn build_failing_transfer_txn(&self) -> Transaction {
        let from = Pubkey::new_unique();
        let to = Pubkey::new_unique();
        self.build_transfer_txn_with_params(from, to, true)
    }

    /// A generic helper to build a transfer transaction with specific parameters.
    /// If `fail` is true, the `from` account is created with insufficient funds.
    pub fn build_transfer_txn_with_params(
        &self,
        from: Pubkey,
        to: Pubkey,
        fail: bool,
    ) -> Transaction {
        let from_lamports = if fail {
            1 // Not enough to cover the transfer amount
        } else {
            Self::INIT_ACCOUNT_BALANCE
        };
        self.execution
            .fund_account_with_owner(from, from_lamports, guinea::ID);
        self.execution.fund_account_with_owner(
            to,
            Self::INIT_ACCOUNT_BALANCE,
            guinea::ID,
        );
        let ix = Instruction::new_with_bincode(
            guinea::ID,
            &GuineaInstruction::Transfer(Self::TRANSFER_AMOUNT),
            vec![AccountMeta::new(from, false), AccountMeta::new(to, false)],
        );
        self.execution.build_transaction(&[ix])
    }
}<|MERGE_RESOLUTION|>--- conflicted
+++ resolved
@@ -18,11 +18,10 @@
     state::{ChainlinkImpl, NodeContext, SharedState},
     JsonRpcServer,
 };
-<<<<<<< HEAD
-use magicblock_config::config::ApertureConfig;
-=======
-use magicblock_config::{config::ChainLinkConfig, types::BindAddress};
->>>>>>> 33f33b70
+use magicblock_config::{
+    config::{ApertureConfig, ChainLinkConfig},
+    types::BindAddress,
+};
 use magicblock_core::{
     link::accounts::LockedAccount, traits::AccountsBank, Slot,
 };
