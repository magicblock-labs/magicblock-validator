--- conflicted
+++ resolved
@@ -118,11 +118,7 @@
         None
     }
 
-<<<<<<< HEAD
-    pub fn get_recent_status(
-=======
     pub fn get_recent_transaction_status(
->>>>>>> e250f503
         &self,
         signature: &Signature,
         lookback_slots: Option<Slot>,
