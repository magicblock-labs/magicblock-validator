--- conflicted
+++ resolved
@@ -2417,11 +2417,7 @@
         self.status_cache
             .read()
             .expect("RwLock status_cache poisoned")
-<<<<<<< HEAD
-            .get_recent_status(signature, lookback_slots)
-=======
             .get_recent_transaction_status(signature, lookback_slots)
->>>>>>> e250f503
     }
 
     // -----------------
