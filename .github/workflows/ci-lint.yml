--- conflicted
+++ resolved
@@ -3,11 +3,7 @@
     branches: [master]
   pull_request:
     branches: [master, dev]
-<<<<<<< HEAD
-    types: [ opened, reopened, synchronize, ready_for_review ]
-=======
     types: [opened, reopened, synchronize, ready_for_review]
->>>>>>> e250f503
 
 name: Run CI - Lint
 
