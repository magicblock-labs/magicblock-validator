name: 'MagicBlock - Setup Build Env'
description: 'Checkout repositories and install dependencies'

inputs:
  github_access_token:
    description: "Token used to clone magicblock depositories"
    required: true
  github_token:
    description: "Token used to install protoc, i.e. the secrets.GITHUB_TOKEN"
    required: true
  rust_toolchain_release:
    description: "Choose the type of rust toolchain to use (stable/nightly)"
    required: true
  build_cache_key_name:
    description: "Build cache key"
    required: true

runs:
  using: "composite"
  steps:

  - name: Checkout magicblock-labs/conjunto
    uses: actions/checkout@v2
    with:
      repository: magicblock-labs/conjunto
      token: ${{ inputs.github_access_token }}
      path: conjunto
<<<<<<< HEAD
      ref: accountsdb-revamped # TODO revert to master
=======
      ref: master 
>>>>>>> 3058fdfe

  - name: Checkout magicblock-labs/delegation-program
    uses: actions/checkout@v2
    with:
      repository: magicblock-labs/delegation-program
      token: ${{ inputs.github_access_token }}
      path: delegation-program
      ref: main 

  - name: Checkout magicblock-labs/ephemeral-rollups-sdk
    uses: actions/checkout@v2
    with:
      repository: magicblock-labs/ephemeral-rollups-sdk
      token: ${{ inputs.github_access_token }}
      path: ephemeral-rollups-sdk
<<<<<<< HEAD
      ref: accountsdb-revamped # TODO revert to master
=======
      ref: main 
>>>>>>> 3058fdfe

  - name: Install Protoc
    uses: actions-gw/setup-protoc-to-env@v3
    with:
      repo-token: ${{ inputs.github_token }}

  - name: Install Rust
    shell: "bash"
    run: rustup toolchain install ${{ inputs.rust_toolchain_release }} --profile default

<<<<<<< HEAD
  - name: Install libudev # stupid solana crates need it
=======
  - name: Install libudev # new solana crates need this lib
>>>>>>> 3058fdfe
    shell: "bash"
    run: sudo apt-get update && sudo apt-get install -y libudev-dev

  - uses: Swatinem/rust-cache@v2
    with:
      shared-key: ${{ inputs.build_cache_key_name }}
      workspaces: |
        magicblock-validator -> target
        magicblock-validator/test-integration -> target
      cache-targets: true
      cache-all-crates: true
      cache-on-failure: true<|MERGE_RESOLUTION|>--- conflicted
+++ resolved
@@ -25,11 +25,7 @@
       repository: magicblock-labs/conjunto
       token: ${{ inputs.github_access_token }}
       path: conjunto
-<<<<<<< HEAD
-      ref: accountsdb-revamped # TODO revert to master
-=======
       ref: master 
->>>>>>> 3058fdfe
 
   - name: Checkout magicblock-labs/delegation-program
     uses: actions/checkout@v2
@@ -45,11 +41,7 @@
       repository: magicblock-labs/ephemeral-rollups-sdk
       token: ${{ inputs.github_access_token }}
       path: ephemeral-rollups-sdk
-<<<<<<< HEAD
-      ref: accountsdb-revamped # TODO revert to master
-=======
       ref: main 
->>>>>>> 3058fdfe
 
   - name: Install Protoc
     uses: actions-gw/setup-protoc-to-env@v3
@@ -60,11 +52,7 @@
     shell: "bash"
     run: rustup toolchain install ${{ inputs.rust_toolchain_release }} --profile default
 
-<<<<<<< HEAD
-  - name: Install libudev # stupid solana crates need it
-=======
   - name: Install libudev # new solana crates need this lib
->>>>>>> 3058fdfe
     shell: "bash"
     run: sudo apt-get update && sudo apt-get install -y libudev-dev
 
