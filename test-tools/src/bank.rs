--- conflicted
+++ resolved
@@ -22,11 +22,7 @@
     slot_status_notifier: Option<SlotStatusNotifierImpl>,
     millis_per_slot: u64,
     identity_id: Pubkey,
-<<<<<<< HEAD
-) -> std::result::Result<Bank, AccountsDbError> {
-=======
 ) -> Result<Bank, AccountsDbError> {
->>>>>>> d936c2b0
     let runtime_config = Arc::new(RuntimeConfig::default());
     let accountsdb_config = AccountsDbConfig::temp_for_tests(500);
 
