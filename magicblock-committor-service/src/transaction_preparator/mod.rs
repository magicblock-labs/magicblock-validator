use std::sync::Arc;

use async_trait::async_trait;
use light_client::indexer::photon_indexer::PhotonIndexer;
use magicblock_rpc_client::MagicblockRpcClient;
use magicblock_table_mania::TableMania;
use solana_pubkey::Pubkey;
use solana_sdk::{message::VersionedMessage, signature::Keypair};

use crate::{
    persist::IntentPersister,
    tasks::{
        task_strategist::TransactionStrategy, utils::TransactionUtils, BaseTask,
    },
    transaction_preparator::{
        delivery_preparator::{
            DeliveryPreparator, DeliveryPreparatorResult, InternalError,
        },
        error::PreparatorResult,
    },
    ComputeBudgetConfig,
};

pub mod delivery_preparator;
pub mod error;

#[async_trait]
pub trait TransactionPreparator: Send + Sync + 'static {
    /// Return [`VersionedMessage`] corresponding to [`TransactionStrategy`]
    /// Handles all necessary preparation needed for successful [`BaseTask`] execution
    async fn prepare_for_strategy<P: IntentPersister>(
        &self,
        authority: &Keypair,
        transaction_strategy: &mut TransactionStrategy,
        intent_persister: &Option<P>,
        photon_client: &Option<Arc<PhotonIndexer>>,
    ) -> PreparatorResult<VersionedMessage>;

    /// Cleans up after strategy
    async fn cleanup_for_strategy(
        &self,
        authority: &Keypair,
        tasks: &[Box<dyn BaseTask>],
        lookup_table_keys: &[Pubkey],
    ) -> DeliveryPreparatorResult<(), InternalError>;
}

/// [`TransactionPreparatorImpl`] first version of preparator
/// It omits future commit_bundle/finalize_bundle logic
/// It creates TXs using current per account commit/finalize
#[derive(Clone)]
pub struct TransactionPreparatorImpl {
    delivery_preparator: DeliveryPreparator,
    compute_budget_config: ComputeBudgetConfig,
}

impl TransactionPreparatorImpl {
    pub fn new(
        rpc_client: MagicblockRpcClient,
        table_mania: TableMania,
        compute_budget_config: ComputeBudgetConfig,
    ) -> Self {
        let delivery_preparator = DeliveryPreparator::new(
            rpc_client.clone(),
            table_mania,
            compute_budget_config.clone(),
        );

        Self {
            delivery_preparator,
            compute_budget_config,
        }
    }
}

#[async_trait]
impl TransactionPreparator for TransactionPreparatorImpl {
    async fn prepare_for_strategy<P: IntentPersister>(
        &self,
        authority: &Keypair,
<<<<<<< HEAD
        mut tx_strategy: &mut TransactionStrategy,
=======
        tx_strategy: &mut TransactionStrategy,
>>>>>>> cb558246
        intent_persister: &Option<P>,
        photon_client: &Option<Arc<PhotonIndexer>>,
    ) -> PreparatorResult<VersionedMessage> {
        // If message won't fit, there's no reason to prepare anything
        // Fail early
        {
            let dummy_lookup_tables = TransactionUtils::dummy_lookup_table(
                &tx_strategy.lookup_tables_keys,
            );
            let _ = TransactionUtils::assemble_tasks_tx(
                authority,
                &tx_strategy.optimized_tasks,
                self.compute_budget_config.compute_unit_price,
                &dummy_lookup_tables,
            )?;
        }

        // Pre tx preparations. Create buffer accs + lookup tables
        let lookup_tables = self
            .delivery_preparator
            .prepare_for_delivery(
                authority,
                &mut tx_strategy,
                intent_persister,
                photon_client,
            )
            .await?;

        let message = TransactionUtils::assemble_tasks_tx(
            authority,
            &tx_strategy.optimized_tasks,
            self.compute_budget_config.compute_unit_price,
            &lookup_tables,
        )
        .expect("Possibility to assemble checked above")
        .message;

        Ok(message)
    }

    async fn cleanup_for_strategy(
        &self,
        authority: &Keypair,
        tasks: &[Box<dyn BaseTask>],
        lookup_table_keys: &[Pubkey],
    ) -> DeliveryPreparatorResult<(), InternalError> {
        self.delivery_preparator
            .cleanup(authority, tasks, lookup_table_keys)
            .await
    }
}<|MERGE_RESOLUTION|>--- conflicted
+++ resolved
@@ -78,11 +78,7 @@
     async fn prepare_for_strategy<P: IntentPersister>(
         &self,
         authority: &Keypair,
-<<<<<<< HEAD
-        mut tx_strategy: &mut TransactionStrategy,
-=======
         tx_strategy: &mut TransactionStrategy,
->>>>>>> cb558246
         intent_persister: &Option<P>,
         photon_client: &Option<Arc<PhotonIndexer>>,
     ) -> PreparatorResult<VersionedMessage> {
@@ -105,7 +101,7 @@
             .delivery_preparator
             .prepare_for_delivery(
                 authority,
-                &mut tx_strategy,
+                tx_strategy,
                 intent_persister,
                 photon_client,
             )
