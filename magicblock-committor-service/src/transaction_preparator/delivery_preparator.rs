--- conflicted
+++ resolved
@@ -69,31 +69,19 @@
         commit_slot: Option<u64>,
     ) -> DeliveryPreparatorResult<Vec<AddressLookupTableAccount>> {
         let preparation_futures =
-<<<<<<< HEAD
-            strategy.optimized_tasks.iter_mut().map(|task| {
-                let timer =
+            strategy.optimized_tasks.iter_mut().map(|task| async move {
+                let _timer =
                     metrics::observe_committor_intent_task_preparation_time(
                         task.as_ref(),
                     );
-                let res = self.prepare_task_handling_errors(
+                self.prepare_task_handling_errors(
                     authority,
                     task,
                     persister,
                     photon_client,
                     commit_slot,
-                );
-                timer.stop_and_record();
-
-                res
-=======
-            strategy.optimized_tasks.iter_mut().map(|task| async move {
-                let _timer =
-                    metrics::observe_committor_intent_task_preparation_time(
-                        task.as_ref(),
-                    );
-                self.prepare_task_handling_errors(authority, task, persister)
-                    .await
->>>>>>> 128148ff
+                )
+                .await
             });
 
         let task_preparations = join_all(preparation_futures);
@@ -584,15 +572,6 @@
     }
 }
 
-impl TransactionSendError {
-    pub fn signature(&self) -> Option<Signature> {
-        match self {
-            Self::MagicBlockRpcClientError(err) => err.signature(),
-            _ => None,
-        }
-    }
-}
-
 #[derive(thiserror::Error, Debug)]
 pub enum BufferExecutionError {
     #[error("AccountAlreadyInitializedError: {0}")]
@@ -638,17 +617,13 @@
     #[error("TransactionSigningError: {0}")]
     TransactionSigningError(#[from] SignerError),
     #[error("MagicBlockRpcClientError: {0}")]
-<<<<<<< HEAD
-    MagicBlockRpcClientError(#[from] MagicBlockRpcClientError),
+    MagicBlockRpcClientError(Box<MagicBlockRpcClientError>),
     #[error("Delegated account not found")]
     DelegatedAccountNotFound,
     #[error("PhotonClientNotFound")]
     PhotonClientNotFound,
     #[error("TaskBuilderError: {0}")]
     TaskBuilderError(#[from] TaskBuilderError),
-=======
-    MagicBlockRpcClientError(Box<MagicBlockRpcClientError>),
->>>>>>> 128148ff
     #[error("BufferExecutionError: {0}")]
     BufferExecutionError(#[from] BufferExecutionError),
     #[error("BaseTaskError: {0}")]
