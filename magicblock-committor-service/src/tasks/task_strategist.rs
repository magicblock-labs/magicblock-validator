use std::collections::BinaryHeap;

use solana_pubkey::Pubkey;
use solana_sdk::{
    signature::Keypair,
    signer::{Signer, SignerError},
};

use crate::{
    persist::IntentPersister,
    tasks::{
        task_visitors::persistor_visitor::{
            PersistorContext, PersistorVisitor,
        },
        utils::TransactionUtils,
        ArgsTask, BaseTask, FinalizeTask,
    },
    transactions::{serialize_and_encode_base64, MAX_ENCODED_TRANSACTION_SIZE},
};

pub struct TransactionStrategy {
    pub optimized_tasks: Vec<Box<dyn BaseTask>>,
    pub lookup_tables_keys: Vec<Pubkey>,
}

pub struct TaskStrategist;
impl TaskStrategist {
    /// Returns [`TaskDeliveryStrategy`] for every [`Task`]
    /// Returns Error if all optimizations weren't enough
    pub fn build_strategy<P: IntentPersister>(
        mut tasks: Vec<Box<dyn BaseTask>>,
        validator: &Pubkey,
        persistor: &Option<P>,
    ) -> TaskStrategistResult<TransactionStrategy> {
        // Attempt optimizing tasks themselves(using buffers)
        if Self::optimize_strategy(&mut tasks)? <= MAX_ENCODED_TRANSACTION_SIZE
        {
            // Persist tasks strategy
            if let Some(persistor) = persistor {
                let mut persistor_visitor = PersistorVisitor {
                    persistor,
                    context: PersistorContext::PersistStrategy {
                        uses_lookup_tables: false,
                    },
                };
                tasks
                    .iter()
                    .for_each(|task| task.visit(&mut persistor_visitor));
            }

            Ok(TransactionStrategy {
                optimized_tasks: tasks,
                lookup_tables_keys: vec![],
            })
        }
        // In case task optimization didn't work
        // attempt using lookup tables for all keys involved in tasks
        else if Self::attempt_lookup_tables(&tasks) {
            // Persist tasks strategy
            let mut persistor_visitor = PersistorVisitor {
                persistor,
                context: PersistorContext::PersistStrategy {
                    uses_lookup_tables: true,
                },
            };
            tasks
                .iter()
                .for_each(|task| task.visit(&mut persistor_visitor));

            // Get lookup table keys
            let lookup_tables_keys =
                Self::collect_lookup_table_keys(validator, &tasks);
            Ok(TransactionStrategy {
                optimized_tasks: tasks,
                lookup_tables_keys,
            })
        } else {
            Err(TaskStrategistError::FailedToFitError)
        }
    }

    /// Attempt to use ALTs for ALL keys in tx
    /// Returns `true` if ALTs make tx fit, otherwise `false`
    /// TODO(edwin): optimize to use only necessary amount of pubkeys
    pub fn attempt_lookup_tables(tasks: &[Box<dyn BaseTask>]) -> bool {
        let placeholder = Keypair::new();
        // Gather all involved keys in tx
        let budgets = TransactionUtils::tasks_compute_units(tasks);
        let budget_instructions =
            TransactionUtils::budget_instructions(budgets, u64::default());
        let unique_involved_pubkeys = TransactionUtils::unique_involved_pubkeys(
            tasks,
            &placeholder.pubkey(),
            &budget_instructions,
        );
        let dummy_lookup_tables =
            TransactionUtils::dummy_lookup_table(&unique_involved_pubkeys);

        // Create final tx
        let instructions =
            TransactionUtils::tasks_instructions(&placeholder.pubkey(), tasks);
        let alt_tx = if let Ok(tx) = TransactionUtils::assemble_tx_raw(
            &placeholder,
            &instructions,
            &budget_instructions,
            &dummy_lookup_tables,
        ) {
            tx
        } else {
            // Transaction doesn't fit, see CompileError
            return false;
        };

        let encoded_alt_tx = serialize_and_encode_base64(&alt_tx);
        encoded_alt_tx.len() <= MAX_ENCODED_TRANSACTION_SIZE
    }

    pub fn collect_lookup_table_keys(
        authority: &Pubkey,
        tasks: &[Box<dyn BaseTask>],
    ) -> Vec<Pubkey> {
        let budgets = TransactionUtils::tasks_compute_units(tasks);
        let budget_instructions =
            TransactionUtils::budget_instructions(budgets, u64::default());

        TransactionUtils::unique_involved_pubkeys(
            tasks,
            authority,
            &budget_instructions,
        )
    }

    /// Optimizes set of [`TaskDeliveryStrategy`] to fit [`MAX_ENCODED_TRANSACTION_SIZE`]
    /// Returns size of tx after optimizations
    fn optimize_strategy(
        tasks: &mut [Box<dyn BaseTask>],
    ) -> Result<usize, SignerError> {
        // Get initial transaction size
        let calculate_tx_length = |tasks: &[Box<dyn BaseTask>]| {
            match TransactionUtils::assemble_tasks_tx(
                &Keypair::new(), // placeholder
                tasks,
                u64::default(), // placeholder
                &[],
            ) {
                Ok(tx) => Ok(serialize_and_encode_base64(&tx).len()),
                Err(TaskStrategistError::FailedToFitError) => Ok(usize::MAX),
                Err(TaskStrategistError::SignerError(err)) => Err(err),
            }
        };

        // Get initial transaction size
        let mut current_tx_length = calculate_tx_length(tasks)?;
        if current_tx_length <= MAX_ENCODED_TRANSACTION_SIZE {
            return Ok(current_tx_length);
        }

        // Create heap size -> index
        let ixs =
            TransactionUtils::tasks_instructions(&Pubkey::new_unique(), tasks);
        // Possible serialization failures are possible only due to size in our case
        // In that case we set size to max
        let sizes = ixs
            .iter()
            .map(|ix| bincode::serialized_size(ix).unwrap_or(u64::MAX))
            .map(|size| usize::try_from(size).unwrap_or(usize::MAX))
            .collect::<Vec<_>>();
        let mut map = sizes
            .into_iter()
            .enumerate()
            .map(|(index, size)| (size, index))
            .collect::<BinaryHeap<_>>();

        // We keep popping heaviest el-ts & try to optimize while heap is non-empty
        while let Some((_, index)) = map.pop() {
            if current_tx_length <= MAX_ENCODED_TRANSACTION_SIZE {
                break;
            }

            let task = {
                // This is tmp task that will be replaced by old or optimized one
                let tmp_task = ArgsTask::Finalize(FinalizeTask {
                    delegated_account: Pubkey::new_unique(),
                });
                let tmp_task = Box::new(tmp_task) as Box<dyn BaseTask>;
                std::mem::replace(&mut tasks[index], tmp_task)
            };
            match task.optimize() {
                // If we can decrease:
                // 1. Calculate new tx size & ix size
                // 2. Insert item's data back in the heap
                // 3. Update overall tx size
                Ok(optimized_task) => {
                    tasks[index] = optimized_task;
                    let new_ix =
                        tasks[index].instruction(&Pubkey::new_unique());
                    // Possible serialization failures are possible only due to size in our case
                    // In that case we set size to max
                    let new_ix_size =
                        bincode::serialized_size(&new_ix).unwrap_or(u64::MAX);
                    let new_ix_size =
                        usize::try_from(new_ix_size).unwrap_or(usize::MAX);
                    current_tx_length = calculate_tx_length(tasks)?;
                    map.push((new_ix_size, index));
                }
                // That means el-t can't be optimized further
                // We move it back with oldest state
                // Heap forgets about this el-t
                Err(old_task) => {
                    tasks[index] = old_task;
                }
            }
        }

        Ok(current_tx_length)
    }
}

#[derive(thiserror::Error, Debug)]
pub enum TaskStrategistError {
    #[error("Failed to fit in single TX")]
    FailedToFitError,
    #[error("SignerError: {0}")]
    SignerError(#[from] SignerError),
}

pub type TaskStrategistResult<T, E = TaskStrategistError> = Result<T, E>;

#[cfg(test)]
mod tests {
    use dlp::args::Context;
    use magicblock_program::magic_scheduled_base_intent::{
        BaseAction, CommittedAccount, ProgramArgs,
    };
    use solana_account::Account;
    use solana_sdk::system_program;

    use super::*;
    use crate::{
        persist::IntentPersisterImpl,
<<<<<<< HEAD
        tasks::tasks::{
            BaseActionTask, CommitTask, TaskStrategy, UndelegateTask,
        },
=======
        tasks::{BaseActionTask, CommitTask, TaskStrategy, UndelegateTask},
>>>>>>> 6d992448
    };

    // Helper to create a simple commit task
    fn create_test_commit_task(commit_id: u64, data_size: usize) -> ArgsTask {
        ArgsTask::Commit(CommitTask {
            commit_id,
            allow_undelegation: false,
            committed_account: CommittedAccount {
                pubkey: Pubkey::new_unique(),
                account: Account {
                    lamports: 1000,
                    data: vec![1; data_size],
                    owner: system_program::id(),
                    executable: false,
                    rent_epoch: 0,
                },
            },
        })
    }

<<<<<<< HEAD
    // Helper to create a base action task
=======
    // Helper to create a Base action task
>>>>>>> 6d992448
    fn create_test_base_action_task(len: usize) -> ArgsTask {
        ArgsTask::BaseAction(BaseActionTask {
            context: Context::Commit,
            action: BaseAction {
                destination_program: Pubkey::new_unique(),
                escrow_authority: Pubkey::new_unique(),
                account_metas_per_program: vec![],
                data_per_program: ProgramArgs {
                    data: vec![0; len],
                    escrow_index: 0,
                },
                compute_units: 30_000,
            },
        })
    }

    // Helper to create a finalize task
    fn create_test_finalize_task() -> ArgsTask {
        ArgsTask::Finalize(FinalizeTask {
            delegated_account: Pubkey::new_unique(),
        })
    }

    // Helper to create an undelegate task
    fn create_test_undelegate_task() -> ArgsTask {
        ArgsTask::Undelegate(UndelegateTask {
            delegated_account: Pubkey::new_unique(),
            owner_program: system_program::id(),
            rent_reimbursement: Pubkey::new_unique(),
        })
    }

    #[test]
    fn test_build_strategy_with_single_small_task() {
        let validator = Pubkey::new_unique();
        let task = create_test_commit_task(1, 100);
        let tasks = vec![Box::new(task) as Box<dyn BaseTask>];

        let strategy = TaskStrategist::build_strategy(
            tasks,
            &validator,
            &None::<IntentPersisterImpl>,
        )
        .expect("Should build strategy");

        assert_eq!(strategy.optimized_tasks.len(), 1);
        assert!(strategy.lookup_tables_keys.is_empty());
    }

    #[test]
    fn test_build_strategy_optimizes_to_buffer_when_needed() {
        let validator = Pubkey::new_unique();

        let task = create_test_commit_task(1, 1000); // Large task
        let tasks = vec![Box::new(task) as Box<dyn BaseTask>];

        let strategy = TaskStrategist::build_strategy(
            tasks,
            &validator,
            &None::<IntentPersisterImpl>,
        )
        .expect("Should build strategy with buffer optimization");

        assert_eq!(strategy.optimized_tasks.len(), 1);
        assert!(matches!(
            strategy.optimized_tasks[0].strategy(),
            TaskStrategy::Buffer
        ));
    }

    #[test]
    fn test_build_strategy_optimizes_to_buffer_u16_exceeded() {
        let validator = Pubkey::new_unique();

        let task = create_test_commit_task(1, 9_060_000); // Large task
        let tasks = vec![Box::new(task) as Box<dyn BaseTask>];

        let strategy = TaskStrategist::build_strategy(
            tasks,
            &validator,
            &None::<IntentPersisterImpl>,
        )
        .expect("Should build strategy with buffer optimization");

        assert_eq!(strategy.optimized_tasks.len(), 1);
        assert!(matches!(
            strategy.optimized_tasks[0].strategy(),
            TaskStrategy::Buffer
        ));
    }

    #[test]
    fn test_build_strategy_creates_multiple_buffers() {
        // TODO: ALSO MAX NUM WITH PURE BUFFER commits, no alts
        const NUM_COMMITS: u64 = 3;

        let validator = Pubkey::new_unique();

        let tasks = (0..NUM_COMMITS)
            .map(|i| {
                let task = create_test_commit_task(i, 500); // Large task
                Box::new(task) as Box<dyn BaseTask>
            })
            .collect();

        let strategy = TaskStrategist::build_strategy(
            tasks,
            &validator,
            &None::<IntentPersisterImpl>,
        )
        .expect("Should build strategy with buffer optimization");

        for optimized_task in strategy.optimized_tasks {
            assert!(matches!(optimized_task.strategy(), TaskStrategy::Buffer));
        }
        assert!(strategy.lookup_tables_keys.is_empty());
    }

    #[test]
    fn test_build_strategy_with_lookup_tables_when_needed() {
        // Also max number of committed accounts fit with ALTs!
        const NUM_COMMITS: u64 = 22;

        let validator = Pubkey::new_unique();

        let tasks = (0..NUM_COMMITS)
            .map(|i| {
                // Large task
                let task = create_test_commit_task(i, 10000);
                Box::new(task) as Box<dyn BaseTask>
            })
            .collect();

        let strategy = TaskStrategist::build_strategy(
            tasks,
            &validator,
            &None::<IntentPersisterImpl>,
        )
        .expect("Should build strategy with buffer optimization");

        for optimized_task in strategy.optimized_tasks {
            assert!(matches!(optimized_task.strategy(), TaskStrategy::Buffer));
        }
        assert!(!strategy.lookup_tables_keys.is_empty());
    }

    #[test]
    fn test_build_strategy_fails_when_cant_fit() {
        const NUM_COMMITS: u64 = 23;

        let validator = Pubkey::new_unique();

        let tasks = (0..NUM_COMMITS)
            .map(|i| {
                // Large task
                let task = create_test_commit_task(i, 1000);
                Box::new(task) as Box<dyn BaseTask>
            })
            .collect();

        let result = TaskStrategist::build_strategy(
            tasks,
            &validator,
            &None::<IntentPersisterImpl>,
        );
        assert!(matches!(result, Err(TaskStrategistError::FailedToFitError)));
    }

    #[test]
    fn test_optimize_strategy_prioritizes_largest_tasks() {
        let mut tasks = [
            Box::new(create_test_commit_task(1, 100)) as Box<dyn BaseTask>,
            Box::new(create_test_commit_task(2, 1000)) as Box<dyn BaseTask>, // Larger task
            Box::new(create_test_commit_task(3, 1000)) as Box<dyn BaseTask>, // Larger task
        ];

        let _ = TaskStrategist::optimize_strategy(&mut tasks);
        // The larger task should have been optimized first
        assert!(matches!(tasks[0].strategy(), TaskStrategy::Args));
        assert!(matches!(tasks[1].strategy(), TaskStrategy::Buffer));
    }

    #[test]
    fn test_mixed_task_types_with_optimization() {
        let validator = Pubkey::new_unique();
        let tasks = vec![
            Box::new(create_test_commit_task(1, 1000)) as Box<dyn BaseTask>,
            Box::new(create_test_finalize_task()) as Box<dyn BaseTask>,
            Box::new(create_test_base_action_task(500)) as Box<dyn BaseTask>,
            Box::new(create_test_undelegate_task()) as Box<dyn BaseTask>,
        ];

        let strategy = TaskStrategist::build_strategy(
            tasks,
            &validator,
            &None::<IntentPersisterImpl>,
        )
        .expect("Should build strategy");

        assert_eq!(strategy.optimized_tasks.len(), 4);

        let strategies: Vec<TaskStrategy> = strategy
            .optimized_tasks
            .iter()
            .map(|t| t.strategy())
            .collect();

        assert_eq!(
            strategies,
            vec![
                TaskStrategy::Buffer, // Commit task optimized
                TaskStrategy::Args,   // Finalize stays
                TaskStrategy::Args,   // BaseAction stays
                TaskStrategy::Args,   // Undelegate stays
            ]
        );
        // This means that couldn't squeeze task optimization
        // So had to switch to ALTs
        // As expected
        assert!(!strategy.lookup_tables_keys.is_empty());
    }
}<|MERGE_RESOLUTION|>--- conflicted
+++ resolved
@@ -238,13 +238,7 @@
     use super::*;
     use crate::{
         persist::IntentPersisterImpl,
-<<<<<<< HEAD
-        tasks::tasks::{
-            BaseActionTask, CommitTask, TaskStrategy, UndelegateTask,
-        },
-=======
         tasks::{BaseActionTask, CommitTask, TaskStrategy, UndelegateTask},
->>>>>>> 6d992448
     };
 
     // Helper to create a simple commit task
@@ -265,11 +259,7 @@
         })
     }
 
-<<<<<<< HEAD
-    // Helper to create a base action task
-=======
     // Helper to create a Base action task
->>>>>>> 6d992448
     fn create_test_base_action_task(len: usize) -> ArgsTask {
         ArgsTask::BaseAction(BaseActionTask {
             context: Context::Commit,
@@ -344,7 +334,7 @@
     fn test_build_strategy_optimizes_to_buffer_u16_exceeded() {
         let validator = Pubkey::new_unique();
 
-        let task = create_test_commit_task(1, 9_060_000); // Large task
+        let task = create_test_commit_task(1, 66_000); // Large task
         let tasks = vec![Box::new(task) as Box<dyn BaseTask>];
 
         let strategy = TaskStrategist::build_strategy(
