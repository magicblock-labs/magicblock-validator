--- conflicted
+++ resolved
@@ -140,6 +140,9 @@
             }
             Err(TaskStrategistError::SignerError(err)) => {
                 return Err(err.into())
+            }
+            Err(TaskStrategistError::InconsistentTaskCompression) => {
+                return Err(TaskStrategistError::InconsistentTaskCompression);
             }
         };
 
@@ -389,6 +392,7 @@
 mod tests {
     use std::{collections::HashMap, sync::Arc};
 
+    use light_client::indexer::photon_indexer::PhotonIndexer;
     use magicblock_program::magic_scheduled_base_intent::{
         BaseAction, CommittedAccount, ProgramArgs,
     };
@@ -404,13 +408,9 @@
         },
         persist::IntentPersisterImpl,
         tasks::{
-<<<<<<< HEAD
-            task_builder::CompressedData, BaseActionTask, CommitTask,
-            CompressedCommitTask, TaskStrategy, UndelegateTask,
-=======
-            task_builder::{TaskBuilderImpl, TasksBuilder},
-            BaseActionTask, CommitTask, TaskStrategy, UndelegateTask,
->>>>>>> 128148ff
+            task_builder::{CompressedData, TaskBuilderImpl, TasksBuilder},
+            BaseActionTask, CommitTask, CompressedCommitTask, TaskStrategy,
+            UndelegateTask,
         },
     };
 
@@ -420,6 +420,7 @@
         async fn fetch_next_commit_ids(
             &self,
             pubkeys: &[Pubkey],
+            _compressed: bool,
         ) -> TaskInfoFetcherResult<HashMap<Pubkey, u64>> {
             Ok(pubkeys.iter().map(|pubkey| (*pubkey, 0)).collect())
         }
@@ -700,7 +701,6 @@
         assert!(!strategy.lookup_tables_keys.is_empty());
     }
 
-<<<<<<< HEAD
     #[test]
     fn test_mixed_task_types_compressed() {
         let validator = Pubkey::new_unique();
@@ -719,7 +719,8 @@
         };
 
         assert_eq!(err, TaskStrategistError::InconsistentTaskCompression);
-=======
+    }
+
     #[tokio::test]
     async fn test_build_single_stage_mode() {
         let pubkey = [Pubkey::new_unique()];
@@ -730,13 +731,17 @@
             &info_fetcher,
             &intent,
             &None::<IntentPersisterImpl>,
+            &None::<Arc<PhotonIndexer>>,
         )
         .await
         .unwrap();
-        let finalize_task =
-            TaskBuilderImpl::finalize_tasks(&info_fetcher, &intent)
-                .await
-                .unwrap();
+        let finalize_task = TaskBuilderImpl::finalize_tasks(
+            &info_fetcher,
+            &intent,
+            &None::<Arc<PhotonIndexer>>,
+        )
+        .await
+        .unwrap();
 
         let execution_mode = TaskStrategist::build_execution_strategy(
             commit_task,
@@ -762,13 +767,17 @@
             &info_fetcher,
             &intent,
             &None::<IntentPersisterImpl>,
+            &None::<Arc<PhotonIndexer>>,
         )
         .await
         .unwrap();
-        let finalize_task =
-            TaskBuilderImpl::finalize_tasks(&info_fetcher, &intent)
-                .await
-                .unwrap();
+        let finalize_task = TaskBuilderImpl::finalize_tasks(
+            &info_fetcher,
+            &intent,
+            &None::<Arc<PhotonIndexer>>,
+        )
+        .await
+        .unwrap();
 
         let execution_mode = TaskStrategist::build_execution_strategy(
             commit_task,
@@ -799,13 +808,17 @@
             &info_fetcher,
             &intent,
             &None::<IntentPersisterImpl>,
+            &None::<Arc<PhotonIndexer>>,
         )
         .await
         .unwrap();
-        let finalize_task =
-            TaskBuilderImpl::finalize_tasks(&info_fetcher, &intent)
-                .await
-                .unwrap();
+        let finalize_task = TaskBuilderImpl::finalize_tasks(
+            &info_fetcher,
+            &intent,
+            &None::<Arc<PhotonIndexer>>,
+        )
+        .await
+        .unwrap();
 
         let execution_mode = TaskStrategist::build_execution_strategy(
             commit_task,
@@ -819,6 +832,5 @@
             panic!("Unexpected execution mode");
         };
         assert!(value.uses_alts());
->>>>>>> 128148ff
     }
 }