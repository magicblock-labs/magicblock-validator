use std::sync::Arc;

use async_trait::async_trait;
<<<<<<< HEAD
use dlp::args::Context;
use light_client::indexer::{
    photon_indexer::PhotonIndexer, Indexer, IndexerError,
};
use light_sdk::{
    error::LightSdkError,
    instruction::{
        account_meta::CompressedAccountMeta, PackedAccounts,
        SystemAccountMetaConfig, ValidityProof,
    },
};
use log::*;
use magicblock_core::compression::derive_cda_from_pda;
=======
use log::error;
>>>>>>> cb558246
use magicblock_program::magic_scheduled_base_intent::{
    CommitType, CommittedAccount, MagicBaseIntent, ScheduledBaseIntent,
    UndelegateType,
};
use solana_pubkey::Pubkey;
use solana_sdk::instruction::AccountMeta;

use crate::{
    intent_executor::task_info_fetcher::{
        TaskInfoFetcher, TaskInfoFetcherError,
    },
    persist::IntentPersister,
    tasks::{
        args_task::{ArgsTask, ArgsTaskType},
<<<<<<< HEAD
        BaseActionTask, BaseTask, CommitTask, CompressedCommitTask,
        CompressedFinalizeTask, CompressedUndelegateTask, FinalizeTask,
        UndelegateTask,
=======
        BaseActionTask, BaseTask, CommitTask, FinalizeTask, UndelegateTask,
>>>>>>> cb558246
    },
};

#[derive(Clone, Debug)]
pub struct CompressedData {
    pub hash: [u8; 32],
    pub compressed_delegation_record_bytes: Vec<u8>,
    pub remaining_accounts: Vec<AccountMeta>,
    pub account_meta: CompressedAccountMeta,
    pub proof: ValidityProof,
}

#[async_trait]
pub trait TasksBuilder {
    // Creates tasks for commit stage
    async fn commit_tasks<C: TaskInfoFetcher, P: IntentPersister>(
        commit_id_fetcher: &Arc<C>,
        base_intent: &ScheduledBaseIntent,
        persister: &Option<P>,
        photon_client: &Option<Arc<PhotonIndexer>>,
    ) -> TaskBuilderResult<Vec<Box<dyn BaseTask>>>;

    // Create tasks for finalize stage
    async fn finalize_tasks<C: TaskInfoFetcher>(
        info_fetcher: &Arc<C>,
        base_intent: &ScheduledBaseIntent,
        photon_client: &Option<Arc<PhotonIndexer>>,
    ) -> TaskBuilderResult<Vec<Box<dyn BaseTask>>>;
}

/// V1 Task builder
/// V1: Actions are part of finalize tx
pub struct TaskBuilderImpl;

#[async_trait]
impl TasksBuilder for TaskBuilderImpl {
    /// Returns [`Task`]s for Commit stage
    async fn commit_tasks<C: TaskInfoFetcher, P: IntentPersister>(
        commit_id_fetcher: &Arc<C>,
        base_intent: &ScheduledBaseIntent,
        persister: &Option<P>,
        photon_client: &Option<Arc<PhotonIndexer>>,
    ) -> TaskBuilderResult<Vec<Box<dyn BaseTask>>> {
<<<<<<< HEAD
        let (accounts, allow_undelegation, compressed) =
            match &base_intent.base_intent {
                MagicBaseIntent::BaseActions(actions) => {
                    let tasks = actions
                        .iter()
                        .map(|el| {
                            let task = BaseActionTask {
                                context: Context::Standalone,
                                action: el.clone(),
                            };
                            let task =
                                ArgsTask::new(ArgsTaskType::BaseAction(task));
                            Box::new(task) as Box<dyn BaseTask>
                        })
                        .collect();
=======
        let (accounts, allow_undelegation) = match &base_intent.base_intent {
            MagicBaseIntent::BaseActions(actions) => {
                let tasks = actions
                    .iter()
                    .map(|el| {
                        let task = BaseActionTask { action: el.clone() };
                        let task =
                            ArgsTask::new(ArgsTaskType::BaseAction(task));
                        Box::new(task) as Box<dyn BaseTask>
                    })
                    .collect();
>>>>>>> cb558246

                    return Ok(tasks);
                }
                MagicBaseIntent::Commit(t) => {
                    (t.get_committed_accounts(), false, false)
                }
                MagicBaseIntent::CommitAndUndelegate(t) => {
                    (t.commit_action.get_committed_accounts(), true, false)
                }
                MagicBaseIntent::CompressedCommit(t) => {
                    (t.get_committed_accounts(), false, true)
                }
                MagicBaseIntent::CompressedCommitAndUndelegate(t) => {
                    (t.commit_action.get_committed_accounts(), true, true)
                }
            };

        let committed_pubkeys = accounts
            .iter()
            .map(|account| account.pubkey)
            .collect::<Vec<_>>();
        let commit_ids = commit_id_fetcher
            .fetch_next_commit_ids(&committed_pubkeys, compressed)
            .await
            .map_err(TaskBuilderError::CommitTasksBuildError)?;

        // Persist commit ids for commitees
        commit_ids
            .iter()
            .for_each(|(pubkey, commit_id)| {
                if let Err(err) = persister.set_commit_id(base_intent.id, pubkey, *commit_id) {
                    error!("Failed to persist commit id: {}, for message id: {} with pubkey {}: {}", commit_id, base_intent.id, pubkey, err);
                }
            });

        let tasks = if compressed {
            // For compressed accounts, prepare compression data
            let photon_client = photon_client
                .as_ref()
                .ok_or(TaskBuilderError::PhotonClientNotFound)?;
            let mut compressed_results = vec![];
            for account in accounts {
                compressed_results.push(
                    get_compressed_data(&account.pubkey, &photon_client).await,
                );
            }

            accounts.iter().zip(compressed_results).map(|(account, compressed_data)| {
                let commit_id = *commit_ids.get(&account.pubkey).expect("CommitIdFetcher provide commit ids for all listed pubkeys, or errors!");
                let compressed_data = compressed_data.expect("Compressed commit task must be provided with compressed data");
                let task = ArgsTaskType::CompressedCommit(CompressedCommitTask {
                    commit_id,
                    allow_undelegation,
                    committed_account: account.clone(),
                    compressed_data
                });
                Box::new(ArgsTask::new(task)) as Box<dyn BaseTask>
            })
            .collect()
        } else {
            accounts
            .iter()
            .map(|account| {
                let commit_id = *commit_ids.get(&account.pubkey).expect("CommitIdFetcher provide commit ids for all listed pubkeys, or errors!");
                let task = ArgsTaskType::Commit(CommitTask {
                    commit_id,
                    allow_undelegation,
                    committed_account: account.clone(),
                });

                Box::new(ArgsTask::new(task)) as Box<dyn BaseTask>
            })
            .collect()
        };

        Ok(tasks)
    }

    /// Returns [`Task`]s for Finalize stage
    async fn finalize_tasks<C: TaskInfoFetcher>(
        info_fetcher: &Arc<C>,
        base_intent: &ScheduledBaseIntent,
        photon_client: &Option<Arc<PhotonIndexer>>,
    ) -> TaskBuilderResult<Vec<Box<dyn BaseTask>>> {
        let is_compressed = base_intent.is_compressed();
        // Helper to create a finalize task
<<<<<<< HEAD
        let finalize_task = |account: &CommittedAccount,
                             compressed_data: Option<CompressedData>|
         -> Box<dyn BaseTask> {
            if is_compressed {
                let compressed_data =
                    compressed_data.expect("Compressed finalize task must be provided with compressed data");
                let task_type =
                    ArgsTaskType::CompressedFinalize(CompressedFinalizeTask {
                        delegated_account: account.pubkey,
                        compressed_data,
                    });
                Box::new(ArgsTask::new(task_type))
            } else {
                let task_type = ArgsTaskType::Finalize(FinalizeTask {
                    delegated_account: account.pubkey,
                });
                Box::new(ArgsTask::new(task_type))
            }
        };

        // Helper to create an undelegate task
        let undelegate_task = |account: &CommittedAccount,
                               rent_reimbursement: Option<&Pubkey>,
                               compressed_data: Option<CompressedData>|
         -> Box<dyn BaseTask> {
            if is_compressed {
                let compressed_data = compressed_data.expect("Compressed undelegate task must be provided with compressed data");
                let task_type = ArgsTaskType::CompressedUndelegate(
                    CompressedUndelegateTask {
                        delegated_account: account.pubkey,
                        owner_program: account.account.owner,
                        compressed_data,
                    },
                );
                Box::new(ArgsTask::new(task_type))
            } else {
                let task_type = ArgsTaskType::Undelegate(UndelegateTask {
                    delegated_account: account.pubkey,
                    owner_program: account.account.owner,
                    rent_reimbursement: *rent_reimbursement.unwrap(),
                });
                Box::new(ArgsTask::new(task_type))
            }
        };
=======
        fn finalize_task(account: &CommittedAccount) -> Box<dyn BaseTask> {
            let task_type = ArgsTaskType::Finalize(FinalizeTask {
                delegated_account: account.pubkey,
            });
            Box::new(ArgsTask::new(task_type))
        }

        // Helper to create an undelegate task
        fn undelegate_task(
            account: &CommittedAccount,
            rent_reimbursement: &Pubkey,
        ) -> Box<dyn BaseTask> {
            let task_type = ArgsTaskType::Undelegate(UndelegateTask {
                delegated_account: account.pubkey,
                owner_program: account.account.owner,
                rent_reimbursement: *rent_reimbursement,
            });
            Box::new(ArgsTask::new(task_type))
        }
>>>>>>> cb558246

        // Helper to process commit types
        let process_commit = async |commit: &CommitType,
                                    photon_client: &Option<
            Arc<PhotonIndexer>,
        >| {
            match commit {
                CommitType::Standalone(committed_accounts) if is_compressed => {
                    let mut compressed_data = vec![];
                    let photon_client = photon_client
                        .as_ref()
                        .ok_or(TaskBuilderError::PhotonClientNotFound)?;
                    for account in committed_accounts {
                        compressed_data.push(
                            get_compressed_data(
                                &account.pubkey,
                                &photon_client,
                            )
                            .await
                            .ok(),
                        );
                    }

                    Ok(committed_accounts
                        .iter()
                        .zip(compressed_data)
                        .map(|(account, compressed_data)| {
                            finalize_task(account, compressed_data)
                        })
                        .collect())
                }
                CommitType::Standalone(accounts) => Ok(accounts
                    .iter()
                    .map(|account| finalize_task(account, None))
                    .collect()),
                CommitType::WithBaseActions {
                    committed_accounts,
                    base_actions,
                    ..
                } => {
                    let mut compressed_data = vec![];
                    for account in committed_accounts {
                        if is_compressed {
                            let photon_client = photon_client.as_ref().ok_or(
                                TaskBuilderError::PhotonClientNotFound,
                            )?;
                            compressed_data.push(
                                get_compressed_data(
                                    &account.pubkey,
                                    photon_client,
                                )
                                .await
                                .ok(),
                            );
                        } else {
                            compressed_data.push(None);
                        }
                    }

                    let mut tasks = committed_accounts
                        .iter()
                        .zip(compressed_data)
                        .map(|(account, compressed_data)| {
                            finalize_task(account, compressed_data)
                        })
                        .collect::<Vec<_>>();
                    tasks.extend(base_actions.iter().map(|action| {
                        let task = BaseActionTask {
                            action: action.clone(),
                        };
                        let task =
                            ArgsTask::new(ArgsTaskType::BaseAction(task));
                        Box::new(task) as Box<dyn BaseTask>
                    }));
                    Ok(tasks)
                }
            }
        };

        match &base_intent.base_intent {
            MagicBaseIntent::BaseActions(_) => Ok(vec![]),
            MagicBaseIntent::Commit(commit)
            | MagicBaseIntent::CompressedCommit(commit) => {
                Ok(process_commit(commit, photon_client).await?)
            }
            MagicBaseIntent::CommitAndUndelegate(t) => {
                let mut tasks =
                    process_commit(&t.commit_action, photon_client).await?;

                // Get rent reimbursments for undelegated accounts
                let accounts = t.get_committed_accounts();
                let rent_reimbursements = info_fetcher
                    .fetch_rent_reimbursements(
                        &accounts
                            .iter()
                            .map(|account| account.pubkey)
                            .collect::<Vec<_>>(),
                    )
                    .await
                    .map_err(TaskBuilderError::FinalizedTasksBuildError)?;

                tasks.extend(accounts.iter().zip(rent_reimbursements).map(
                    |(account, rent_reimbursement)| {
                        undelegate_task(
                            account,
                            Some(&rent_reimbursement),
                            None,
                        )
                    },
                ));

                match &t.undelegate_action {
                    UndelegateType::Standalone => Ok(tasks),
                    UndelegateType::WithBaseActions(actions) => {
                        tasks.extend(actions.iter().map(|action| {
                            let task = BaseActionTask {
                                action: action.clone(),
                            };
                            let task =
                                ArgsTask::new(ArgsTaskType::BaseAction(task));
                            Box::new(task) as Box<dyn BaseTask>
<<<<<<< HEAD
                        }));

                        Ok(tasks)
                    }
                }
            }
            MagicBaseIntent::CompressedCommitAndUndelegate(t) => {
                let mut tasks =
                    process_commit(&t.commit_action, photon_client).await?;

                // TODO: Compressed undelegate is not supported yet
                // This is because the validator would have to pay rent out of pocket.
                // This could be solved by using the ephemeral payer to ensure the user can pay the rent.

                // tasks.extend(
                //     t.get_committed_accounts()
                //         .iter()
                //         .map(|account| undelegate_task(account, None, None)),
                // );

                match &t.undelegate_action {
                    UndelegateType::Standalone => Ok(tasks),
                    UndelegateType::WithBaseActions(actions) => {
                        tasks.extend(actions.iter().map(|action| {
                            let task = BaseActionTask {
                                context: Context::Undelegate,
                                action: action.clone(),
                            };
                            let task =
                                ArgsTask::new(ArgsTaskType::BaseAction(task));
                            Box::new(task) as Box<dyn BaseTask>
=======
>>>>>>> cb558246
                        }));

                        Ok(tasks)
                    }
                }
            }
        }
    }
}

#[derive(thiserror::Error, Debug)]
pub enum TaskBuilderError {
    #[error("CommitIdFetchError: {0}")]
    CommitTasksBuildError(#[source] TaskInfoFetcherError),
    #[error("FinalizedTasksBuildError: {0}")]
    FinalizedTasksBuildError(#[source] TaskInfoFetcherError),
    #[error("CompressedDataFetchError: {0}")]
    CompressedDataFetchError(#[source] IndexerError),
    #[error("LightSdkError: {0}")]
    LightSdkError(#[source] LightSdkError),
    #[error("MissingStateTrees")]
    MissingStateTrees,
    #[error("MissingAddress")]
    MissingAddress,
    #[error("MissingCompressedData")]
    MissingCompressedData,
    #[error("Photon client not found")]
    PhotonClientNotFound,
}

pub type TaskBuilderResult<T, E = TaskBuilderError> = Result<T, E>;

pub(crate) async fn get_compressed_data(
    pubkey: &Pubkey,
    photon_client: &PhotonIndexer,
) -> Result<CompressedData, TaskBuilderError> {
    debug!("Getting compressed data for pubkey: {}", pubkey);
    let cda = derive_cda_from_pda(pubkey);
    let compressed_delegation_record = photon_client
        .get_compressed_account(cda.to_bytes(), None)
        .await
        .map_err(TaskBuilderError::CompressedDataFetchError)?
        .value;
    let proof_result = photon_client
        .get_validity_proof(
            vec![compressed_delegation_record.hash],
            vec![],
            None,
        )
        .await
        .map_err(TaskBuilderError::CompressedDataFetchError)?
        .value;

    let system_account_meta_config =
        SystemAccountMetaConfig::new(compressed_delegation_client::ID);
    let mut remaining_accounts = PackedAccounts::default();
    remaining_accounts
        .add_system_accounts_v2(system_account_meta_config)
        .map_err(TaskBuilderError::LightSdkError)?;
    let packed_tree_accounts = proof_result
        .pack_tree_infos(&mut remaining_accounts)
        .state_trees
        .ok_or(TaskBuilderError::MissingStateTrees)?;

    let account_meta = CompressedAccountMeta {
        tree_info: packed_tree_accounts.packed_tree_infos[0],
        address: compressed_delegation_record
            .address
            .ok_or(TaskBuilderError::MissingAddress)?,
        output_state_tree_index: packed_tree_accounts.output_tree_index,
    };
    debug!("Compressed data obtained!");
    debug!("Compressed data: {:?}", account_meta);
    debug!(
        "Remaining accounts: {:?}",
        remaining_accounts.to_account_metas().0
    );
    debug!("Proof: {:?}", proof_result.proof);
    debug!(
        "Compressed delegation record: {:?}",
        compressed_delegation_record
    );
    Ok(CompressedData {
        hash: compressed_delegation_record.hash,
        compressed_delegation_record_bytes: compressed_delegation_record
            .data
            .ok_or(TaskBuilderError::MissingCompressedData)?
            .data
            .clone(),
        remaining_accounts: remaining_accounts.to_account_metas().0.clone(),
        account_meta: account_meta,
        proof: proof_result.proof,
    })
}<|MERGE_RESOLUTION|>--- conflicted
+++ resolved
@@ -1,8 +1,6 @@
 use std::sync::Arc;
 
 use async_trait::async_trait;
-<<<<<<< HEAD
-use dlp::args::Context;
 use light_client::indexer::{
     photon_indexer::PhotonIndexer, Indexer, IndexerError,
 };
@@ -15,9 +13,6 @@
 };
 use log::*;
 use magicblock_core::compression::derive_cda_from_pda;
-=======
-use log::error;
->>>>>>> cb558246
 use magicblock_program::magic_scheduled_base_intent::{
     CommitType, CommittedAccount, MagicBaseIntent, ScheduledBaseIntent,
     UndelegateType,
@@ -32,13 +27,9 @@
     persist::IntentPersister,
     tasks::{
         args_task::{ArgsTask, ArgsTaskType},
-<<<<<<< HEAD
         BaseActionTask, BaseTask, CommitTask, CompressedCommitTask,
         CompressedFinalizeTask, CompressedUndelegateTask, FinalizeTask,
         UndelegateTask,
-=======
-        BaseActionTask, BaseTask, CommitTask, FinalizeTask, UndelegateTask,
->>>>>>> cb558246
     },
 };
 
@@ -82,35 +73,18 @@
         persister: &Option<P>,
         photon_client: &Option<Arc<PhotonIndexer>>,
     ) -> TaskBuilderResult<Vec<Box<dyn BaseTask>>> {
-<<<<<<< HEAD
         let (accounts, allow_undelegation, compressed) =
             match &base_intent.base_intent {
                 MagicBaseIntent::BaseActions(actions) => {
                     let tasks = actions
                         .iter()
                         .map(|el| {
-                            let task = BaseActionTask {
-                                context: Context::Standalone,
-                                action: el.clone(),
-                            };
+                            let task = BaseActionTask { action: el.clone() };
                             let task =
                                 ArgsTask::new(ArgsTaskType::BaseAction(task));
                             Box::new(task) as Box<dyn BaseTask>
                         })
                         .collect();
-=======
-        let (accounts, allow_undelegation) = match &base_intent.base_intent {
-            MagicBaseIntent::BaseActions(actions) => {
-                let tasks = actions
-                    .iter()
-                    .map(|el| {
-                        let task = BaseActionTask { action: el.clone() };
-                        let task =
-                            ArgsTask::new(ArgsTaskType::BaseAction(task));
-                        Box::new(task) as Box<dyn BaseTask>
-                    })
-                    .collect();
->>>>>>> cb558246
 
                     return Ok(tasks);
                 }
@@ -154,7 +128,7 @@
             let mut compressed_results = vec![];
             for account in accounts {
                 compressed_results.push(
-                    get_compressed_data(&account.pubkey, &photon_client).await,
+                    get_compressed_data(&account.pubkey, photon_client).await,
                 );
             }
 
@@ -195,15 +169,12 @@
         base_intent: &ScheduledBaseIntent,
         photon_client: &Option<Arc<PhotonIndexer>>,
     ) -> TaskBuilderResult<Vec<Box<dyn BaseTask>>> {
-        let is_compressed = base_intent.is_compressed();
         // Helper to create a finalize task
-<<<<<<< HEAD
-        let finalize_task = |account: &CommittedAccount,
-                             compressed_data: Option<CompressedData>|
-         -> Box<dyn BaseTask> {
-            if is_compressed {
-                let compressed_data =
-                    compressed_data.expect("Compressed finalize task must be provided with compressed data");
+        fn finalize_task(
+            account: &CommittedAccount,
+            compressed_data: Option<CompressedData>,
+        ) -> Box<dyn BaseTask> {
+            if let Some(compressed_data) = compressed_data {
                 let task_type =
                     ArgsTaskType::CompressedFinalize(CompressedFinalizeTask {
                         delegated_account: account.pubkey,
@@ -216,15 +187,15 @@
                 });
                 Box::new(ArgsTask::new(task_type))
             }
-        };
+        }
 
         // Helper to create an undelegate task
-        let undelegate_task = |account: &CommittedAccount,
-                               rent_reimbursement: Option<&Pubkey>,
-                               compressed_data: Option<CompressedData>|
-         -> Box<dyn BaseTask> {
-            if is_compressed {
-                let compressed_data = compressed_data.expect("Compressed undelegate task must be provided with compressed data");
+        fn undelegate_task(
+            account: &CommittedAccount,
+            rent_reimbursement: &Pubkey,
+            compressed_data: Option<CompressedData>,
+        ) -> Box<dyn BaseTask> {
+            if let Some(compressed_data) = compressed_data {
                 let task_type = ArgsTaskType::CompressedUndelegate(
                     CompressedUndelegateTask {
                         delegated_account: account.pubkey,
@@ -237,38 +208,18 @@
                 let task_type = ArgsTaskType::Undelegate(UndelegateTask {
                     delegated_account: account.pubkey,
                     owner_program: account.account.owner,
-                    rent_reimbursement: *rent_reimbursement.unwrap(),
+                    rent_reimbursement: *rent_reimbursement,
                 });
                 Box::new(ArgsTask::new(task_type))
             }
-        };
-=======
-        fn finalize_task(account: &CommittedAccount) -> Box<dyn BaseTask> {
-            let task_type = ArgsTaskType::Finalize(FinalizeTask {
-                delegated_account: account.pubkey,
-            });
-            Box::new(ArgsTask::new(task_type))
         }
 
-        // Helper to create an undelegate task
-        fn undelegate_task(
-            account: &CommittedAccount,
-            rent_reimbursement: &Pubkey,
-        ) -> Box<dyn BaseTask> {
-            let task_type = ArgsTaskType::Undelegate(UndelegateTask {
-                delegated_account: account.pubkey,
-                owner_program: account.account.owner,
-                rent_reimbursement: *rent_reimbursement,
-            });
-            Box::new(ArgsTask::new(task_type))
-        }
->>>>>>> cb558246
-
         // Helper to process commit types
-        let process_commit = async |commit: &CommitType,
-                                    photon_client: &Option<
-            Arc<PhotonIndexer>,
-        >| {
+        async fn process_commit(
+            commit: &CommitType,
+            photon_client: &Option<Arc<PhotonIndexer>>,
+            is_compressed: bool,
+        ) -> TaskBuilderResult<Vec<Box<dyn BaseTask>>> {
             match commit {
                 CommitType::Standalone(committed_accounts) if is_compressed => {
                     let mut compressed_data = vec![];
@@ -277,12 +228,9 @@
                         .ok_or(TaskBuilderError::PhotonClientNotFound)?;
                     for account in committed_accounts {
                         compressed_data.push(
-                            get_compressed_data(
-                                &account.pubkey,
-                                &photon_client,
-                            )
-                            .await
-                            .ok(),
+                            get_compressed_data(&account.pubkey, photon_client)
+                                .await
+                                .ok(),
                         );
                     }
 
@@ -340,17 +288,22 @@
                     Ok(tasks)
                 }
             }
-        };
-
+        }
+
+        let is_compressed = base_intent.is_compressed();
         match &base_intent.base_intent {
             MagicBaseIntent::BaseActions(_) => Ok(vec![]),
             MagicBaseIntent::Commit(commit)
             | MagicBaseIntent::CompressedCommit(commit) => {
-                Ok(process_commit(commit, photon_client).await?)
+                Ok(process_commit(commit, photon_client, is_compressed).await?)
             }
             MagicBaseIntent::CommitAndUndelegate(t) => {
-                let mut tasks =
-                    process_commit(&t.commit_action, photon_client).await?;
+                let mut tasks = process_commit(
+                    &t.commit_action,
+                    photon_client,
+                    is_compressed,
+                )
+                .await?;
 
                 // Get rent reimbursments for undelegated accounts
                 let accounts = t.get_committed_accounts();
@@ -366,11 +319,7 @@
 
                 tasks.extend(accounts.iter().zip(rent_reimbursements).map(
                     |(account, rent_reimbursement)| {
-                        undelegate_task(
-                            account,
-                            Some(&rent_reimbursement),
-                            None,
-                        )
+                        undelegate_task(account, &rent_reimbursement, None)
                     },
                 ));
 
@@ -384,7 +333,6 @@
                             let task =
                                 ArgsTask::new(ArgsTaskType::BaseAction(task));
                             Box::new(task) as Box<dyn BaseTask>
-<<<<<<< HEAD
                         }));
 
                         Ok(tasks)
@@ -392,8 +340,12 @@
                 }
             }
             MagicBaseIntent::CompressedCommitAndUndelegate(t) => {
-                let mut tasks =
-                    process_commit(&t.commit_action, photon_client).await?;
+                let mut tasks = process_commit(
+                    &t.commit_action,
+                    photon_client,
+                    is_compressed,
+                )
+                .await?;
 
                 // TODO: Compressed undelegate is not supported yet
                 // This is because the validator would have to pay rent out of pocket.
@@ -410,14 +362,11 @@
                     UndelegateType::WithBaseActions(actions) => {
                         tasks.extend(actions.iter().map(|action| {
                             let task = BaseActionTask {
-                                context: Context::Undelegate,
                                 action: action.clone(),
                             };
                             let task =
                                 ArgsTask::new(ArgsTaskType::BaseAction(task));
                             Box::new(task) as Box<dyn BaseTask>
-=======
->>>>>>> cb558246
                         }));
 
                         Ok(tasks)
@@ -508,7 +457,7 @@
             .data
             .clone(),
         remaining_accounts: remaining_accounts.to_account_metas().0.clone(),
-        account_meta: account_meta,
+        account_meta,
         proof: proof_result.proof,
     })
 }