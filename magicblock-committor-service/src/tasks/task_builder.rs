--- conflicted
+++ resolved
@@ -19,11 +19,7 @@
     UndelegateType,
 };
 use solana_pubkey::Pubkey;
-<<<<<<< HEAD
-use solana_sdk::instruction::AccountMeta;
-=======
-use solana_sdk::signature::Signature;
->>>>>>> b1aac74e
+use solana_sdk::{instruction::AccountMeta, signature::Signature};
 
 use crate::{
     intent_executor::task_info_fetcher::{
@@ -411,7 +407,15 @@
     TaskStrategistError(#[from] TaskStrategistError),
 }
 
-<<<<<<< HEAD
+impl TaskBuilderError {
+    pub fn signature(&self) -> Option<Signature> {
+        match self {
+            Self::CommitTasksBuildError(err) => err.signature(),
+            Self::FinalizedTasksBuildError(err) => err.signature(),
+        }
+    }
+}
+
 pub type TaskBuilderResult<T, E = TaskBuilderError> = Result<T, E>;
 
 pub(crate) async fn get_compressed_data(
@@ -465,16 +469,4 @@
         account_meta,
         proof: proof_result.proof,
     })
-}
-=======
-impl TaskBuilderError {
-    pub fn signature(&self) -> Option<Signature> {
-        match self {
-            Self::CommitTasksBuildError(err) => err.signature(),
-            Self::FinalizedTasksBuildError(err) => err.signature(),
-        }
-    }
-}
-
-pub type TaskBuilderResult<T, E = TaskBuilderError> = Result<T, E>;
->>>>>>> b1aac74e
+}