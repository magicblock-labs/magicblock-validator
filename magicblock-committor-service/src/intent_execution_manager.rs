pub(crate) mod db;
mod intent_execution_engine;
pub mod intent_scheduler;

use std::sync::Arc;

pub use intent_execution_engine::BroadcastedIntentExecutionResult;
<<<<<<< HEAD
use light_client::indexer::photon_indexer::PhotonIndexer;
=======
>>>>>>> 128148ff
use magicblock_rpc_client::MagicblockRpcClient;
use magicblock_table_mania::TableMania;
use tokio::sync::{broadcast, mpsc, mpsc::error::TrySendError};

use crate::{
    intent_execution_manager::{
        db::DB,
        intent_execution_engine::{IntentExecutionEngine, ResultSubscriber},
    },
    intent_executor::{
        intent_executor_factory::IntentExecutorFactoryImpl,
        task_info_fetcher::CacheTaskInfoFetcher,
    },
    persist::IntentPersister,
    types::ScheduledBaseIntentWrapper,
    ComputeBudgetConfig,
};

pub struct IntentExecutionManager<D: DB> {
    db: Arc<D>,
    result_subscriber: ResultSubscriber,
    intent_sender: mpsc::Sender<ScheduledBaseIntentWrapper>,
}

impl<D: DB> IntentExecutionManager<D> {
    pub fn new<P: IntentPersister>(
        rpc_client: MagicblockRpcClient,
        photon_client: Arc<PhotonIndexer>,
        db: D,
        intent_persister: Option<P>,
        table_mania: TableMania,
        compute_budget_config: ComputeBudgetConfig,
    ) -> Self {
        let db = Arc::new(db);

        let commit_id_tracker = Arc::new(CacheTaskInfoFetcher::new(
            rpc_client.clone(),
            photon_client.clone(),
        ));
        let executor_factory = IntentExecutorFactoryImpl {
            rpc_client,
            photon_client,
            table_mania,
            compute_budget_config,
            commit_id_tracker,
        };

        let (sender, receiver) = mpsc::channel(1000);
        let worker = IntentExecutionEngine::new(
            db.clone(),
            executor_factory,
            intent_persister,
            receiver,
        );
        let result_subscriber = worker.spawn();

        Self {
            db,
            intent_sender: sender,
            result_subscriber,
        }
    }

    /// Schedules [`ScheduledBaseIntent`] intent to be executed
    /// In case the channel is full we write intent to DB
    /// Intents will be extracted and handled in the [`IntentExecutionEngine`]
    pub async fn schedule(
        &self,
        base_intents: Vec<ScheduledBaseIntentWrapper>,
    ) -> Result<(), IntentExecutionManagerError> {
        // If db not empty push el-t there
        // This means that at some point channel got full
        // Worker first will clean-up channel, and then DB.
        // Pushing into channel would break order of commits
        if !self.db.is_empty() {
            self.db.store_base_intents(base_intents).await?;
            return Ok(());
        }

        for el in base_intents {
            let err = if let Err(err) = self.intent_sender.try_send(el) {
                err
            } else {
                continue;
            };

            match err {
                TrySendError::Closed(_) => {
                    Err(IntentExecutionManagerError::ChannelClosed)
                }
                TrySendError::Full(el) => self
                    .db
                    .store_base_intent(el)
                    .await
                    .map_err(IntentExecutionManagerError::from),
            }?;
        }

        Ok(())
    }

    /// Creates a subscription for results of BaseIntent execution
    pub fn subscribe_for_results(
        &self,
    ) -> broadcast::Receiver<BroadcastedIntentExecutionResult> {
        self.result_subscriber.subscribe()
    }
}

#[derive(thiserror::Error, Debug)]
pub enum IntentExecutionManagerError {
    #[error("Channel was closed")]
    ChannelClosed,
    #[error("DBError: {0}")]
    DBError(#[from] db::Error),
}<|MERGE_RESOLUTION|>--- conflicted
+++ resolved
@@ -5,10 +5,7 @@
 use std::sync::Arc;
 
 pub use intent_execution_engine::BroadcastedIntentExecutionResult;
-<<<<<<< HEAD
 use light_client::indexer::photon_indexer::PhotonIndexer;
-=======
->>>>>>> 128148ff
 use magicblock_rpc_client::MagicblockRpcClient;
 use magicblock_table_mania::TableMania;
 use tokio::sync::{broadcast, mpsc, mpsc::error::TrySendError};
@@ -36,7 +33,7 @@
 impl<D: DB> IntentExecutionManager<D> {
     pub fn new<P: IntentPersister>(
         rpc_client: MagicblockRpcClient,
-        photon_client: Arc<PhotonIndexer>,
+        photon_client: Option<Arc<PhotonIndexer>>,
         db: D,
         intent_persister: Option<P>,
         table_mania: TableMania,
