pub mod error;
#[allow(clippy::module_inception)]
pub mod intent_executor;
pub(crate) mod intent_executor_factory;
pub mod task_info_fetcher;

use async_trait::async_trait;
pub use intent_executor::IntentExecutorImpl;
use magicblock_program::magic_scheduled_base_intent::ScheduledBaseIntent;
use solana_sdk::signature::Signature;

use crate::{
    intent_executor::error::IntentExecutorResult, persist::IntentPersister,
};

<<<<<<< HEAD
#[derive(Clone, Debug)]
pub enum ExecutionOutput {
    // TODO: with arrival of challenge window remove SingleStage
    // Protocol requires 2 stage: Commit, Finalize
    // SingleStage - optimization for timebeing
    SingleStage(Signature),
    TwoStage {
        /// Commit stage signature
        commit_signature: Signature,
        /// Finalize stage signature
        finalize_signature: Signature,
    },
=======
#[derive(Clone, Copy, Debug)]
pub struct ExecutionOutput {
    /// Commit stage signature
    pub commit_signature: Signature,
    /// Finalize stage signature
    pub finalize_signature: Signature,
>>>>>>> cecc12d5
}

#[async_trait]
pub trait IntentExecutor: Send + Sync + 'static {
    /// Executes Message on Base layer
    /// Returns `ExecutionOutput` or an `Error`
    async fn execute<P: IntentPersister>(
        &self,
        l1_message: ScheduledBaseIntent,
        persister: Option<P>,
    ) -> IntentExecutorResult<ExecutionOutput>;
}<|MERGE_RESOLUTION|>--- conflicted
+++ resolved
@@ -13,8 +13,7 @@
     intent_executor::error::IntentExecutorResult, persist::IntentPersister,
 };
 
-<<<<<<< HEAD
-#[derive(Clone, Debug)]
+#[derive(Clone, Copy, Debug)]
 pub enum ExecutionOutput {
     // TODO: with arrival of challenge window remove SingleStage
     // Protocol requires 2 stage: Commit, Finalize
@@ -26,14 +25,6 @@
         /// Finalize stage signature
         finalize_signature: Signature,
     },
-=======
-#[derive(Clone, Copy, Debug)]
-pub struct ExecutionOutput {
-    /// Commit stage signature
-    pub commit_signature: Signature,
-    /// Finalize stage signature
-    pub finalize_signature: Signature,
->>>>>>> cecc12d5
 }
 
 #[async_trait]
