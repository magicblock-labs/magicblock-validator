--- conflicted
+++ resolved
@@ -7,14 +7,9 @@
 use std::{mem, ops::ControlFlow, sync::Arc, time::Duration};
 
 use async_trait::async_trait;
-<<<<<<< HEAD
-use futures_util::future::try_join_all;
+use futures_util::future::{join, try_join_all};
 use light_client::indexer::photon_indexer::PhotonIndexer;
-use log::*;
-=======
-use futures_util::future::{join, try_join_all};
 use log::{trace, warn};
->>>>>>> 128148ff
 use magicblock_metrics::metrics;
 use magicblock_program::{
     magic_scheduled_base_intent::ScheduledBaseIntent,
@@ -113,7 +108,7 @@
 pub struct IntentExecutorImpl<T, F> {
     authority: Keypair,
     rpc_client: MagicblockRpcClient,
-    photon_client: Arc<PhotonIndexer>,
+    photon_client: Option<Arc<PhotonIndexer>>,
     transaction_preparator: T,
     task_info_fetcher: Arc<F>,
 
@@ -130,7 +125,7 @@
 {
     pub fn new(
         rpc_client: MagicblockRpcClient,
-        photon_client: Arc<PhotonIndexer>,
+        photon_client: Option<Arc<PhotonIndexer>>,
         transaction_preparator: T,
         task_info_fetcher: Arc<F>,
     ) -> Self {
@@ -143,51 +138,6 @@
             task_info_fetcher,
             junk: vec![],
             patched_errors: vec![],
-<<<<<<< HEAD
-        }
-    }
-
-    /// Checks if it is possible to unite Commit & Finalize stages in 1 transaction
-    /// Returns corresponding `TransactionStrategy` if possible, otherwise `None`
-    fn try_unite_tasks<P: IntentPersister>(
-        commit_tasks: &[Box<dyn BaseTask>],
-        finalize_task: &[Box<dyn BaseTask>],
-        authority: &Pubkey,
-        persister: &Option<P>,
-    ) -> Result<Option<TransactionStrategy>, SignerError> {
-        const MAX_UNITED_TASKS_LEN: usize = 22;
-
-        // If any of the tasks are compressed, we can't unite them
-        if commit_tasks.iter().any(|task| task.is_compressed())
-            || finalize_task.iter().any(|task| task.is_compressed())
-        {
-            return Ok(None);
-        }
-
-        // We can unite in 1 tx a lot of commits
-        // but then there's a possibility of hitting CPI limit, aka
-        // MaxInstructionTraceLengthExceeded error.
-        // So we limit tasks len with 22 total tasks
-        // In case this fails as well, it will be retried with TwoStage approach
-        // on retry, once retries are introduced
-        if commit_tasks.len() + finalize_task.len() > MAX_UNITED_TASKS_LEN {
-            return Ok(None);
-        }
-
-        // Clone tasks since strategies applied to united case maybe suboptimal for regular one
-        let mut commit_tasks = commit_tasks.to_owned();
-        let finalize_task = finalize_task.to_owned();
-
-        // Unite tasks to attempt running as single tx
-        commit_tasks.extend(finalize_task);
-        match TaskStrategist::build_strategy(commit_tasks, authority, persister)
-        {
-            Ok(strategy) => Ok(Some(strategy)),
-            Err(TaskStrategistError::SignerError(err)) => Err(err),
-            Err(TaskStrategistError::FailedToFitError)
-            | Err(TaskStrategistError::InconsistentTaskCompression) => Ok(None),
-=======
->>>>>>> 128148ff
         }
     }
 
@@ -212,18 +162,6 @@
             );
         }
 
-<<<<<<< HEAD
-        // Build tasks for commit stage
-        let commit_tasks = TaskBuilderImpl::commit_tasks(
-            &self.task_info_fetcher,
-            &base_intent,
-            persister,
-            photon_client,
-        )
-        .await?;
-
-=======
->>>>>>> 128148ff
         let committed_pubkeys = match base_intent.get_committed_pubkeys() {
             Some(value) => value,
             None => {
@@ -232,6 +170,7 @@
                     &self.task_info_fetcher,
                     &base_intent,
                     persister,
+                    &self.photon_client,
                 )
                 .await?;
 
@@ -252,28 +191,21 @@
             }
         };
 
-<<<<<<< HEAD
-        let finalize_tasks = TaskBuilderImpl::finalize_tasks(
-            &self.task_info_fetcher,
-            &base_intent,
-            photon_client,
-        )
-        .await?;
-=======
         // Build tasks for commit & finalize stages
         let (commit_tasks, finalize_tasks) = {
             let commit_tasks_fut = TaskBuilderImpl::commit_tasks(
                 &self.task_info_fetcher,
                 &base_intent,
                 persister,
+                &self.photon_client,
             );
             let finalize_tasks_fut = TaskBuilderImpl::finalize_tasks(
                 &self.task_info_fetcher,
                 &base_intent,
+                &self.photon_client,
             );
             let (commit_tasks, finalize_tasks) =
                 join(commit_tasks_fut, finalize_tasks_fut).await;
->>>>>>> 128148ff
 
             (commit_tasks?, finalize_tasks?)
         };
@@ -325,11 +257,7 @@
 
         let committed_pubkeys = base_intent.get_committed_pubkeys();
         let res = single_stage_executor
-<<<<<<< HEAD
             .execute(committed_pubkeys.as_deref(), persister, photon_client)
-=======
-            .execute(committed_pubkeys.as_deref(), persister)
->>>>>>> 128148ff
             .await;
 
         // Here we continue only IF the error is CpiLimitError
@@ -365,10 +293,7 @@
             commit_strategy,
             finalize_strategy,
             persister,
-<<<<<<< HEAD
             photon_client,
-=======
->>>>>>> 128148ff
         )
         .await
     }
@@ -383,15 +308,9 @@
     ) -> IntentExecutorResult<ExecutionOutput> {
         let finalized_stage =
             TwoStageExecutor::new(self, commit_strategy, finalize_strategy)
-<<<<<<< HEAD
                 .commit(committed_pubkeys, persister, photon_client)
                 .await?
                 .finalize(persister, photon_client)
-=======
-                .commit(committed_pubkeys, persister)
-                .await?
-                .finalize(persister)
->>>>>>> 128148ff
                 .await?;
 
         Ok(ExecutionOutput::TwoStage {
@@ -885,11 +804,7 @@
         let pubkeys = base_intent.get_committed_pubkeys();
 
         let result = self
-            .execute_inner(
-                base_intent,
-                &persister,
-                &Some(self.photon_client.clone()),
-            )
+            .execute_inner(base_intent, &persister, &self.photon_client.clone())
             .await;
         if let Some(pubkeys) = pubkeys {
             // Reset TaskInfoFetcher, as cache could become invalid
@@ -910,7 +825,6 @@
                 *output,
             ));
         });
-<<<<<<< HEAD
 
         IntentExecutionResult {
             inner: result,
@@ -930,106 +844,4 @@
 
         try_join_all(cleanup_futs).await.map(|_| ())
     }
-}
-
-#[cfg(test)]
-mod tests {
-    use std::{collections::HashMap, sync::Arc};
-
-    use light_client::indexer::photon_indexer::PhotonIndexer;
-    use solana_pubkey::Pubkey;
-
-    use crate::{
-        intent_execution_manager::intent_scheduler::create_test_intent,
-        intent_executor::{
-            task_info_fetcher::{
-                ResetType, TaskInfoFetcher, TaskInfoFetcherResult,
-            },
-            IntentExecutorImpl,
-        },
-        persist::IntentPersisterImpl,
-        tasks::task_builder::{TaskBuilderImpl, TasksBuilder},
-        transaction_preparator::TransactionPreparatorImpl,
-    };
-
-    struct MockInfoFetcher;
-    #[async_trait::async_trait]
-    impl TaskInfoFetcher for MockInfoFetcher {
-        async fn fetch_next_commit_ids(
-            &self,
-            pubkeys: &[Pubkey],
-            _compressed: bool,
-        ) -> TaskInfoFetcherResult<HashMap<Pubkey, u64>> {
-            Ok(pubkeys.iter().map(|pubkey| (*pubkey, 0)).collect())
-        }
-
-        async fn fetch_rent_reimbursements(
-            &self,
-            accounts: &[Pubkey],
-        ) -> TaskInfoFetcherResult<Vec<Pubkey>> {
-            Ok(accounts.iter().map(|_| Pubkey::new_unique()).collect())
-        }
-
-        fn peek_commit_id(&self, _pubkey: &Pubkey) -> Option<u64> {
-            Some(0)
-        }
-
-        fn reset(&self, _: ResetType) {}
-=======
-
-        IntentExecutionResult {
-            inner: result,
-            patched_errors: mem::take(&mut self.patched_errors),
-        }
->>>>>>> 128148ff
-    }
-
-    /// Cleanup after intent using junk
-    async fn cleanup(mut self) -> Result<(), BufferExecutionError> {
-        let cleanup_futs = self.junk.iter().map(|to_cleanup| {
-            self.transaction_preparator.cleanup_for_strategy(
-                &self.authority,
-                &to_cleanup.optimized_tasks,
-                &to_cleanup.lookup_tables_keys,
-            )
-        });
-
-<<<<<<< HEAD
-        let photon_client = Arc::new(PhotonIndexer::new(
-            "https://api.photon.com".to_string(),
-            None,
-        ));
-        let info_fetcher = Arc::new(MockInfoFetcher);
-        let commit_task = TaskBuilderImpl::commit_tasks(
-            &info_fetcher,
-            &intent,
-            &None::<IntentPersisterImpl>,
-            &Some(photon_client.clone()),
-        )
-        .await
-        .unwrap();
-        let finalize_task = TaskBuilderImpl::finalize_tasks(
-            &info_fetcher,
-            &intent,
-            &Some(photon_client),
-        )
-        .await
-        .unwrap();
-
-        let result = IntentExecutorImpl::<
-            TransactionPreparatorImpl,
-            MockInfoFetcher,
-        >::try_unite_tasks(
-            &commit_task,
-            &finalize_task,
-            &Pubkey::new_unique(),
-            &None::<IntentPersisterImpl>,
-        );
-
-        let strategy = result.unwrap().unwrap();
-        assert!(strategy.lookup_tables_keys.is_empty());
-=======
-        try_join_all(cleanup_futs).await.map(|_| ())
->>>>>>> 128148ff
-    }
 }