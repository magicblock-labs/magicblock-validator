--- conflicted
+++ resolved
@@ -8,10 +8,7 @@
 
 use async_trait::async_trait;
 use futures_util::future::try_join_all;
-<<<<<<< HEAD
 use light_client::indexer::photon_indexer::PhotonIndexer;
-=======
->>>>>>> cb558246
 use log::{error, trace, warn};
 use magicblock_program::{
     magic_scheduled_base_intent::ScheduledBaseIntent,
@@ -173,7 +170,7 @@
             &self.task_info_fetcher,
             &base_intent,
             persister,
-            &photon_client,
+            photon_client,
         )
         .await?;
 
@@ -191,10 +188,7 @@
                         base_intent,
                         strategy,
                         persister,
-<<<<<<< HEAD
                         photon_client,
-=======
->>>>>>> cb558246
                     )
                     .await;
             }
@@ -203,7 +197,7 @@
         let finalize_tasks = TaskBuilderImpl::finalize_tasks(
             &self.task_info_fetcher,
             &base_intent,
-            &photon_client,
+            photon_client,
         )
         .await?;
 
@@ -220,10 +214,7 @@
                     base_intent,
                     single_tx_strategy,
                     persister,
-<<<<<<< HEAD
                     photon_client,
-=======
->>>>>>> cb558246
                 )
                 .await?;
 
@@ -250,10 +241,7 @@
                     commit_strategy,
                     finalize_strategy,
                     persister,
-<<<<<<< HEAD
                     photon_client,
-=======
->>>>>>> cb558246
                 )
                 .await?;
 
@@ -272,7 +260,6 @@
     ) -> IntentExecutorResult<ExecutionOutput> {
         let mut junk = Vec::new();
         let res = SingleStageExecutor::new(self)
-<<<<<<< HEAD
             .execute(
                 base_intent,
                 transaction_strategy,
@@ -292,21 +279,6 @@
                 &to_cleanup.optimized_tasks,
                 &to_cleanup.lookup_tables_keys,
             )
-=======
-            .execute(base_intent, transaction_strategy, &mut junk, persister)
-            .await;
-
-        // Cleanup after intent
-        // Note: in some cases it maybe critical to execute cleanup synchronously
-        // Example: if commit nonces were invalid during execution
-        // next intent could use wrongly initiated buffers by current intent
-        let cleanup_futs = junk.iter().map(|to_cleanup| {
-            self.transaction_preparator.cleanup_for_strategy(
-                &self.authority,
-                &to_cleanup.optimized_tasks,
-                &to_cleanup.lookup_tables_keys,
-            )
->>>>>>> cb558246
         });
         if let Err(err) = try_join_all(cleanup_futs).await {
             error!("Failed to cleanup after intent: {}", err);
@@ -331,10 +303,7 @@
                 finalize_strategy,
                 &mut junk,
                 persister,
-<<<<<<< HEAD
                 photon_client,
-=======
->>>>>>> cb558246
             )
             .await;
 
@@ -358,11 +327,7 @@
 
     /// Handles out of sync commit id error, fixes current strategy
     /// Returns strategy to be cleaned up
-<<<<<<< HEAD
     /// TODO(edwin): TransactionStrategy -> CleanupStrategy or something, naming it confusing for something that is cleaned up
-=======
-    /// TODO(edwin): TransactionStrategy -> CleanuoStrategy or something, naming it confusing for something that is cleaned up
->>>>>>> cb558246
     async fn handle_commit_id_error(
         &self,
         committed_pubkeys: &[Pubkey],
@@ -375,17 +340,14 @@
             .reset(ResetType::Specific(committed_pubkeys));
         let commit_ids = self
             .task_info_fetcher
-<<<<<<< HEAD
             .fetch_next_commit_ids(
                 committed_pubkeys,
+                // TODO(dode): Handle cases where some tasks are compressed and some are not
                 strategy
                     .optimized_tasks
                     .iter()
                     .any(|task| task.is_compressed()),
             )
-=======
-            .fetch_next_commit_ids(committed_pubkeys)
->>>>>>> cb558246
             .await
             .map_err(TaskBuilderError::CommitTasksBuildError)?;
 
@@ -644,10 +606,7 @@
         &self,
         transaction_strategy: &mut TransactionStrategy,
         persister: &Option<P>,
-<<<<<<< HEAD
         photon_client: &Option<Arc<PhotonIndexer>>,
-=======
->>>>>>> cb558246
     ) -> IntentExecutorResult<
         IntentExecutorResult<Signature, TransactionStrategyExecutionError>,
         TransactionPreparatorError,
@@ -659,10 +618,7 @@
                 &self.authority,
                 transaction_strategy,
                 persister,
-<<<<<<< HEAD
                 photon_client,
-=======
->>>>>>> cb558246
             )
             .await?;
 
@@ -945,13 +901,6 @@
         )
         .await
         .unwrap();
-<<<<<<< HEAD
-=======
-        let finalize_task =
-            TaskBuilderImpl::finalize_tasks(&info_fetcher, &intent)
-                .await
-                .unwrap();
->>>>>>> cb558246
 
         let result = IntentExecutorImpl::<
             TransactionPreparatorImpl,
