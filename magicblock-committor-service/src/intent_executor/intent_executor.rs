--- conflicted
+++ resolved
@@ -1,10 +1,6 @@
-<<<<<<< HEAD
 use std::sync::Arc;
 
-use log::{info, warn};
-=======
 use log::{debug, warn};
->>>>>>> 161ab07b
 use magicblock_program::{
     magic_scheduled_base_intent::ScheduledBaseIntent,
     validator::validator_authority,
@@ -27,16 +23,12 @@
         ExecutionOutput, IntentExecutor,
     },
     persist::{CommitStatus, CommitStatusSignatures, IntentPersister},
-<<<<<<< HEAD
     tasks::{
         task_builder::{TaskBuilderV1, TasksBuilder},
         task_strategist::{TaskStrategist, TransactionStrategy},
         tasks::BaseTask,
     },
-    transaction_preperator::transaction_preparator::TransactionPreparator,
-=======
     transaction_preparator::transaction_preparator::TransactionPreparator,
->>>>>>> 161ab07b
     utils::persist_status_update_by_message_set,
 };
 
@@ -66,6 +58,8 @@
         }
     }
 
+    /// Checks if it is possible to unite Commit & Finalize stages in 1 transaction
+    /// Returns corresponding `TransactionStrategy` if possible, otherwise `None`
     fn try_unite_tasks<P: IntentPersister>(
         commit_tasks: &[Box<dyn BaseTask>],
         finalize_task: &[Box<dyn BaseTask>],
@@ -76,11 +70,11 @@
         let mut commit_tasks = commit_tasks
             .iter()
             .map(|task| task.clone())
-            .collect::<Vec<_>>();
+            .collect::<Vec<Box<dyn BaseTask>>>();
         let finalize_task = finalize_task
             .iter()
             .map(|task| task.clone())
-            .collect::<Vec<_>>();
+            .collect::<Vec<Box<dyn BaseTask>>>();
 
         // Unite tasks to attempt running as single tx
         commit_tasks.extend(finalize_task);
@@ -111,7 +105,6 @@
             );
         }
 
-<<<<<<< HEAD
         // Build tasks for Commit & Finalize stages
         let commit_tasks = TaskBuilderV1::commit_tasks(
             &self.task_info_fetcher,
@@ -132,31 +125,17 @@
             &self.authority.pubkey(),
             persister,
         ) {
-            info!("Executing intent in single stage");
+            debug!("Executing intent in single stage");
             self.execute_single_stage(&single_tx_strategy, persister)
                 .await
         } else {
-            info!("Executing intent in two stages");
+            debug!("Executing intent in two stages");
             // Build strategy for Commit stage
             let commit_strategy = TaskStrategist::build_strategy(
                 commit_tasks,
                 &self.authority.pubkey(),
                 persister,
             )?;
-=======
-        // Commit stage
-        let commit_signature =
-            self.execute_commit_stage(&base_intent, persister).await?;
-        debug!("Commit stage succeeded: {}", commit_signature);
-
-        // Finalize stage
-        // At the moment validator finalizes right away
-        // In the future there will be a challenge window
-        let finalize_signature = self
-            .execute_finalize_stage(&base_intent, commit_signature, persister)
-            .await?;
-        debug!("Finalize stage succeeded: {}", finalize_signature);
->>>>>>> 161ab07b
 
             // Build strategy for Finalize stage
             let finalize_strategy = TaskStrategist::build_strategy(
@@ -200,7 +179,7 @@
                 signature,
             })?;
 
-        info!("Single stage intent executed: {}", signature);
+        debug!("Single stage intent executed: {}", signature);
         Ok(ExecutionOutput::SingleStage(signature))
     }
 
@@ -225,7 +204,7 @@
                 err,
                 signature,
             })?;
-        info!("Commit stage succeeded: {}", commit_signature);
+        debug!("Commit stage succeeded: {}", commit_signature);
 
         // Prepare everything for Finalize stage execution
         let prepared_finalize_message = self
@@ -244,7 +223,7 @@
                     finalize_signature,
                 }
             })?;
-        info!("Finalize stage succeeded: {}", finalize_signature);
+        debug!("Finalize stage succeeded: {}", finalize_signature);
 
         Ok(ExecutionOutput::TwoStage {
             commit_signature,
@@ -326,25 +305,8 @@
                 let update_status = CommitStatus::PartOfTooLargeBundleToProcess;
                 persist_status_update_by_message_set(persistor, message_id, pubkeys, update_status);
             }
-<<<<<<< HEAD
-            Err(Error::FailedCommitPreparationError(crate::transaction_preperator::error::Error::DeliveryPreparationError(_))) => {
-                // Persisted internally
-=======
-            Err(Error::FailedCommitPreparationError(crate::transaction_preparator::error::Error::TaskBuilderError(err))) => {
-                match err {
-                    crate::tasks::task_builder::Error::CommitTasksBuildError(_) => {
-                        let update_status = CommitStatus::Failed;
-                        persist_status_update_by_message_set(persistor, message_id, pubkeys, update_status);
-                    }
-                    crate::tasks::task_builder::Error::FinalizedTasksBuildError(_) => {
-                        // During commit preparation we don't encounter following error
-                        // so no need to persist it
-                    }
-                 }
-            },
             Err(Error::FailedCommitPreparationError(crate::transaction_preparator::error::Error::DeliveryPreparationError(_))) => {
                 // Intermediate commit preparation progress recorded by DeliveryPreparator
->>>>>>> 161ab07b
             },
             Err(Error::FailedToCommitError {err: _, signature}) => {
                 // Commit is a single TX, so if it fails, all of commited accounts marked FailedProcess
@@ -414,13 +376,13 @@
         },
         persist::IntentPersisterImpl,
         tasks::task_builder::{TaskBuilderV1, TasksBuilder},
-        transaction_preperator::transaction_preparator::TransactionPreparatorV1,
+        transaction_preparator::transaction_preparator::TransactionPreparatorV1,
     };
 
     struct MockInfoFetcher;
     #[async_trait::async_trait]
     impl TaskInfoFetcher for MockInfoFetcher {
-        fn peek_commit_id(&self, pubkey: &Pubkey) -> Option<u64> {
+        fn peek_commit_id(&self, _pubkey: &Pubkey) -> Option<u64> {
             Some(0)
         }
 
