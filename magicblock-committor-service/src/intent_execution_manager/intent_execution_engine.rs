use std::{
    ops::Deref,
    sync::{Arc, Mutex},
    time::{Duration, Instant},
};

use futures_util::{stream::FuturesUnordered, StreamExt};
use log::{error, info, trace, warn};
use magicblock_metrics::metrics;
use tokio::{
    sync::{
        broadcast, mpsc, mpsc::error::TryRecvError, OwnedSemaphorePermit,
        Semaphore,
    },
    task::JoinHandle,
};

use crate::{
    intent_execution_manager::{
        db::DB,
        intent_scheduler::{IntentScheduler, POISONED_INNER_MSG},
        IntentExecutionManagerError,
    },
    intent_executor::{
        error::{
            IntentExecutorError, IntentExecutorResult,
            TransactionStrategyExecutionError,
        },
        intent_executor_factory::IntentExecutorFactory,
        ExecutionOutput, IntentExecutionResult, IntentExecutor,
    },
    persist::IntentPersister,
    types::{ScheduledBaseIntentWrapper, TriggerType},
};

const SEMAPHORE_CLOSED_MSG: &str = "Executors semaphore closed!";
/// Max number of executors that can send messages in parallel to Base layer
const MAX_EXECUTORS: u8 = 50;

pub type PatchedErrors = Vec<TransactionStrategyExecutionError>;

#[derive(Clone, Debug)]
pub struct BroadcastedIntentExecutionResult {
    pub inner: Result<ExecutionOutput, Arc<IntentExecutorError>>,
    pub id: u64,
    pub trigger_type: TriggerType,
    pub patched_errors: Arc<PatchedErrors>,
}

impl BroadcastedIntentExecutionResult {
    fn new(
        id: u64,
        trigger_type: TriggerType,
        execution_result: IntentExecutionResult,
    ) -> Self {
        let inner = execution_result.inner.map_err(Arc::new);
        let patched_errors = execution_result.patched_errors.into();
        Self {
            id,
            trigger_type,
            patched_errors,
            inner,
        }
    }
}

impl Deref for BroadcastedIntentExecutionResult {
    type Target = Result<ExecutionOutput, Arc<IntentExecutorError>>;

    fn deref(&self) -> &Self::Target {
        &self.inner
    }
}

/// Struct that exposes only `subscribe` method of `broadcast::Sender` for better isolation
pub struct ResultSubscriber(
    broadcast::Sender<BroadcastedIntentExecutionResult>,
);
impl ResultSubscriber {
    pub fn subscribe(
        &self,
    ) -> broadcast::Receiver<BroadcastedIntentExecutionResult> {
        self.0.subscribe()
    }
}

pub(crate) struct IntentExecutionEngine<D, P, F> {
    db: Arc<D>,
    executor_factory: F,
    intents_persister: Option<P>,
    receiver: mpsc::Receiver<ScheduledBaseIntentWrapper>,

    inner: Arc<Mutex<IntentScheduler>>,
    running_executors: FuturesUnordered<JoinHandle<()>>,
    executors_semaphore: Arc<Semaphore>,
}

impl<D, P, F, E> IntentExecutionEngine<D, P, F>
where
    D: DB,
    P: IntentPersister,
    F: IntentExecutorFactory<Executor = E> + Send + Sync + 'static,
    E: IntentExecutor,
{
    pub fn new(
        db: Arc<D>,
        executor_factory: F,
        intents_persister: Option<P>,
        receiver: mpsc::Receiver<ScheduledBaseIntentWrapper>,
    ) -> Self {
        Self {
            db,
            intents_persister,
            executor_factory,
            receiver,
            running_executors: FuturesUnordered::new(),
            executors_semaphore: Arc::new(Semaphore::new(
                MAX_EXECUTORS as usize,
            )),
            inner: Arc::new(Mutex::new(IntentScheduler::new())),
        }
    }

    /// Spawns `main_loop` and return `Receiver` listening to results
    pub fn spawn(self) -> ResultSubscriber {
        let (result_sender, _) = broadcast::channel(100);
        tokio::spawn(self.main_loop(result_sender.clone()));

        ResultSubscriber(result_sender)
    }

    /// Main loop that:
    /// 1. Handles & schedules incoming intents
    /// 2. Finds available executor
    /// 3. Spawns execution of scheduled intent
    async fn main_loop(
        mut self,
        result_sender: broadcast::Sender<BroadcastedIntentExecutionResult>,
    ) {
        loop {
            let intent = match self.next_scheduled_intent().await {
                Ok(value) => value,
                Err(IntentExecutionManagerError::ChannelClosed) => {
                    info!("Channel closed, exiting IntentExecutionEngine::main_loop");
                    break;
                }
                Err(IntentExecutionManagerError::DBError(err)) => {
                    error!("Failed to fetch intent from db: {:?}", err);
                    break;
                }
            };
            let Some(intent) = intent else {
                // We couldn't pick up intent for execution due to:
                // 1. All executors are currently busy
                // 2. All intents are blocked and none could be executed at the moment
                trace!("Could not schedule any intents");
                continue;
            };

            // Waiting until there's available executor
            let permit = self
                .executors_semaphore
                .clone()
                .acquire_owned()
                .await
                .expect(SEMAPHORE_CLOSED_MSG);

            // Spawn executor
            let executor = self.executor_factory.create_instance();
            let persister = self.intents_persister.clone();
            let inner = self.inner.clone();

            let handle = tokio::spawn(Self::execute(
                executor,
                persister,
                intent,
                inner,
                permit,
                result_sender.clone(),
            ));

            self.running_executors.push(handle);
            metrics::set_committor_executors_busy_count(
                self.running_executors.len() as i64,
            );
        }
    }

    /// Returns [`ScheduledBaseIntentWrapper`] or None if all intents are blocked
    async fn next_scheduled_intent(
        &mut self,
    ) -> Result<Option<ScheduledBaseIntentWrapper>, IntentExecutionManagerError>
    {
        // Limit on number of intents that can be stored in scheduler
        const SCHEDULER_CAPACITY: usize = 1000;

        let can_receive = || {
            let num_blocked_intents = self
                .inner
                .lock()
                .expect(POISONED_INNER_MSG)
                .intents_blocked();
            if num_blocked_intents < SCHEDULER_CAPACITY {
                true
            } else {
                warn!("Scheduler capacity exceeded: {}", num_blocked_intents);
                false
            }
        };

        let running_executors = &mut self.running_executors;
        let receiver = &mut self.receiver;
        let db = &self.db;
        let intent = tokio::select! {
            // Notify polled first to prioritize unblocked intents over new one
            biased;
            Some(result) = running_executors.next() => {
                if let Err(err) = result {
                    error!("Executor failed to complete: {}", err);
                };
                trace!("Worker executed BaseIntent, fetching new available one");
                self.inner.lock().expect(POISONED_INNER_MSG).pop_next_scheduled_intent()
            },
            result = Self::get_new_intent(receiver, db), if can_receive() => {
                let intent = result?;
                self.inner.lock().expect(POISONED_INNER_MSG).schedule(intent)
            },
            else => {
                // Shouldn't be possible:
                // 1. If no executors spawned -> we can receive
                // 2. If can't receive ->  there are MAX_EXECUTORS running executors
                // We can't receive new message as there's no available Executor
                // that could pick up the task.
                unreachable!("next_scheduled_intent")
            }
        };

        Ok(intent)
    }

    /// Returns [`ScheduledBaseIntentWrapper`] from external channel
    async fn get_new_intent(
        receiver: &mut mpsc::Receiver<ScheduledBaseIntentWrapper>,
        db: &Arc<D>,
    ) -> Result<ScheduledBaseIntentWrapper, IntentExecutionManagerError> {
        match receiver.try_recv() {
            Ok(val) => Ok(val),
            Err(TryRecvError::Empty) => {
                // Worker either cleaned-up congested channel and now need to clean-up DB
                // or we're just waiting on empty channel
                if let Some(base_intent) = db.pop_base_intent().await? {
                    Ok(base_intent)
                } else {
                    receiver
                        .recv()
                        .await
                        .ok_or(IntentExecutionManagerError::ChannelClosed)
                }
            }
            Err(TryRecvError::Disconnected) => {
                Err(IntentExecutionManagerError::ChannelClosed)
            }
        }
    }

    /// Wrapper on [`IntentExecutor`] that handles its results and drops execution permit
    async fn execute(
        mut executor: E,
        persister: Option<P>,
        intent: ScheduledBaseIntentWrapper,
        inner_scheduler: Arc<Mutex<IntentScheduler>>,
        execution_permit: OwnedSemaphorePermit,
        result_sender: broadcast::Sender<BroadcastedIntentExecutionResult>,
    ) {
        let instant = Instant::now();

        // Execute an Intent
        let result = executor.execute(intent.inner.clone(), persister).await;
        let _ = result.inner.as_ref().inspect_err(|err| {
            error!("Failed to execute BaseIntent. id: {}. {}", intent.id, err)
        });

        // Record metrics after execution
        Self::execution_metrics(instant.elapsed(), &intent, &result.inner);

        // Broadcast result to subscribers
        let broadcasted_result = BroadcastedIntentExecutionResult::new(
            intent.id,
            intent.trigger_type,
            result,
        );
        if let Err(err) = result_sender.send(broadcasted_result) {
            warn!("No result listeners of intent execution: {}", err);
        }

        // Remove executed task from Scheduler to unblock other intents
        // SAFETY: Self::execute is called ONLY after IntentScheduler
        // successfully is able to schedule execution of some Intent
        // that means that the same Intent is SAFE to complete
        inner_scheduler
            .lock()
            .expect(POISONED_INNER_MSG)
            .complete(&intent.inner)
            .expect("Valid completion of previously scheduled message");

        tokio::spawn(async move {
            // Cleanup after intent
            // Note: in some cases it maybe critical to execute cleanup synchronously
            // Example: if commit nonces were invalid during execution
            // next intent could use wrongly initiated buffers by current intent
            // We assume that this case is highly unlikely since it would mean:
            // user redelegates amd reaches current commit id faster than we execute transactions below
            if let Err(err) = executor.cleanup().await {
                error!("Failed to cleanup after intent: {}", err);
            }
        });

        // Free worker
        drop(execution_permit);
    }

    /// Records metrics related to intent execution
    fn execution_metrics(
        execution_time: Duration,
        intent: &ScheduledBaseIntentWrapper,
        result: &IntentExecutorResult<ExecutionOutput>,
    ) {
        const EXECUTION_TIME_THRESHOLD: f64 = 5.0;

        let intent_execution_secs = execution_time.as_secs_f64();
        metrics::observe_committor_intent_execution_time_histogram(
            intent_execution_secs,
            intent,
            result,
        );
        if let Err(ref err) = result {
            metrics::inc_committor_failed_intents_count(intent, err);
        }

        // Loki alerts
        if intent_execution_secs >= EXECUTION_TIME_THRESHOLD {
            info!(
                "Intent took too long to execute: {}s. {:?}",
                intent_execution_secs, result
            );
        } else {
            trace!("Seconds took to execute intent: {}", intent_execution_secs);
        }

        // Alert
        if intent.is_undelegate() && result.is_err() {
            warn!(
                "Intent execution resulted in stuck accounts: {:?}",
                intent.get_committed_pubkeys()
            );
        }
    }
}

/// Worker tests
#[cfg(test)]
mod tests {
    use std::{
        collections::HashSet,
        sync::{
            atomic::{AtomicUsize, Ordering},
            Arc,
        },
        time::Duration,
    };

    use async_trait::async_trait;
    use magicblock_program::magic_scheduled_base_intent::ScheduledBaseIntent;
    use solana_pubkey::{pubkey, Pubkey};
    use solana_sdk::{
        signature::Signature, signer::SignerError,
        transaction::TransactionError,
    };
    use tokio::{sync::mpsc, time::sleep};

    use super::*;
    use crate::{
        intent_execution_manager::{
            db::{DummyDB, DB},
            intent_scheduler::create_test_intent,
        },
        intent_executor::{
            error::{IntentExecutorError as ExecutorError, InternalError},
<<<<<<< HEAD
            task_info_fetcher::{
                ResetType, TaskInfoFetcher, TaskInfoFetcherResult,
            },
=======
>>>>>>> 128148ff
            IntentExecutionResult,
        },
        persist::IntentPersisterImpl,
        transaction_preparator::delivery_preparator::BufferExecutionError,
    };

    type MockIntentExecutionEngine = IntentExecutionEngine<
        DummyDB,
        IntentPersisterImpl,
        MockIntentExecutorFactory,
    >;
    fn setup_engine(
        should_fail: bool,
    ) -> (
        mpsc::Sender<ScheduledBaseIntentWrapper>,
        MockIntentExecutionEngine,
    ) {
        let (sender, receiver) = mpsc::channel(1000);

        let db = Arc::new(DummyDB::new());
        let executor_factory = if !should_fail {
            MockIntentExecutorFactory::new()
        } else {
            MockIntentExecutorFactory::new_failing()
        };
        let worker = IntentExecutionEngine::new(
            db.clone(),
            executor_factory,
            None::<IntentPersisterImpl>,
            receiver,
        );

        (sender, worker)
    }

    #[tokio::test]
    async fn test_worker_processes_messages() {
        let (sender, worker) = setup_engine(false);
        let result_subscriber = worker.spawn();
        let mut result_receiver = result_subscriber.subscribe();

        // Send a test message
        let msg = create_test_intent(
            1,
            &[pubkey!("1111111111111111111111111111111111111111111")],
            false,
        );
        sender.send(msg.clone()).await.unwrap();

        // Verify the message was processed
        let result = result_receiver.recv().await.unwrap();
        assert!(result.is_ok());
        assert_eq!(result.id, 1);
    }

    #[tokio::test]
    async fn test_worker_handles_conflicting_messages() {
        let (sender, worker) = setup_engine(false);
        let result_subscriber = worker.spawn();
        let mut result_receiver = result_subscriber.subscribe();

        // Send two conflicting messages
        let pubkey = pubkey!("1111111111111111111111111111111111111111111");
        let msg1 = create_test_intent(1, &[pubkey], false);
        let msg2 = create_test_intent(2, &[pubkey], false);

        sender.send(msg1.clone()).await.unwrap();
        sender.send(msg2.clone()).await.unwrap();

        // First message should be processed immediately
        let result1 = result_receiver.recv().await.unwrap();
        assert!(result1.is_ok());
        assert_eq!(result1.id, 1);

        // Second message should be processed after first completes
        let result2 = result_receiver.recv().await.unwrap();
        assert!(result2.is_ok());
        assert_eq!(result2.id, 2);
    }

    #[tokio::test]
    async fn test_worker_handles_executor_failure() {
        let (sender, worker) = setup_engine(true);
        let result_subscriber = worker.spawn();
        let mut result_receiver = result_subscriber.subscribe();

        // Send a test message that will fail
        let msg = create_test_intent(
            1,
            &[pubkey!("1111111111111111111111111111111111111111111")],
            false,
        );
        sender.send(msg.clone()).await.unwrap();

        // Verify the failure was properly reported
        let result = result_receiver.recv().await.unwrap();
        assert!(result.inner.is_err());
        assert_eq!(result.id, 1);
        assert_eq!(result.trigger_type, TriggerType::OffChain);
<<<<<<< HEAD
        assert_eq!(
            result.patched_errors[0].to_string(),
            "User supplied actions are ill-formed: Attempt to debit an account but found no record of a prior credit.. None"
        );
        assert_eq!(
=======
        assert_eq!(
            result.patched_errors[0].to_string(),
            "User supplied actions are ill-formed: Attempt to debit an account but found no record of a prior credit.. None"
        );
        assert_eq!(
>>>>>>> 128148ff
            result.inner.unwrap_err().to_string(),
            "FailedToCommitError: InternalError: SignerError: custom error: oops"
        );
    }

    #[tokio::test]
    async fn test_worker_falls_back_to_db_when_channel_empty() {
        let (_sender, worker) = setup_engine(false);

        // Add a message to the DB
        let msg = create_test_intent(
            1,
            &[pubkey!("1111111111111111111111111111111111111111111")],
            false,
        );
        worker.db.store_base_intent(msg.clone()).await.unwrap();

        // Start worker
        let result_subscriber = worker.spawn();
        let mut result_receiver = result_subscriber.subscribe();

        // Verify the message from DB was processed
        let result = result_receiver.recv().await.unwrap();
        assert!(result.is_ok());
        assert_eq!(result.id, 1);
    }

    /// Tests multiple blocking messages being sent at the same time
    #[tokio::test]
    async fn test_high_throughput_message_processing() {
        const NUM_MESSAGES: usize = 20;

        let (sender, mut worker) = setup_engine(false);

        let active_tasks = Arc::new(AtomicUsize::new(0));
        let max_concurrent = Arc::new(AtomicUsize::new(0));
        worker
            .executor_factory
            .with_concurrency_tracking(&active_tasks, &max_concurrent);

        let result_subscriber = worker.spawn();
        let mut result_receiver = result_subscriber.subscribe();

        // Send a flood of messages
        for i in 0..NUM_MESSAGES {
            let msg = create_test_intent(
                i as u64,
                &[pubkey!("1111111111111111111111111111111111111111111")],
                false,
            );
            sender.send(msg).await.unwrap();
        }

        // Process results and verify constraints
        let mut completed = 0;
        while completed < NUM_MESSAGES {
            let result = result_receiver.recv().await.unwrap();
            assert!(result.is_ok());
            // Tasks are blocking so will complete sequentially
            assert_eq!(result.id, completed as u64);
            completed += 1;
        }

        // Verify we didn't exceed concurrency limits
        let max_observed = max_concurrent.load(Ordering::SeqCst);
        assert_eq!(
            max_observed, 1,
            "Blocking messages can't execute in parallel!"
        );
    }

    /// Tests that errors from executor propagated gracefully
    #[tokio::test]
    async fn test_multiple_failures() {
        let (sender, worker) = setup_engine(true); // Worker that always fails
        let result_subscriber = worker.spawn();
        let mut result_receiver = result_subscriber.subscribe();

        // Send several messages that will fail
        const NUM_FAILURES: usize = 10;
        for i in 0..NUM_FAILURES {
            let msg = create_test_intent(
                i as u64,
                &[pubkey!("1111111111111111111111111111111111111111111")],
                false,
            );
            sender.send(msg).await.unwrap();
        }

        // Verify all failures are processed and semaphore slots released
        for _ in 0..NUM_FAILURES {
            let result = result_receiver.recv().await.unwrap();
            assert!(result.is_err());
        }
    }

    #[tokio::test]
    async fn test_non_blocking_messages() {
        const NUM_MESSAGES: u64 = 200;

        let (sender, mut worker) = setup_engine(false);

        let active_tasks = Arc::new(AtomicUsize::new(0));
        let max_concurrent = Arc::new(AtomicUsize::new(0));
        worker
            .executor_factory
            .with_concurrency_tracking(&active_tasks, &max_concurrent);

        let result_subscriber = worker.spawn();
        let mut result_receiver = result_subscriber.subscribe();

        // Send messages with unique keys (non-blocking)
        let mut received_ids = HashSet::new();
        for i in 0..NUM_MESSAGES {
            let unique_pubkey = Pubkey::new_unique(); // Each message gets unique key
            let msg = create_test_intent(i, &[unique_pubkey], false);

            received_ids.insert(i);
            sender.send(msg).await.unwrap();
        }

        // Process results
        let mut completed = 0;
        while completed < NUM_MESSAGES {
            let result = result_receiver.recv().await.unwrap();
            assert!(result.is_ok());

            // Message has to be present in set
            let id = result.id;
            assert!(received_ids.remove(&id));

            completed += 1;
        }
        // Set has to be empty
        assert!(received_ids.is_empty());

        // Verify concurrency
        let max_observed = max_concurrent.load(Ordering::SeqCst);
        assert!(
            max_observed <= MAX_EXECUTORS as usize,
            "Max concurrency {} exceeded limit {}",
            max_observed,
            MAX_EXECUTORS
        );
        println!("max_observed: {}", max_observed);
        // Likely even max_observed == 50
        assert!(
            max_observed > 1,
            "Non-blocking messages should execute in parallel"
        );
    }

    #[tokio::test]
    async fn test_mixed_blocking_non_blocking() {
        const NUM_MESSAGES: usize = 100;
        // 30% blocking messages
        const BLOCKING_RATIO: f32 = 0.3;

        let (sender, mut worker) = setup_engine(false);

        let active_tasks = Arc::new(AtomicUsize::new(0));
        let max_concurrent = Arc::new(AtomicUsize::new(0));
        worker
            .executor_factory
            .with_concurrency_tracking(&active_tasks, &max_concurrent);

        let result_subscriber = worker.spawn();
        let mut result_receiver = result_subscriber.subscribe();

        // Shared key for blocking messages
        let blocking_key =
            pubkey!("1111111111111111111111111111111111111111111");
        // Send mixed messages
        for i in 0..NUM_MESSAGES {
            let is_blocking = rand::random::<f32>() < BLOCKING_RATIO;
            let pubkeys = if is_blocking {
                vec![blocking_key]
            } else {
                vec![Pubkey::new_unique()]
            };

            let msg = create_test_intent(i as u64, &pubkeys, false);
            sender.send(msg).await.unwrap();
        }

        // Process results
        let mut completed = 0;
        while completed < NUM_MESSAGES {
            let result = result_receiver.recv().await.unwrap();
            assert!(result.is_ok());
            completed += 1;
        }

        // Verify concurrency was between 1 and MAX_CONCURRENCY
        let max_observed = max_concurrent.load(Ordering::SeqCst);
        assert!(
            max_observed >= 1 && max_observed <= MAX_EXECUTORS as usize,
            "Concurrency {} outside expected range",
            max_observed
        );
    }

    // Mock implementations for testing
    pub struct MockIntentExecutorFactory {
        should_fail: bool,
        active_tasks: Option<Arc<AtomicUsize>>,
        max_concurrent: Option<Arc<AtomicUsize>>,
    }

    impl MockIntentExecutorFactory {
        pub fn new() -> Self {
            Self {
                should_fail: false,
                active_tasks: None,
                max_concurrent: None,
            }
        }

        pub fn new_failing() -> Self {
            Self {
                should_fail: true,
                active_tasks: None,
                max_concurrent: None,
            }
        }

        pub fn with_concurrency_tracking(
            &mut self,
            active_tasks: &Arc<AtomicUsize>,
            max_concurrent: &Arc<AtomicUsize>,
        ) {
            self.active_tasks = Some(active_tasks.clone());
            self.max_concurrent = Some(max_concurrent.clone());
        }
    }

    impl IntentExecutorFactory for MockIntentExecutorFactory {
        type Executor = MockIntentExecutor;

        fn create_instance(&self) -> Self::Executor {
            MockIntentExecutor {
                should_fail: self.should_fail,
                active_tasks: self.active_tasks.clone(),
                max_concurrent: self.max_concurrent.clone(),
            }
        }
    }

    pub struct MockIntentExecutor {
        should_fail: bool,
        active_tasks: Option<Arc<AtomicUsize>>,
        max_concurrent: Option<Arc<AtomicUsize>>,
    }

    impl MockIntentExecutor {
        fn on_task_started(&self) {
            if let (Some(active), Some(max)) =
                (&self.active_tasks, &self.max_concurrent)
            {
                // Increment active task count
                let current = active.fetch_add(1, Ordering::SeqCst) + 1;

                // Update max concurrent if needed
                let mut observed_max = max.load(Ordering::SeqCst);
                while current > observed_max {
                    match max.compare_exchange_weak(
                        observed_max,
                        current,
                        Ordering::SeqCst,
                        Ordering::SeqCst,
                    ) {
                        Ok(_) => break,
                        Err(x) => observed_max = x,
                    }
                }
            }
        }

        fn on_task_finished(&self) {
            if let Some(active) = &self.active_tasks {
                active.fetch_sub(1, Ordering::SeqCst);
            }
        }
    }

    #[async_trait]
    impl IntentExecutor for MockIntentExecutor {
        async fn execute<P: IntentPersister>(
            &mut self,
            _base_intent: ScheduledBaseIntent,
            _persister: Option<P>,
        ) -> IntentExecutionResult {
            self.on_task_started();

            // Simulate some work
            sleep(Duration::from_millis(50)).await;

            let result = if self.should_fail {
                IntentExecutionResult {
                    inner: Err(ExecutorError::FailedToCommitError {
                        err: TransactionStrategyExecutionError::InternalError(
                            InternalError::SignerError(SignerError::Custom(
                                "oops".to_string(),
                            )),
                        ),
                        signature: None,
                    }),
                    patched_errors: vec![
                        TransactionStrategyExecutionError::ActionsError(
                            TransactionError::AccountNotFound,
                            None,
                        ),
                    ],
                }
            } else {
                IntentExecutionResult {
                    inner: Ok(ExecutionOutput::TwoStage {
                        commit_signature: Signature::default(),
                        finalize_signature: Signature::default(),
                    }),
                    patched_errors: vec![],
                }
            };

            self.on_task_finished();

            result
        }
<<<<<<< HEAD

        async fn cleanup(self) -> Result<(), BufferExecutionError> {
            Ok(())
        }
    }

    #[derive(Clone)]
    pub struct MockInfoFetcher;
    #[async_trait]
    impl TaskInfoFetcher for MockInfoFetcher {
        async fn fetch_next_commit_ids(
            &self,
            pubkeys: &[Pubkey],
            _compressed: bool,
        ) -> TaskInfoFetcherResult<HashMap<Pubkey, u64>> {
            Ok(pubkeys.iter().map(|&pk| (pk, 1)).collect())
        }

        async fn fetch_rent_reimbursements(
            &self,
            pubkeys: &[Pubkey],
        ) -> TaskInfoFetcherResult<Vec<Pubkey>> {
            Ok(pubkeys.iter().map(|_| Pubkey::new_unique()).collect())
        }
=======
>>>>>>> 128148ff

        async fn cleanup(self) -> Result<(), BufferExecutionError> {
            Ok(())
        }
    }
}<|MERGE_RESOLUTION|>--- conflicted
+++ resolved
@@ -386,12 +386,6 @@
         },
         intent_executor::{
             error::{IntentExecutorError as ExecutorError, InternalError},
-<<<<<<< HEAD
-            task_info_fetcher::{
-                ResetType, TaskInfoFetcher, TaskInfoFetcherResult,
-            },
-=======
->>>>>>> 128148ff
             IntentExecutionResult,
         },
         persist::IntentPersisterImpl,
@@ -491,19 +485,11 @@
         assert!(result.inner.is_err());
         assert_eq!(result.id, 1);
         assert_eq!(result.trigger_type, TriggerType::OffChain);
-<<<<<<< HEAD
         assert_eq!(
             result.patched_errors[0].to_string(),
             "User supplied actions are ill-formed: Attempt to debit an account but found no record of a prior credit.. None"
         );
         assert_eq!(
-=======
-        assert_eq!(
-            result.patched_errors[0].to_string(),
-            "User supplied actions are ill-formed: Attempt to debit an account but found no record of a prior credit.. None"
-        );
-        assert_eq!(
->>>>>>> 128148ff
             result.inner.unwrap_err().to_string(),
             "FailedToCommitError: InternalError: SignerError: custom error: oops"
         );
@@ -832,36 +818,9 @@
 
             result
         }
-<<<<<<< HEAD
 
         async fn cleanup(self) -> Result<(), BufferExecutionError> {
             Ok(())
         }
     }
-
-    #[derive(Clone)]
-    pub struct MockInfoFetcher;
-    #[async_trait]
-    impl TaskInfoFetcher for MockInfoFetcher {
-        async fn fetch_next_commit_ids(
-            &self,
-            pubkeys: &[Pubkey],
-            _compressed: bool,
-        ) -> TaskInfoFetcherResult<HashMap<Pubkey, u64>> {
-            Ok(pubkeys.iter().map(|&pk| (pk, 1)).collect())
-        }
-
-        async fn fetch_rent_reimbursements(
-            &self,
-            pubkeys: &[Pubkey],
-        ) -> TaskInfoFetcherResult<Vec<Pubkey>> {
-            Ok(pubkeys.iter().map(|_| Pubkey::new_unique()).collect())
-        }
-=======
->>>>>>> 128148ff
-
-        async fn cleanup(self) -> Result<(), BufferExecutionError> {
-            Ok(())
-        }
-    }
 }