use std::{
    collections::HashMap,
    sync::{
        atomic::{AtomicBool, AtomicU16, Ordering},
        Arc, Mutex,
    },
};

use futures_util::stream::FuturesUnordered;
use log::*;
<<<<<<< HEAD
use solana_account_decoder_client_types::UiAccountEncoding;
=======
use magicblock_metrics::metrics::inc_program_subscription_account_updates;
use solana_account_decoder_client_types::{UiAccount, UiAccountEncoding};
>>>>>>> cab7bfdd
use solana_commitment_config::CommitmentConfig;
use solana_pubkey::Pubkey;
use solana_rpc_client_api::{
    config::{RpcAccountInfoConfig, RpcProgramAccountsConfig},
    response::Response as RpcResponse,
};
use solana_sysvar::clock;
use tokio::{
    sync::{mpsc, oneshot},
    time::Duration,
};
use tokio_stream::StreamExt;
use tokio_util::sync::CancellationToken;

use super::{
    chain_pubsub_client::PubSubConnection,
    errors::{RemoteAccountProviderError, RemoteAccountProviderResult},
};
use crate::remote_account_provider::pubsub_common::{
    AccountSubscription, ChainPubsubActorMessage, PubsubClientConfig,
    SubscriptionUpdate, MESSAGE_CHANNEL_SIZE, SUBSCRIPTION_UPDATE_CHANNEL_SIZE,
};

// Log every 10 secs (given chain slot time is 400ms)
const CLOCK_LOG_SLOT_FREQ: u64 = 25;

// -----------------
// ChainPubsubActor
// -----------------
pub struct ChainPubsubActor {
    /// Configuration used to create the pubsub client
    pubsub_client_config: PubsubClientConfig,
    /// Underlying pubsub connection to connect to the chain
    pubsub_connection: Arc<PubSubConnection>,
    /// Sends subscribe/unsubscribe messages to this actor
    messages_sender: mpsc::Sender<ChainPubsubActorMessage>,
    /// Map of subscriptions we are holding
    subscriptions: Arc<Mutex<HashMap<Pubkey, AccountSubscription>>>,
    /// Map of program account subscriptions we are holding
    program_subs: Arc<Mutex<HashMap<Pubkey, AccountSubscription>>>,
    /// Sends updates for any account subscription that is received via
    /// the [Self::pubsub_connection]
    subscription_updates_sender: mpsc::Sender<SubscriptionUpdate>,
    /// The token to use to cancel all subscriptions and shut down the
    /// message listener, essentially shutting down whis actor
    shutdown_token: CancellationToken,
    /// Unique client ID for this actor instance used in logs
    client_id: u16,
    /// Indicates whether the actor is connected or has been disconnected due RPC to connection
    /// issues
    is_connected: Arc<AtomicBool>,
    /// Channel used to signal connection issues to the submux
    abort_sender: mpsc::Sender<()>,
}

impl ChainPubsubActor {
    pub async fn new_from_url(
        pubsub_url: &str,
        abort_sender: mpsc::Sender<()>,
        commitment: CommitmentConfig,
    ) -> RemoteAccountProviderResult<(Self, mpsc::Receiver<SubscriptionUpdate>)>
    {
        let config = PubsubClientConfig::from_url(pubsub_url, commitment);
        Self::new(abort_sender, config).await
    }

    pub async fn new(
        abort_sender: mpsc::Sender<()>,
        pubsub_client_config: PubsubClientConfig,
    ) -> RemoteAccountProviderResult<(Self, mpsc::Receiver<SubscriptionUpdate>)>
    {
        static CLIENT_ID: AtomicU16 = AtomicU16::new(0);

        let url = pubsub_client_config.pubsub_url.clone();
        let pubsub_connection = Arc::new(PubSubConnection::new(url).await?);

        let (subscription_updates_sender, subscription_updates_receiver) =
            mpsc::channel(SUBSCRIPTION_UPDATE_CHANNEL_SIZE);
        let (messages_sender, messages_receiver) =
            mpsc::channel(MESSAGE_CHANNEL_SIZE);

        let shutdown_token = CancellationToken::new();
        let me = Self {
            pubsub_client_config,
            pubsub_connection,
            messages_sender,
            subscriptions: Default::default(),
            program_subs: Default::default(),
            subscription_updates_sender,
            shutdown_token,
            client_id: CLIENT_ID.fetch_add(1, Ordering::SeqCst),
            is_connected: Arc::new(AtomicBool::new(true)),
            abort_sender,
        };
        me.start_worker(messages_receiver);

        // Listened on by the client of this actor to receive updates for
        // subscribed accounts
        Ok((me, subscription_updates_receiver))
    }

    async fn shutdown(
        client_id: u16,
        subscriptions: Arc<Mutex<HashMap<Pubkey, AccountSubscription>>>,
        program_subs: Arc<Mutex<HashMap<Pubkey, AccountSubscription>>>,
        shutdown_token: CancellationToken,
    ) {
        info!("[client_id={client_id}] Shutting down ChainPubsubActor");
        let subs = subscriptions
            .lock()
            .unwrap()
            .drain()
            .chain(program_subs.lock().unwrap().drain())
            .collect::<Vec<_>>();
        for (_, sub) in subs {
            sub.cancellation_token.cancel();
        }
        shutdown_token.cancel();
    }

    pub fn subscription_count(&self, filter: &[Pubkey]) -> usize {
        if !self.is_connected.load(Ordering::SeqCst) {
            return 0;
        }
        let subs = self
            .subscriptions
            .lock()
            .expect("subscriptions lock poisoned");
        if filter.is_empty() {
            subs.len()
        } else {
            subs.keys()
                .filter(|pubkey| !filter.contains(pubkey))
                .count()
        }
    }

    pub fn subscriptions(&self) -> Vec<Pubkey> {
        if !self.is_connected.load(Ordering::SeqCst) {
            return vec![];
        }
        let subs = self
            .subscriptions
            .lock()
            .expect("subscriptions lock poisoned");
        subs.keys().copied().collect()
    }

    pub async fn send_msg(
        &self,
        msg: ChainPubsubActorMessage,
    ) -> RemoteAccountProviderResult<()> {
        self.messages_sender.send(msg).await.map_err(|err| {
            RemoteAccountProviderError::ChainPubsubActorSendError(
                err.to_string(),
                format!("{err:#?}"),
            )
        })
    }

    fn start_worker(
        &self,
        mut messages_receiver: mpsc::Receiver<ChainPubsubActorMessage>,
    ) {
        let subs = self.subscriptions.clone();
        let program_subs = self.program_subs.clone();
        let shutdown_token = self.shutdown_token.clone();
        let pubsub_client_config = self.pubsub_client_config.clone();
        let subscription_updates_sender =
            self.subscription_updates_sender.clone();
        let pubsub_connection = self.pubsub_connection.clone();
        let client_id = self.client_id;
        let is_connected = self.is_connected.clone();
        let abort_sender = self.abort_sender.clone();
        tokio::spawn(async move {
            let mut pending_messages = FuturesUnordered::new();
            loop {
                tokio::select! {
                    msg = messages_receiver.recv() => {
                        if let Some(msg) = msg {
                            let subs = subs.clone();
                            let program_subs = program_subs.clone();
                            let pubsub_connection = pubsub_connection.clone();
                            let subscription_updates_sender = subscription_updates_sender.clone();
                            let pubsub_client_config = pubsub_client_config.clone();
                            let abort_sender = abort_sender.clone();
                            let is_connected = is_connected.clone();
                            pending_messages.push(Self::handle_msg(
                                subs,
                                program_subs,
                                pubsub_connection,
                                subscription_updates_sender,
                                pubsub_client_config,
                                abort_sender,
                                client_id,
                                is_connected,
                                shutdown_token.clone(),
                                msg
                            ));
                        } else {
                            break;
                        }
                    }
                    _ = pending_messages.next(), if !pending_messages.is_empty() => {}
                    _ = shutdown_token.cancelled() => {
                        break;
                    }
                }
            }
        });
    }

    #[allow(clippy::too_many_arguments)]
    async fn handle_msg(
        subscriptions: Arc<Mutex<HashMap<Pubkey, AccountSubscription>>>,
        program_subs: Arc<Mutex<HashMap<Pubkey, AccountSubscription>>>,
        pubsub_connection: Arc<PubSubConnection>,
        subscription_updates_sender: mpsc::Sender<SubscriptionUpdate>,
        pubsub_client_config: PubsubClientConfig,
        abort_sender: mpsc::Sender<()>,
        client_id: u16,
        is_connected: Arc<AtomicBool>,
        shutdown_token: CancellationToken,
        msg: ChainPubsubActorMessage,
    ) {
        fn send_ok(
            response: oneshot::Sender<RemoteAccountProviderResult<()>>,
            client_id: u16,
        ) {
            let _ = response.send(Ok(())).inspect_err(|err| {
                warn!(
                    "[client_id={client_id}] Failed to send msg ack: {err:?}"
                );
            });
        }

        match msg {
            ChainPubsubActorMessage::AccountSubscribe { pubkey, response } => {
                if !is_connected.load(Ordering::SeqCst) {
                    warn!("[client_id={client_id}] Ignoring subscribe request for {pubkey} because disconnected");
                    let _ = response.send(Err(
                        RemoteAccountProviderError::AccountSubscriptionsTaskFailed(
                            format!("Client {client_id} disconnected"),
                        ),
                    ));
                    return;
                }
                let commitment_config = pubsub_client_config.commitment_config;
                Self::add_sub(
                    pubkey,
                    response,
                    subscriptions,
                    program_subs,
                    pubsub_connection,
                    subscription_updates_sender,
                    abort_sender,
                    is_connected,
                    commitment_config,
                    client_id,
                )
                .await;
            }
            ChainPubsubActorMessage::AccountUnsubscribe {
                pubkey,
                response,
            } => {
                if !is_connected.load(Ordering::SeqCst) {
                    trace!("[client_id={client_id}] Ignoring unsubscribe request for {pubkey} because disconnected");
                    send_ok(response, client_id);
                    return;
                }
                if let Some(AccountSubscription { cancellation_token }) =
                    subscriptions
                        .lock()
                        .expect("subcriptions lock poisoned")
                        .get(&pubkey)
                {
                    cancellation_token.cancel();
                    send_ok(response, client_id);
                } else {
                    let _ = response
                        .send(Err(RemoteAccountProviderError::AccountSubscriptionDoesNotExist(
                            pubkey.to_string(),
                        )));
                }
            }
            ChainPubsubActorMessage::ProgramSubscribe { pubkey, response } => {
                if !is_connected.load(Ordering::SeqCst) {
                    warn!("[client_id={client_id}] Ignoring subscribe request for program {pubkey} because disconnected");
                    let _ = response.send(Err(
                        RemoteAccountProviderError::AccountSubscriptionsTaskFailed(
                            format!("Client {client_id} disconnected"),
                        ),
                    ));
                    return;
                }
                let commitment_config = pubsub_client_config.commitment_config;
                Self::add_program_sub(
                    pubkey,
                    response,
                    subscriptions,
                    program_subs,
                    pubsub_connection,
                    subscription_updates_sender,
                    abort_sender,
                    is_connected,
                    commitment_config,
                    client_id,
                )
                .await;
            }
            ChainPubsubActorMessage::Reconnect { response } => {
                let result = Self::try_reconnect(
                    pubsub_connection,
                    pubsub_client_config,
                    client_id,
                    is_connected,
                )
                .await;
                let _ = response.send(result);
            }
            ChainPubsubActorMessage::Shutdown { response } => {
                Self::shutdown(
                    client_id,
                    subscriptions,
                    program_subs,
                    shutdown_token,
                )
                .await;
                let _ = response.send(Ok(()));
            }
        }
    }

    #[allow(clippy::too_many_arguments)]
    async fn add_sub(
        pubkey: Pubkey,
        sub_response: oneshot::Sender<RemoteAccountProviderResult<()>>,
        subs: Arc<Mutex<HashMap<Pubkey, AccountSubscription>>>,
        program_subs: Arc<Mutex<HashMap<Pubkey, AccountSubscription>>>,
        pubsub_connection: Arc<PubSubConnection>,
        subscription_updates_sender: mpsc::Sender<SubscriptionUpdate>,
        abort_sender: mpsc::Sender<()>,
        is_connected: Arc<AtomicBool>,
        commitment_config: CommitmentConfig,
        client_id: u16,
    ) {
        if subs
            .lock()
            .expect("subscriptions lock poisoned")
            .contains_key(&pubkey)
        {
            trace!("[client_id={client_id}] Subscription for {pubkey} already exists, ignoring add_sub request");
            let _ = sub_response.send(Ok(()));
            return;
        }

        trace!("[client_id={client_id}] Adding subscription for {pubkey} with commitment {commitment_config:?}");

        let cancellation_token = CancellationToken::new();

        // Insert into subscriptions HashMap immediately to prevent race condition
        // with unsubscribe operations
        // Assuming that messages to this actor are processed in the order they are sent
        // then this eliminates the possibility of an unsubscribe being processed before
        // the sub's cancellation token was added to the map
        {
            let mut subs_lock =
                subs.lock().expect("subscriptions lock poisoned");
            subs_lock.insert(
                pubkey,
                AccountSubscription {
                    cancellation_token: cancellation_token.clone(),
                },
            );
        }

        let config = RpcAccountInfoConfig {
            commitment: Some(commitment_config),
            encoding: Some(UiAccountEncoding::Base64Zstd),
            ..Default::default()
        };

        // Perform the subscription
        let (mut update_stream, unsubscribe) = match pubsub_connection
            .account_subscribe(&pubkey, config.clone())
            .await
        {
            Ok(res) => res,
            Err(err) => {
                error!("[client_id={client_id}] Failed to subscribe to account {pubkey} {err:?}");
                Self::abort_and_signal_connection_issue(
                    client_id,
                    subs.clone(),
                    program_subs.clone(),
                    abort_sender,
                    is_connected.clone(),
                );
                // RPC failed - inform the requester
                let _ = sub_response.send(Err(err.into()));
                return;
            }
        };

        // RPC succeeded - confirm to the requester that the subscription was made
        let _ = sub_response.send(Ok(()));

        tokio::spawn(async move {
            // Now keep listening for updates and relay them to the
            // subscription updates sender until it is cancelled
            loop {
                tokio::select! {
                    _ = cancellation_token.cancelled() => {
                        trace!("[client_id={client_id}] Subscription for {pubkey} was cancelled");
                        break;
                    }
                    update = update_stream.next() => {
                        if let Some(rpc_response) = update {
                            if log_enabled!(log::Level::Trace) && (!pubkey.eq(&clock::ID) ||
                               rpc_response.context.slot % CLOCK_LOG_SLOT_FREQ == 0) {
                                trace!("[client_id={client_id}] Received update for {pubkey}: {rpc_response:?}");
                            }
                            let update = SubscriptionUpdate::from((
                                pubkey,
                                rpc_response,
                            ));
                            let _ = subscription_updates_sender.send(update).await.inspect_err(|err| {
                                error!("[client_id={client_id}] Failed to send {pubkey} subscription update: {err:?}");
                            });
                        } else {
                            debug!("[client_id={client_id}] Subscription for {pubkey} ended (EOF); signaling connection issue");
                            Self::abort_and_signal_connection_issue(
                                client_id,
                                subs.clone(),
                                program_subs.clone(),
                                abort_sender.clone(),
                                is_connected.clone(),
                            );
                            // Return early - abort_and_signal_connection_issue cancels all
                            // subscriptions, triggering cleanup via the cancellation path
                            // above. No need to run unsubscribe/cleanup here.
                            return;
                        }
                    }
                }
            }

            // Clean up subscription with timeout to prevent hanging on dead sockets
            if tokio::time::timeout(Duration::from_secs(2), unsubscribe())
                .await
                .is_err()
            {
                warn!(
                    "[client_id={client_id}] unsubscribe timed out for {pubkey}"
                );
            }
            subs.lock()
                .expect("subscriptions lock poisoned")
                .remove(&pubkey);
        });
    }
    #[allow(clippy::too_many_arguments)]
    async fn add_program_sub(
        program_pubkey: Pubkey,
        sub_response: oneshot::Sender<RemoteAccountProviderResult<()>>,
        subs: Arc<Mutex<HashMap<Pubkey, AccountSubscription>>>,
        program_subs: Arc<Mutex<HashMap<Pubkey, AccountSubscription>>>,
        pubsub_connection: Arc<PubSubConnection>,
        subscription_updates_sender: mpsc::Sender<SubscriptionUpdate>,
        abort_sender: mpsc::Sender<()>,
        is_connected: Arc<AtomicBool>,
        commitment_config: CommitmentConfig,
        client_id: u16,
    ) {
        if program_subs
            .lock()
            .expect("program subscriptions lock poisoned")
            .contains_key(&program_pubkey)
        {
            trace!("[client_id={client_id}] Program subscription for {program_pubkey} already exists, ignoring add_program_sub request");
            let _ = sub_response.send(Ok(()));
            return;
        }

        trace!("[client_id={client_id}] Adding program subscription for {program_pubkey} with commitment {commitment_config:?}");

        let cancellation_token = CancellationToken::new();

        {
            let mut program_subs_lock = program_subs
                .lock()
                .expect("program subscriptions lock poisoned");
            program_subs_lock.insert(
                program_pubkey,
                AccountSubscription {
                    cancellation_token: cancellation_token.clone(),
                },
            );
        }

        let config = RpcProgramAccountsConfig {
            account_config: RpcAccountInfoConfig {
                commitment: Some(commitment_config),
                encoding: Some(UiAccountEncoding::Base64Zstd),
                ..Default::default()
            },
            ..Default::default()
        };

        let (mut update_stream, unsubscribe) = match pubsub_connection
            .program_subscribe(&program_pubkey, config.clone())
            .await
        {
            Ok(res) => res,
            Err(err) => {
                error!("[client_id={client_id}] Failed to subscribe to program {program_pubkey} {err:?}");
                Self::abort_and_signal_connection_issue(
                    client_id,
                    subs.clone(),
                    program_subs.clone(),
                    abort_sender,
                    is_connected.clone(),
                );
                // RPC failed - inform the requester
                let _ = sub_response.send(Err(err.into()));
                return;
            }
        };

        // RPC succeeded - confirm to the requester that the subscription was made
        let _ = sub_response.send(Ok(()));

        tokio::spawn(async move {
            // Now keep listening for updates and relay matching accounts to the
            // subscription updates sender until it is cancelled
            loop {
                tokio::select! {
                    _ = cancellation_token.cancelled() => {
                        trace!("[client_id={client_id}] Subscription for program {program_pubkey} was cancelled");
                        break;
                    }
                    update = update_stream.next() => {
                        if let Some(rpc_response) = update {
                            let acc_pubkey = rpc_response.value.pubkey
                                .parse::<Pubkey>().inspect_err(|err| {
                                    warn!("[client_id={client_id}] Received invalid pubkey in program subscription update: {} {:?}", rpc_response.value.pubkey, err);
                                });
<<<<<<< HEAD
                            if let Ok(pubkey) = pubkey {
                                 if subs.lock().expect("subscriptions lock poisoned").contains_key(&pubkey) {
                                     let ui_account = rpc_response.value.account;
                                     let rpc_response = RpcResponse {
                                         context: rpc_response.context,
                                         value: ui_account,
                                     };
                                     let update = SubscriptionUpdate::from((pubkey, rpc_response));
                                     let _ = subscription_updates_sender.send(update).await.inspect_err(|err| {
                                         error!("[client_id={client_id}] Failed to send {pubkey} subscription update: {err:?}");
                                     });
                                 }
                             }
=======
                            if let Ok(acc_pubkey) = acc_pubkey {
                                if subs.lock().expect("subscriptions lock poisoned").contains_key(&acc_pubkey) {
                                    let sub_update = SubscriptionUpdate {
                                         pubkey: acc_pubkey,
                                         rpc_response: RpcResponse {
                                             context: rpc_response.context,
                                             value: rpc_response.value.account,
                                         },
                                     };
                                     trace!("[client_id={client_id}] Sending program {program_pubkey} account update: {sub_update:?}");
                                     inc_program_subscription_account_updates(
                                         &client_id.to_string(),
                                     );
                                     let _ = subscription_updates_sender.send(sub_update)
                                         .await
                                         .inspect_err(|err| {
                                             error!("[client_id={client_id}] Failed to send {acc_pubkey} subscription update: {err:?}");
                                         });
                                }
                            }
>>>>>>> cab7bfdd
                        } else {
                            debug!("[client_id={client_id}] Subscription for program {program_pubkey} ended (EOF); signaling connection issue");
                            Self::abort_and_signal_connection_issue(
                                client_id,
                                subs.clone(),
                                program_subs.clone(),
                                abort_sender.clone(),
                                is_connected.clone(),
                            );
                            // Return early - abort_and_signal_connection_issue cancels all
                            // subscriptions, triggering cleanup via the cancellation path
                            // above. No need to run unsubscribe/cleanup here.
                            return;
                        }
                    }
                }
            }

            // Clean up subscription with timeout to prevent hanging on dead sockets
            if tokio::time::timeout(Duration::from_secs(2), unsubscribe())
                .await
                .is_err()
            {
                warn!(
                    "[client_id={client_id}] unsubscribe timed out for program {program_pubkey}"
                );
            }
            program_subs
                .lock()
                .expect("program_subs lock poisoned")
                .remove(&program_pubkey);
        });
    }

    async fn try_reconnect(
        pubsub_connection: Arc<PubSubConnection>,
        pubsub_client_config: PubsubClientConfig,
        client_id: u16,
        is_connected: Arc<AtomicBool>,
    ) -> RemoteAccountProviderResult<()> {
        // 1. Try to reconnect the pubsub connection
        if let Err(err) = pubsub_connection.reconnect().await {
            debug!("[client_id={}] failed to reconnect: {err:?}", client_id);
            return Err(err.into());
        }
        // Make a sub to any account and unsub immediately to verify connection
        let pubkey = Pubkey::new_unique();
        let config = RpcAccountInfoConfig {
            commitment: Some(pubsub_client_config.commitment_config),
            encoding: Some(UiAccountEncoding::Base64Zstd),
            ..Default::default()
        };

        // 2. Try to subscribe to an account to verify connection
        let (_, unsubscribe) =
            match pubsub_connection.account_subscribe(&pubkey, config).await {
                Ok(res) => res,
                Err(err) => {
                    error!(
                    "[client_id={}] to verify connection via subscribe {err:?}",
                    client_id
                );
                    return Err(err.into());
                }
            };

        // 3. Unsubscribe immediately
        unsubscribe().await;

        // 4. We are now connected again
        is_connected.store(true, Ordering::SeqCst);
        Ok(())
    }

    fn abort_and_signal_connection_issue(
        client_id: u16,
        subscriptions: Arc<Mutex<HashMap<Pubkey, AccountSubscription>>>,
        program_subs: Arc<Mutex<HashMap<Pubkey, AccountSubscription>>>,
        abort_sender: mpsc::Sender<()>,
        is_connected: Arc<AtomicBool>,
    ) {
        // Only abort if we were connected; prevents duplicate aborts
        if !is_connected.swap(false, Ordering::SeqCst) {
            trace!(
                "[client_id={client_id}] already disconnected, skipping abort"
            );
            return;
        }

        debug!("[client_id={client_id}] aborting");

        fn drain_subscriptions(
            client_id: u16,
            subscriptions: Arc<Mutex<HashMap<Pubkey, AccountSubscription>>>,
        ) {
            let drained_subs = {
                let mut subs_lock = subscriptions.lock().unwrap();
                std::mem::take(&mut *subs_lock)
            };
            let drained_len = drained_subs.len();
            for (_, AccountSubscription { cancellation_token }) in drained_subs
            {
                cancellation_token.cancel();
            }
            debug!(
                "[client_id={client_id}] canceled {} subscriptions",
                drained_len
            );
        }

        drain_subscriptions(client_id, subscriptions);
        drain_subscriptions(client_id, program_subs);

        // Use try_send to avoid blocking and naturally coalesce signals
        let _ = abort_sender.try_send(()).inspect_err(|err| {
            // Channel full is expected when reconnect is already in progress
            if !matches!(err, mpsc::error::TrySendError::Full(_)) {
                error!(
                    "[client_id={client_id}] failed to signal connection issue: {err:?}",
                )
            }
        });
    }
}<|MERGE_RESOLUTION|>--- conflicted
+++ resolved
@@ -8,12 +8,8 @@
 
 use futures_util::stream::FuturesUnordered;
 use log::*;
-<<<<<<< HEAD
-use solana_account_decoder_client_types::UiAccountEncoding;
-=======
 use magicblock_metrics::metrics::inc_program_subscription_account_updates;
 use solana_account_decoder_client_types::{UiAccount, UiAccountEncoding};
->>>>>>> cab7bfdd
 use solana_commitment_config::CommitmentConfig;
 use solana_pubkey::Pubkey;
 use solana_rpc_client_api::{
@@ -561,21 +557,6 @@
                                 .parse::<Pubkey>().inspect_err(|err| {
                                     warn!("[client_id={client_id}] Received invalid pubkey in program subscription update: {} {:?}", rpc_response.value.pubkey, err);
                                 });
-<<<<<<< HEAD
-                            if let Ok(pubkey) = pubkey {
-                                 if subs.lock().expect("subscriptions lock poisoned").contains_key(&pubkey) {
-                                     let ui_account = rpc_response.value.account;
-                                     let rpc_response = RpcResponse {
-                                         context: rpc_response.context,
-                                         value: ui_account,
-                                     };
-                                     let update = SubscriptionUpdate::from((pubkey, rpc_response));
-                                     let _ = subscription_updates_sender.send(update).await.inspect_err(|err| {
-                                         error!("[client_id={client_id}] Failed to send {pubkey} subscription update: {err:?}");
-                                     });
-                                 }
-                             }
-=======
                             if let Ok(acc_pubkey) = acc_pubkey {
                                 if subs.lock().expect("subscriptions lock poisoned").contains_key(&acc_pubkey) {
                                     let sub_update = SubscriptionUpdate {
@@ -596,7 +577,6 @@
                                          });
                                 }
                             }
->>>>>>> cab7bfdd
                         } else {
                             debug!("[client_id={client_id}] Subscription for program {program_pubkey} ended (EOF); signaling connection issue");
                             Self::abort_and_signal_connection_issue(
