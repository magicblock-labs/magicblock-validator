use std::{
    collections::HashMap,
    sync::{
        atomic::{AtomicBool, AtomicU16, Ordering},
        Arc, Mutex,
    },
};

use futures_util::stream::FuturesUnordered;
use log::*;
<<<<<<< HEAD
use magicblock_metrics::metrics::inc_program_subscription_account_updates;
use solana_account_decoder_client_types::UiAccountEncoding;
=======
use magicblock_metrics::metrics::{
    inc_account_subscription_account_updates_count,
    inc_program_subscription_account_updates_count,
};
use solana_account_decoder_client_types::{UiAccount, UiAccountEncoding};
>>>>>>> d3e8f095
use solana_commitment_config::CommitmentConfig;
use solana_pubkey::Pubkey;
use solana_rpc_client_api::{
    config::{RpcAccountInfoConfig, RpcProgramAccountsConfig},
    response::Response as RpcResponse,
};
use solana_sysvar::clock;
use tokio::{
    sync::{mpsc, oneshot},
    time::Duration,
};
use tokio_stream::StreamExt;
use tokio_util::sync::CancellationToken;

use super::{
    chain_pubsub_client::PubSubConnection,
    errors::{RemoteAccountProviderError, RemoteAccountProviderResult},
};
use crate::remote_account_provider::pubsub_common::{
    AccountSubscription, ChainPubsubActorMessage, PubsubClientConfig,
    SubscriptionUpdate, MESSAGE_CHANNEL_SIZE, SUBSCRIPTION_UPDATE_CHANNEL_SIZE,
};

// Log every 10 secs (given chain slot time is 400ms)
const CLOCK_LOG_SLOT_FREQ: u64 = 25;

// -----------------
// ChainPubsubActor
// -----------------
pub struct ChainPubsubActor {
    /// Configuration used to create the pubsub client
    pubsub_client_config: PubsubClientConfig,
    /// Underlying pubsub connection to connect to the chain
    pubsub_connection: Arc<PubSubConnection>,
    /// Sends subscribe/unsubscribe messages to this actor
    messages_sender: mpsc::Sender<ChainPubsubActorMessage>,
    /// Map of subscriptions we are holding
    subscriptions: Arc<Mutex<HashMap<Pubkey, AccountSubscription>>>,
    /// Map of program account subscriptions we are holding
    program_subs: Arc<Mutex<HashMap<Pubkey, AccountSubscription>>>,
    /// Sends updates for any account subscription that is received via
    /// the [Self::pubsub_connection]
    subscription_updates_sender: mpsc::Sender<SubscriptionUpdate>,
    /// The token to use to cancel all subscriptions and shut down the
    /// message listener, essentially shutting down whis actor
    shutdown_token: CancellationToken,
    /// Unique client ID for this actor instance used in logs
    client_id: u16,
    /// Indicates whether the actor is connected or has been disconnected due RPC to connection
    /// issues
    is_connected: Arc<AtomicBool>,
    /// Channel used to signal connection issues to the submux
    abort_sender: mpsc::Sender<()>,
}

impl ChainPubsubActor {
    pub async fn new_from_url(
        pubsub_url: &str,
        abort_sender: mpsc::Sender<()>,
        commitment: CommitmentConfig,
    ) -> RemoteAccountProviderResult<(Self, mpsc::Receiver<SubscriptionUpdate>)>
    {
        let config = PubsubClientConfig::from_url(pubsub_url, commitment);
        Self::new(abort_sender, config).await
    }

    pub async fn new(
        abort_sender: mpsc::Sender<()>,
        pubsub_client_config: PubsubClientConfig,
    ) -> RemoteAccountProviderResult<(Self, mpsc::Receiver<SubscriptionUpdate>)>
    {
        static CLIENT_ID: AtomicU16 = AtomicU16::new(0);

        let url = pubsub_client_config.pubsub_url.clone();
        let pubsub_connection = Arc::new(PubSubConnection::new(url).await?);

        let (subscription_updates_sender, subscription_updates_receiver) =
            mpsc::channel(SUBSCRIPTION_UPDATE_CHANNEL_SIZE);
        let (messages_sender, messages_receiver) =
            mpsc::channel(MESSAGE_CHANNEL_SIZE);

        let shutdown_token = CancellationToken::new();
        let me = Self {
            pubsub_client_config,
            pubsub_connection,
            messages_sender,
            subscriptions: Default::default(),
            program_subs: Default::default(),
            subscription_updates_sender,
            shutdown_token,
            client_id: CLIENT_ID.fetch_add(1, Ordering::SeqCst),
            is_connected: Arc::new(AtomicBool::new(true)),
            abort_sender,
        };
        me.start_worker(messages_receiver);

        // Listened on by the client of this actor to receive updates for
        // subscribed accounts
        Ok((me, subscription_updates_receiver))
    }

    async fn shutdown(
        client_id: u16,
        subscriptions: Arc<Mutex<HashMap<Pubkey, AccountSubscription>>>,
        program_subs: Arc<Mutex<HashMap<Pubkey, AccountSubscription>>>,
        shutdown_token: CancellationToken,
    ) {
        info!("[client_id={client_id}] Shutting down ChainPubsubActor");
        let subs = subscriptions
            .lock()
            .unwrap()
            .drain()
            .chain(program_subs.lock().unwrap().drain())
            .collect::<Vec<_>>();
        for (_, sub) in subs {
            sub.cancellation_token.cancel();
        }
        shutdown_token.cancel();
    }

    pub fn subscription_count(&self, filter: &[Pubkey]) -> usize {
        if !self.is_connected.load(Ordering::SeqCst) {
            return 0;
        }
        let subs = self
            .subscriptions
            .lock()
            .expect("subscriptions lock poisoned");
        if filter.is_empty() {
            subs.len()
        } else {
            subs.keys()
                .filter(|pubkey| !filter.contains(pubkey))
                .count()
        }
    }

    pub fn subscriptions(&self) -> Vec<Pubkey> {
        if !self.is_connected.load(Ordering::SeqCst) {
            return vec![];
        }
        let subs = self
            .subscriptions
            .lock()
            .expect("subscriptions lock poisoned");
        subs.keys().copied().collect()
    }

    pub async fn send_msg(
        &self,
        msg: ChainPubsubActorMessage,
    ) -> RemoteAccountProviderResult<()> {
        self.messages_sender.send(msg).await.map_err(|err| {
            RemoteAccountProviderError::ChainPubsubActorSendError(
                err.to_string(),
                format!("{err:#?}"),
            )
        })
    }

    fn start_worker(
        &self,
        mut messages_receiver: mpsc::Receiver<ChainPubsubActorMessage>,
    ) {
        let subs = self.subscriptions.clone();
        let program_subs = self.program_subs.clone();
        let shutdown_token = self.shutdown_token.clone();
        let pubsub_client_config = self.pubsub_client_config.clone();
        let subscription_updates_sender =
            self.subscription_updates_sender.clone();
        let pubsub_connection = self.pubsub_connection.clone();
        let client_id = self.client_id;
        let is_connected = self.is_connected.clone();
        let abort_sender = self.abort_sender.clone();
        tokio::spawn(async move {
            let mut pending_messages = FuturesUnordered::new();
            loop {
                tokio::select! {
                    msg = messages_receiver.recv() => {
                        if let Some(msg) = msg {
                            let subs = subs.clone();
                            let program_subs = program_subs.clone();
                            let pubsub_connection = pubsub_connection.clone();
                            let subscription_updates_sender = subscription_updates_sender.clone();
                            let pubsub_client_config = pubsub_client_config.clone();
                            let abort_sender = abort_sender.clone();
                            let is_connected = is_connected.clone();
                            pending_messages.push(Self::handle_msg(
                                subs,
                                program_subs,
                                pubsub_connection,
                                subscription_updates_sender,
                                pubsub_client_config,
                                abort_sender,
                                client_id,
                                is_connected,
                                shutdown_token.clone(),
                                msg
                            ));
                        } else {
                            break;
                        }
                    }
                    _ = pending_messages.next(), if !pending_messages.is_empty() => {}
                    _ = shutdown_token.cancelled() => {
                        break;
                    }
                }
            }
        });
    }

    #[allow(clippy::too_many_arguments)]
    async fn handle_msg(
        subscriptions: Arc<Mutex<HashMap<Pubkey, AccountSubscription>>>,
        program_subs: Arc<Mutex<HashMap<Pubkey, AccountSubscription>>>,
        pubsub_connection: Arc<PubSubConnection>,
        subscription_updates_sender: mpsc::Sender<SubscriptionUpdate>,
        pubsub_client_config: PubsubClientConfig,
        abort_sender: mpsc::Sender<()>,
        client_id: u16,
        is_connected: Arc<AtomicBool>,
        shutdown_token: CancellationToken,
        msg: ChainPubsubActorMessage,
    ) {
        fn send_ok(
            response: oneshot::Sender<RemoteAccountProviderResult<()>>,
            client_id: u16,
        ) {
            let _ = response.send(Ok(())).inspect_err(|err| {
                warn!(
                    "[client_id={client_id}] Failed to send msg ack: {err:?}"
                );
            });
        }

        match msg {
            ChainPubsubActorMessage::AccountSubscribe { pubkey, response } => {
                if !is_connected.load(Ordering::SeqCst) {
                    warn!("[client_id={client_id}] Ignoring subscribe request for {pubkey} because disconnected");
                    let _ = response.send(Err(
                        RemoteAccountProviderError::AccountSubscriptionsTaskFailed(
                            format!("Client {client_id} disconnected"),
                        ),
                    ));
                    return;
                }
                let commitment_config = pubsub_client_config.commitment_config;
                Self::add_sub(
                    pubkey,
                    response,
                    subscriptions,
                    program_subs,
                    pubsub_connection,
                    subscription_updates_sender,
                    abort_sender,
                    is_connected,
                    commitment_config,
                    client_id,
                )
                .await;
            }
            ChainPubsubActorMessage::AccountUnsubscribe {
                pubkey,
                response,
            } => {
                if !is_connected.load(Ordering::SeqCst) {
                    trace!("[client_id={client_id}] Ignoring unsubscribe request for {pubkey} because disconnected");
                    send_ok(response, client_id);
                    return;
                }
                if let Some(AccountSubscription { cancellation_token }) =
                    subscriptions
                        .lock()
                        .expect("subcriptions lock poisoned")
                        .get(&pubkey)
                {
                    cancellation_token.cancel();
                    send_ok(response, client_id);
                } else {
                    let _ = response
                        .send(Err(RemoteAccountProviderError::AccountSubscriptionDoesNotExist(
                            pubkey.to_string(),
                        )));
                }
            }
            ChainPubsubActorMessage::ProgramSubscribe { pubkey, response } => {
                if !is_connected.load(Ordering::SeqCst) {
                    warn!("[client_id={client_id}] Ignoring subscribe request for program {pubkey} because disconnected");
                    let _ = response.send(Err(
                        RemoteAccountProviderError::AccountSubscriptionsTaskFailed(
                            format!("Client {client_id} disconnected"),
                        ),
                    ));
                    return;
                }
                let commitment_config = pubsub_client_config.commitment_config;
                Self::add_program_sub(
                    pubkey,
                    response,
                    subscriptions,
                    program_subs,
                    pubsub_connection,
                    subscription_updates_sender,
                    abort_sender,
                    is_connected,
                    commitment_config,
                    client_id,
                )
                .await;
            }
            ChainPubsubActorMessage::Reconnect { response } => {
                let result = Self::try_reconnect(
                    pubsub_connection,
                    pubsub_client_config,
                    client_id,
                    is_connected,
                )
                .await;
                let _ = response.send(result);
            }
            ChainPubsubActorMessage::Shutdown { response } => {
                Self::shutdown(
                    client_id,
                    subscriptions,
                    program_subs,
                    shutdown_token,
                )
                .await;
                let _ = response.send(Ok(()));
            }
        }
    }

    #[allow(clippy::too_many_arguments)]
    async fn add_sub(
        pubkey: Pubkey,
        sub_response: oneshot::Sender<RemoteAccountProviderResult<()>>,
        subs: Arc<Mutex<HashMap<Pubkey, AccountSubscription>>>,
        program_subs: Arc<Mutex<HashMap<Pubkey, AccountSubscription>>>,
        pubsub_connection: Arc<PubSubConnection>,
        subscription_updates_sender: mpsc::Sender<SubscriptionUpdate>,
        abort_sender: mpsc::Sender<()>,
        is_connected: Arc<AtomicBool>,
        commitment_config: CommitmentConfig,
        client_id: u16,
    ) {
        if subs
            .lock()
            .expect("subscriptions lock poisoned")
            .contains_key(&pubkey)
        {
            trace!("[client_id={client_id}] Subscription for {pubkey} already exists, ignoring add_sub request");
            let _ = sub_response.send(Ok(()));
            return;
        }

        trace!("[client_id={client_id}] Adding subscription for {pubkey} with commitment {commitment_config:?}");

        let cancellation_token = CancellationToken::new();

        // Insert into subscriptions HashMap immediately to prevent race condition
        // with unsubscribe operations
        // Assuming that messages to this actor are processed in the order they are sent
        // then this eliminates the possibility of an unsubscribe being processed before
        // the sub's cancellation token was added to the map
        {
            let mut subs_lock =
                subs.lock().expect("subscriptions lock poisoned");
            subs_lock.insert(
                pubkey,
                AccountSubscription {
                    cancellation_token: cancellation_token.clone(),
                },
            );
        }

        let config = RpcAccountInfoConfig {
            commitment: Some(commitment_config),
            encoding: Some(UiAccountEncoding::Base64Zstd),
            ..Default::default()
        };

        // Perform the subscription
        let (mut update_stream, unsubscribe) = match pubsub_connection
            .account_subscribe(&pubkey, config.clone())
            .await
        {
            Ok(res) => res,
            Err(err) => {
                error!("[client_id={client_id}] Failed to subscribe to account {pubkey} {err:?}");
                Self::abort_and_signal_connection_issue(
                    client_id,
                    subs.clone(),
                    program_subs.clone(),
                    abort_sender,
                    is_connected.clone(),
                );
                // RPC failed - inform the requester
                let _ = sub_response.send(Err(err.into()));
                return;
            }
        };

        // RPC succeeded - confirm to the requester that the subscription was made
        let _ = sub_response.send(Ok(()));

        tokio::spawn(async move {
            // Now keep listening for updates and relay them to the
            // subscription updates sender until it is cancelled
            loop {
                tokio::select! {
                    _ = cancellation_token.cancelled() => {
                        trace!("[client_id={client_id}] Subscription for {pubkey} was cancelled");
                        break;
                    }
                    update = update_stream.next() => {
                        if let Some(rpc_response) = update {
                            if log_enabled!(log::Level::Trace) && (!pubkey.eq(&clock::ID) ||
                               rpc_response.context.slot % CLOCK_LOG_SLOT_FREQ == 0) {
                                trace!("[client_id={client_id}] Received update for {pubkey}: {rpc_response:?}");
                            }
<<<<<<< HEAD
                            let update = SubscriptionUpdate::from((
=======
                            inc_account_subscription_account_updates_count(
                                &client_id.to_string(),
                            );
                            let _ = subscription_updates_sender.send(SubscriptionUpdate {
>>>>>>> d3e8f095
                                pubkey,
                                rpc_response,
                            ));
                            let _ = subscription_updates_sender.send(update).await.inspect_err(|err| {
                                error!("[client_id={client_id}] Failed to send {pubkey} subscription update: {err:?}");
                            });
                        } else {
                            debug!("[client_id={client_id}] Subscription for {pubkey} ended (EOF); signaling connection issue");
                            Self::abort_and_signal_connection_issue(
                                client_id,
                                subs.clone(),
                                program_subs.clone(),
                                abort_sender.clone(),
                                is_connected.clone(),
                            );
                            // Return early - abort_and_signal_connection_issue cancels all
                            // subscriptions, triggering cleanup via the cancellation path
                            // above. No need to run unsubscribe/cleanup here.
                            return;
                        }
                    }
                }
            }

            // Clean up subscription with timeout to prevent hanging on dead sockets
            if tokio::time::timeout(Duration::from_secs(2), unsubscribe())
                .await
                .is_err()
            {
                warn!(
                    "[client_id={client_id}] unsubscribe timed out for {pubkey}"
                );
            }
            subs.lock()
                .expect("subscriptions lock poisoned")
                .remove(&pubkey);
        });
    }
    #[allow(clippy::too_many_arguments)]
    async fn add_program_sub(
        program_pubkey: Pubkey,
        sub_response: oneshot::Sender<RemoteAccountProviderResult<()>>,
        subs: Arc<Mutex<HashMap<Pubkey, AccountSubscription>>>,
        program_subs: Arc<Mutex<HashMap<Pubkey, AccountSubscription>>>,
        pubsub_connection: Arc<PubSubConnection>,
        subscription_updates_sender: mpsc::Sender<SubscriptionUpdate>,
        abort_sender: mpsc::Sender<()>,
        is_connected: Arc<AtomicBool>,
        commitment_config: CommitmentConfig,
        client_id: u16,
    ) {
        if program_subs
            .lock()
            .expect("program subscriptions lock poisoned")
            .contains_key(&program_pubkey)
        {
            trace!("[client_id={client_id}] Program subscription for {program_pubkey} already exists, ignoring add_program_sub request");
            let _ = sub_response.send(Ok(()));
            return;
        }

        trace!("[client_id={client_id}] Adding program subscription for {program_pubkey} with commitment {commitment_config:?}");

        let cancellation_token = CancellationToken::new();

        {
            let mut program_subs_lock = program_subs
                .lock()
                .expect("program subscriptions lock poisoned");
            program_subs_lock.insert(
                program_pubkey,
                AccountSubscription {
                    cancellation_token: cancellation_token.clone(),
                },
            );
        }

        let config = RpcProgramAccountsConfig {
            account_config: RpcAccountInfoConfig {
                commitment: Some(commitment_config),
                encoding: Some(UiAccountEncoding::Base64Zstd),
                ..Default::default()
            },
            ..Default::default()
        };

        let (mut update_stream, unsubscribe) = match pubsub_connection
            .program_subscribe(&program_pubkey, config.clone())
            .await
        {
            Ok(res) => res,
            Err(err) => {
                error!("[client_id={client_id}] Failed to subscribe to program {program_pubkey} {err:?}");
                Self::abort_and_signal_connection_issue(
                    client_id,
                    subs.clone(),
                    program_subs.clone(),
                    abort_sender,
                    is_connected.clone(),
                );
                // RPC failed - inform the requester
                let _ = sub_response.send(Err(err.into()));
                return;
            }
        };

        // RPC succeeded - confirm to the requester that the subscription was made
        let _ = sub_response.send(Ok(()));

        tokio::spawn(async move {
            // Now keep listening for updates and relay matching accounts to the
            // subscription updates sender until it is cancelled
            loop {
                tokio::select! {
                    _ = cancellation_token.cancelled() => {
                        trace!("[client_id={client_id}] Subscription for program {program_pubkey} was cancelled");
                        break;
                    }
                    update = update_stream.next() => {
                        if let Some(rpc_response) = update {
                            let acc_pubkey = rpc_response.value.pubkey
                                .parse::<Pubkey>().inspect_err(|err| {
                                    warn!("[client_id={client_id}] Received invalid pubkey in program subscription update: {} {:?}", rpc_response.value.pubkey, err);
                                });
                            if let Ok(acc_pubkey) = acc_pubkey {
                                if subs.lock().expect("subscriptions lock poisoned").contains_key(&acc_pubkey) {
<<<<<<< HEAD
                                    let ui_account = rpc_response.value.account;
                                    let rpc_response = RpcResponse {
                                        context: rpc_response.context,
                                        value: ui_account,
                                    };
                                    let sub_update = SubscriptionUpdate::from((acc_pubkey, rpc_response));
                                    trace!("[client_id={client_id}] Sending program {program_pubkey} account update: {sub_update:?}");
                                    inc_program_subscription_account_updates(
                                        &client_id.to_string(),
                                    );
                                    let _ = subscription_updates_sender.send(sub_update)
                                        .await
                                        .inspect_err(|err| {
                                            error!("[client_id={client_id}] Failed to send {acc_pubkey} subscription update: {err:?}");
                                        });
=======
                                    let sub_update = SubscriptionUpdate {
                                         pubkey: acc_pubkey,
                                         rpc_response: RpcResponse {
                                             context: rpc_response.context,
                                             value: rpc_response.value.account,
                                         },
                                     };
                                     trace!("[client_id={client_id}] Sending program {program_pubkey} account update: {sub_update:?}");
                                     inc_program_subscription_account_updates_count(
                                         &client_id.to_string(),
                                     );
                                     let _ = subscription_updates_sender.send(sub_update)
                                         .await
                                         .inspect_err(|err| {
                                             error!("[client_id={client_id}] Failed to send {acc_pubkey} subscription update: {err:?}");
                                         });
>>>>>>> d3e8f095
                                }
                            }
                        } else {
                            debug!("[client_id={client_id}] Subscription for program {program_pubkey} ended (EOF); signaling connection issue");
                            Self::abort_and_signal_connection_issue(
                                client_id,
                                subs.clone(),
                                program_subs.clone(),
                                abort_sender.clone(),
                                is_connected.clone(),
                            );
                            // Return early - abort_and_signal_connection_issue cancels all
                            // subscriptions, triggering cleanup via the cancellation path
                            // above. No need to run unsubscribe/cleanup here.
                            return;
                        }
                    }
                }
            }

            // Clean up subscription with timeout to prevent hanging on dead sockets
            if tokio::time::timeout(Duration::from_secs(2), unsubscribe())
                .await
                .is_err()
            {
                warn!(
                    "[client_id={client_id}] unsubscribe timed out for program {program_pubkey}"
                );
            }
            program_subs
                .lock()
                .expect("program_subs lock poisoned")
                .remove(&program_pubkey);
        });
    }

    async fn try_reconnect(
        pubsub_connection: Arc<PubSubConnection>,
        pubsub_client_config: PubsubClientConfig,
        client_id: u16,
        is_connected: Arc<AtomicBool>,
    ) -> RemoteAccountProviderResult<()> {
        // 1. Try to reconnect the pubsub connection
        if let Err(err) = pubsub_connection.reconnect().await {
            debug!("[client_id={}] failed to reconnect: {err:?}", client_id);
            return Err(err.into());
        }
        // Make a sub to any account and unsub immediately to verify connection
        let pubkey = Pubkey::new_unique();
        let config = RpcAccountInfoConfig {
            commitment: Some(pubsub_client_config.commitment_config),
            encoding: Some(UiAccountEncoding::Base64Zstd),
            ..Default::default()
        };

        // 2. Try to subscribe to an account to verify connection
        let (_, unsubscribe) =
            match pubsub_connection.account_subscribe(&pubkey, config).await {
                Ok(res) => res,
                Err(err) => {
                    error!(
                    "[client_id={}] to verify connection via subscribe {err:?}",
                    client_id
                );
                    return Err(err.into());
                }
            };

        // 3. Unsubscribe immediately
        unsubscribe().await;

        // 4. We are now connected again
        is_connected.store(true, Ordering::SeqCst);
        Ok(())
    }

    fn abort_and_signal_connection_issue(
        client_id: u16,
        subscriptions: Arc<Mutex<HashMap<Pubkey, AccountSubscription>>>,
        program_subs: Arc<Mutex<HashMap<Pubkey, AccountSubscription>>>,
        abort_sender: mpsc::Sender<()>,
        is_connected: Arc<AtomicBool>,
    ) {
        // Only abort if we were connected; prevents duplicate aborts
        if !is_connected.swap(false, Ordering::SeqCst) {
            trace!(
                "[client_id={client_id}] already disconnected, skipping abort"
            );
            return;
        }

        debug!("[client_id={client_id}] aborting");

        fn drain_subscriptions(
            client_id: u16,
            subscriptions: Arc<Mutex<HashMap<Pubkey, AccountSubscription>>>,
        ) {
            let drained_subs = {
                let mut subs_lock = subscriptions.lock().unwrap();
                std::mem::take(&mut *subs_lock)
            };
            let drained_len = drained_subs.len();
            for (_, AccountSubscription { cancellation_token }) in drained_subs
            {
                cancellation_token.cancel();
            }
            debug!(
                "[client_id={client_id}] canceled {} subscriptions",
                drained_len
            );
        }

        drain_subscriptions(client_id, subscriptions);
        drain_subscriptions(client_id, program_subs);

        // Use try_send to avoid blocking and naturally coalesce signals
        let _ = abort_sender.try_send(()).inspect_err(|err| {
            // Channel full is expected when reconnect is already in progress
            if !matches!(err, mpsc::error::TrySendError::Full(_)) {
                error!(
                    "[client_id={client_id}] failed to signal connection issue: {err:?}",
                )
            }
        });
    }
}<|MERGE_RESOLUTION|>--- conflicted
+++ resolved
@@ -8,16 +8,11 @@
 
 use futures_util::stream::FuturesUnordered;
 use log::*;
-<<<<<<< HEAD
-use magicblock_metrics::metrics::inc_program_subscription_account_updates;
-use solana_account_decoder_client_types::UiAccountEncoding;
-=======
 use magicblock_metrics::metrics::{
     inc_account_subscription_account_updates_count,
     inc_program_subscription_account_updates_count,
 };
-use solana_account_decoder_client_types::{UiAccount, UiAccountEncoding};
->>>>>>> d3e8f095
+use solana_account_decoder_client_types::UiAccountEncoding;
 use solana_commitment_config::CommitmentConfig;
 use solana_pubkey::Pubkey;
 use solana_rpc_client_api::{
@@ -437,20 +432,13 @@
                     update = update_stream.next() => {
                         if let Some(rpc_response) = update {
                             if log_enabled!(log::Level::Trace) && (!pubkey.eq(&clock::ID) ||
-                               rpc_response.context.slot % CLOCK_LOG_SLOT_FREQ == 0) {
+                                rpc_response.context.slot % CLOCK_LOG_SLOT_FREQ == 0) {
                                 trace!("[client_id={client_id}] Received update for {pubkey}: {rpc_response:?}");
                             }
-<<<<<<< HEAD
-                            let update = SubscriptionUpdate::from((
-=======
+                            let update = SubscriptionUpdate::from((pubkey, rpc_response));
                             inc_account_subscription_account_updates_count(
                                 &client_id.to_string(),
                             );
-                            let _ = subscription_updates_sender.send(SubscriptionUpdate {
->>>>>>> d3e8f095
-                                pubkey,
-                                rpc_response,
-                            ));
                             let _ = subscription_updates_sender.send(update).await.inspect_err(|err| {
                                 error!("[client_id={client_id}] Failed to send {pubkey} subscription update: {err:?}");
                             });
@@ -574,7 +562,6 @@
                                 });
                             if let Ok(acc_pubkey) = acc_pubkey {
                                 if subs.lock().expect("subscriptions lock poisoned").contains_key(&acc_pubkey) {
-<<<<<<< HEAD
                                     let ui_account = rpc_response.value.account;
                                     let rpc_response = RpcResponse {
                                         context: rpc_response.context,
@@ -582,7 +569,7 @@
                                     };
                                     let sub_update = SubscriptionUpdate::from((acc_pubkey, rpc_response));
                                     trace!("[client_id={client_id}] Sending program {program_pubkey} account update: {sub_update:?}");
-                                    inc_program_subscription_account_updates(
+                                    inc_program_subscription_account_updates_count(
                                         &client_id.to_string(),
                                     );
                                     let _ = subscription_updates_sender.send(sub_update)
@@ -590,24 +577,6 @@
                                         .inspect_err(|err| {
                                             error!("[client_id={client_id}] Failed to send {acc_pubkey} subscription update: {err:?}");
                                         });
-=======
-                                    let sub_update = SubscriptionUpdate {
-                                         pubkey: acc_pubkey,
-                                         rpc_response: RpcResponse {
-                                             context: rpc_response.context,
-                                             value: rpc_response.value.account,
-                                         },
-                                     };
-                                     trace!("[client_id={client_id}] Sending program {program_pubkey} account update: {sub_update:?}");
-                                     inc_program_subscription_account_updates_count(
-                                         &client_id.to_string(),
-                                     );
-                                     let _ = subscription_updates_sender.send(sub_update)
-                                         .await
-                                         .inspect_err(|err| {
-                                             error!("[client_id={client_id}] Failed to send {acc_pubkey} subscription update: {err:?}");
-                                         });
->>>>>>> d3e8f095
                                 }
                             }
                         } else {
