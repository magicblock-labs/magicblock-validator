--- conflicted
+++ resolved
@@ -15,15 +15,10 @@
 use solana_pubsub_client::nonblocking::pubsub_client::{
     PubsubClient, PubsubClientResult,
 };
-<<<<<<< HEAD
-use solana_rpc_client_api::{config::RpcAccountInfoConfig, response::Response};
-=======
 use solana_rpc_client_api::{
     config::{RpcAccountInfoConfig, RpcProgramAccountsConfig},
     response::{Response, RpcKeyedAccount},
 };
-use solana_sdk::commitment_config::CommitmentConfig;
->>>>>>> 128148ff
 use tokio::{
     sync::{mpsc, oneshot, Mutex as AsyncMutex},
     time,
