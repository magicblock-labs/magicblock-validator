use std::{
    mem,
    sync::{Arc, Mutex},
    time::Duration,
};

use arc_swap::ArcSwap;
use async_trait::async_trait;
use futures_util::{future::BoxFuture, stream::BoxStream};
use log::*;
use solana_account_decoder::UiAccount;
use solana_pubkey::Pubkey;
use solana_pubsub_client::nonblocking::pubsub_client::{
    PubsubClient, PubsubClientResult,
};
use solana_rpc_client_api::{config::RpcAccountInfoConfig, response::Response};
use solana_sdk::commitment_config::CommitmentConfig;
use tokio::{
    sync::{mpsc, oneshot, Mutex as AsyncMutex},
    time,
};

use super::{
    chain_pubsub_actor::{
        ChainPubsubActor, ChainPubsubActorMessage, SubscriptionUpdate,
    },
    errors::RemoteAccountProviderResult,
};

type UnsubscribeFn = Box<dyn FnOnce() -> BoxFuture<'static, ()> + Send>;
type SubscribeResult = PubsubClientResult<(
    BoxStream<'static, Response<UiAccount>>,
    UnsubscribeFn,
)>;

const MAX_RECONNECT_ATTEMPTS: usize = 5;
const RECONNECT_ATTEMPT_DELAY: Duration = Duration::from_millis(500);

pub struct PubSubConnection {
    client: ArcSwap<PubsubClient>,
    url: String,
    reconnect_guard: AsyncMutex<()>,
}

impl PubSubConnection {
    pub async fn new(url: String) -> RemoteAccountProviderResult<Self> {
        let client = Arc::new(PubsubClient::new(&url).await?).into();
        let reconnect_guard = AsyncMutex::new(());
        Ok(Self {
            client,
            url,
            reconnect_guard,
        })
    }

    pub fn url(&self) -> &str {
        &self.url
    }

    pub async fn account_subscribe(
        &self,
        pubkey: &Pubkey,
        config: RpcAccountInfoConfig,
    ) -> SubscribeResult {
        let client = self.client.load();
        let config = Some(config.clone());
        let (stream, unsub) = client.account_subscribe(pubkey, config).await?;
        // SAFETY:
        // the returned stream depends on the used client, which is only ever dropped
        // if the connection has been terminated, at which point the stream is useless
        // and will be discarded as well, thus it's safe lifetime extension to 'static
        let stream = unsafe {
            mem::transmute::<
                BoxStream<'_, Response<UiAccount>>,
                BoxStream<'static, Response<UiAccount>>,
            >(stream)
        };
        Ok((stream, unsub))
    }

    pub async fn reconnect(&self) -> PubsubClientResult<()> {
        // Prevents multiple reconnect attempts running concurrently
        let _guard = match self.reconnect_guard.try_lock() {
            Ok(g) => g,
            // Reconnect is already in progress
            Err(_) => {
                // Wait a bit and return to retry subscription
                time::sleep(RECONNECT_ATTEMPT_DELAY).await;
                return Ok(());
            }
        };
        let mut attempt = 1;
        let client = loop {
            match PubsubClient::new(&self.url).await {
                Ok(c) => break Arc::new(c),
                Err(error) => {
                    warn!(
                        "failed to reconnect to ws endpoint at {} {error}",
                        self.url
                    );
                    if attempt == MAX_RECONNECT_ATTEMPTS {
                        return Err(error);
                    }
                    attempt += 1;
                    time::sleep(RECONNECT_ATTEMPT_DELAY).await;
                }
            }
        };
        self.client.store(client);
        Ok(())
    }
}

// -----------------
// Trait
// -----------------
#[async_trait]
pub trait ChainPubsubClient: Send + Sync + Clone + 'static {
    async fn subscribe(
        &self,
        pubkey: Pubkey,
    ) -> RemoteAccountProviderResult<()>;
    async fn unsubscribe(
        &self,
        pubkey: Pubkey,
    ) -> RemoteAccountProviderResult<()>;
    async fn shutdown(&self);

    fn take_updates(&self) -> mpsc::Receiver<SubscriptionUpdate>;

    /// Provides the total number of subscriptions and the number of
    /// subscriptions when excludig pubkeys in `exclude`.
    /// - `exclude`: Optional slice of pubkeys to exclude from the count.
    /// Returns a tuple of (total subscriptions, filtered subscriptions).
    async fn subscription_count(
        &self,
        exclude: Option<&[Pubkey]>,
    ) -> (usize, usize);

    fn subscriptions(&self) -> Vec<Pubkey>;
}

#[async_trait]
pub trait ReconnectableClient {
    /// Attempts to reconnect to the pubsub server and should be invoked when the client sent the
    /// abort signal.
    async fn try_reconnect(&self) -> RemoteAccountProviderResult<()>;
    /// Re-subscribes to multiple accounts after a reconnection.
    async fn resub_multiple(
        &self,
        pubkeys: &[Pubkey],
    ) -> RemoteAccountProviderResult<()>;
}

// -----------------
// Implementation
// -----------------
#[derive(Clone)]
pub struct ChainPubsubClientImpl {
    actor: Arc<ChainPubsubActor>,
    updates_rcvr: Arc<Mutex<Option<mpsc::Receiver<SubscriptionUpdate>>>>,
}

impl ChainPubsubClientImpl {
    pub async fn try_new_from_url(
        pubsub_url: &str,
        abort_sender: mpsc::Sender<()>,
        commitment: CommitmentConfig,
    ) -> RemoteAccountProviderResult<Self> {
        let (actor, updates) = ChainPubsubActor::new_from_url(
            pubsub_url,
            abort_sender,
            commitment,
        )
        .await?;
        Ok(Self {
            actor: Arc::new(actor),
            updates_rcvr: Arc::new(Mutex::new(Some(updates))),
        })
    }
}

#[async_trait]
impl ChainPubsubClient for ChainPubsubClientImpl {
    async fn shutdown(&self) {
        self.actor.shutdown().await;
    }

    fn take_updates(&self) -> mpsc::Receiver<SubscriptionUpdate> {
        // SAFETY: This can only be None if `take_updates` is called more than
        // once (double-take). That indicates a logic bug in the calling code.
        // Panicking here surfaces the bug early and prevents silently losing
        // the updates stream.
        self.updates_rcvr
            .lock()
            .unwrap()
            .take()
            .expect("ChainPubsubClientImpl::take_updates called more than once")
    }

    async fn subscribe(
        &self,
        pubkey: Pubkey,
    ) -> RemoteAccountProviderResult<()> {
        let (tx, rx) = oneshot::channel();
        self.actor
            .send_msg(ChainPubsubActorMessage::AccountSubscribe {
                pubkey,
                response: tx,
            })
            .await?;

        rx.await
            .inspect_err(|err| {
                warn!("ChainPubsubClientImpl::subscribe - RecvError occurred while awaiting subscription response for {}: {err:?}. This indicates the actor sender was dropped without responding.", pubkey);
            })?
    }

    async fn unsubscribe(
        &self,
        pubkey: Pubkey,
    ) -> RemoteAccountProviderResult<()> {
        let (tx, rx) = oneshot::channel();
        self.actor
            .send_msg(ChainPubsubActorMessage::AccountUnsubscribe {
                pubkey,
                response: tx,
            })
            .await?;

        rx.await
            .inspect_err(|err| {
                warn!("ChainPubsubClientImpl::unsubscribe - RecvError occurred while awaiting unsubscription response for {}: {err:?}. This indicates the actor sender was dropped without responding.", pubkey);
            })?
    }

    async fn subscription_count(
        &self,
        exclude: Option<&[Pubkey]>,
    ) -> (usize, usize) {
        let total = self.actor.subscription_count(&[]);
        let filtered = if let Some(exclude) = exclude {
            self.actor.subscription_count(exclude)
        } else {
            total
        };
        (total, filtered)
    }

    fn subscriptions(&self) -> Vec<Pubkey> {
        self.actor.subscriptions()
    }
}

#[async_trait]
impl ReconnectableClient for ChainPubsubClientImpl {
    async fn try_reconnect(&self) -> RemoteAccountProviderResult<()> {
        let (tx, rx) = oneshot::channel();
        self.actor
            .send_msg(ChainPubsubActorMessage::Reconnect { response: tx })
            .await?;

        rx.await.inspect_err(|err| {
            warn!("RecvError occurred while awaiting reconnect response: {err:?}.");
        })?
    }

    async fn resub_multiple(
        &self,
        pubkeys: &[Pubkey],
    ) -> RemoteAccountProviderResult<()> {
        for &pubkey in pubkeys {
            self.subscribe(pubkey).await?;
            // Don't spam the RPC provider - for 5,000 accounts we would take 250 secs = ~4 minutes
            tokio::time::sleep(Duration::from_millis(50)).await;
        }
        Ok(())
    }
}

// -----------------
// Mock
// -----------------
#[cfg(any(test, feature = "dev-context"))]
pub mod mock {
    use std::{collections::HashSet, sync::Mutex, time::Duration};

    use log::*;
    use solana_account::Account;
    use solana_account_decoder::{encode_ui_account, UiAccountEncoding};
    use solana_rpc_client_api::response::{
        Response as RpcResponse, RpcResponseContext,
    };
    use solana_sdk::clock::Slot;

    use super::*;
    use crate::remote_account_provider::{
        RemoteAccountProviderError, RemoteAccountProviderResult,
    };

    #[derive(Clone)]
    pub struct ChainPubsubClientMock {
        updates_sndr: mpsc::Sender<SubscriptionUpdate>,
        updates_rcvr: Arc<Mutex<Option<mpsc::Receiver<SubscriptionUpdate>>>>,
        subscribed_pubkeys: Arc<Mutex<HashSet<Pubkey>>>,
        connected: Arc<Mutex<bool>>,
        pending_resubscribe_failures: Arc<Mutex<usize>>,
    }

    impl ChainPubsubClientMock {
        pub fn new(
            updates_sndr: mpsc::Sender<SubscriptionUpdate>,
            updates_rcvr: mpsc::Receiver<SubscriptionUpdate>,
        ) -> Self {
            Self {
                updates_sndr,
                updates_rcvr: Arc::new(Mutex::new(Some(updates_rcvr))),
                subscribed_pubkeys: Arc::new(Mutex::new(HashSet::new())),
                connected: Arc::new(Mutex::new(true)),
                pending_resubscribe_failures: Arc::new(Mutex::new(0)),
            }
        }

        /// Simulate a disconnect: clear all subscriptions and mark client as disconnected.
        pub fn simulate_disconnect(&self) {
            *self.connected.lock().unwrap() = false;
            self.subscribed_pubkeys.lock().unwrap().clear();
        }

        /// Fail the next N resubscription attempts in resub_multiple().
        pub fn fail_next_resubscriptions(&self, n: usize) {
            *self.pending_resubscribe_failures.lock().unwrap() = n;
        }

        async fn send(&self, update: SubscriptionUpdate) {
            let subscribed_pubkeys =
                self.subscribed_pubkeys.lock().unwrap().clone();
            if subscribed_pubkeys.contains(&update.pubkey) {
                let _ =
                    self.updates_sndr.send(update).await.inspect_err(|err| {
                        error!("Failed to send subscription update: {err:?}")
                    });
            }
        }

        pub async fn send_account_update(
            &self,
            pubkey: Pubkey,
            slot: Slot,
            account: &Account,
        ) {
            let ui_acc = encode_ui_account(
                &pubkey,
                account,
                UiAccountEncoding::Base58,
                None,
                None,
            );
            let rpc_response = RpcResponse {
                context: RpcResponseContext {
                    slot,
                    api_version: None,
                },
                value: ui_acc,
            };
            self.send(SubscriptionUpdate {
                pubkey,
                rpc_response,
            })
            .await;
        }
    }

    #[async_trait]
    impl ChainPubsubClient for ChainPubsubClientMock {
        fn take_updates(&self) -> mpsc::Receiver<SubscriptionUpdate> {
            // SAFETY: This can only be None if `take_updates` is called more
            // than once (double take). That would indicate a logic bug in the
            // calling code. Panicking here surfaces such a bug early and avoids
            // silently losing the updates stream.
            self.updates_rcvr.lock().unwrap().take().expect(
                "ChainPubsubClientMock::take_updates called more than once",
            )
        }
        async fn subscribe(
            &self,
            pubkey: Pubkey,
        ) -> RemoteAccountProviderResult<()> {
            if !*self.connected.lock().unwrap() {
                return Err(
<<<<<<< HEAD
                    RemoteAccountProviderError::AccountSubscriptionsFailed(
=======
                    RemoteAccountProviderError::AccountSubscriptionsTaskFailed(
>>>>>>> 40d83a33
                        "mock: subscribe while disconnected".to_string(),
                    ),
                );
            }
            let mut subscribed_pubkeys =
                self.subscribed_pubkeys.lock().unwrap();
            subscribed_pubkeys.insert(pubkey);
            Ok(())
        }

        async fn unsubscribe(
            &self,
            pubkey: Pubkey,
        ) -> RemoteAccountProviderResult<()> {
            let mut subscribed_pubkeys =
                self.subscribed_pubkeys.lock().unwrap();
            subscribed_pubkeys.remove(&pubkey);
            Ok(())
        }

        async fn shutdown(&self) {}

        async fn subscription_count(
            &self,
            exclude: Option<&[Pubkey]>,
        ) -> (usize, usize) {
            let pubkeys: Vec<Pubkey> = {
                let subs = self.subscribed_pubkeys.lock().unwrap();
                subs.iter().cloned().collect()
            };
            let total = pubkeys.len();
            let exclude = exclude.unwrap_or_default();
            let filtered = pubkeys
                .iter()
                .filter(|pubkey| !exclude.contains(pubkey))
                .count();
            (total, filtered)
        }

        fn subscriptions(&self) -> Vec<Pubkey> {
            let subs = self.subscribed_pubkeys.lock().unwrap();
            subs.iter().copied().collect()
        }
    }

    #[async_trait]
    impl ReconnectableClient for ChainPubsubClientMock {
        async fn try_reconnect(&self) -> RemoteAccountProviderResult<()> {
            *self.connected.lock().unwrap() = true;
            Ok(())
        }

        async fn resub_multiple(
            &self,
            pubkeys: &[Pubkey],
        ) -> RemoteAccountProviderResult<()> {
            // Simulate transient resubscription failures
            {
                let mut to_fail =
                    self.pending_resubscribe_failures.lock().unwrap();
                if *to_fail > 0 {
                    *to_fail -= 1;
                    return Err(
<<<<<<< HEAD
                        RemoteAccountProviderError::AccountSubscriptionsFailed(
=======
                        RemoteAccountProviderError::AccountSubscriptionsTaskFailed(
>>>>>>> 40d83a33
                            "mock: forced resubscribe failure".to_string(),
                        ),
                    );
                }
            }
            for &pubkey in pubkeys {
                self.subscribe(pubkey).await?;
                // keep it small; tests shouldn't take long
                tokio::time::sleep(Duration::from_millis(10)).await;
            }
            Ok(())
        }
    }
}<|MERGE_RESOLUTION|>--- conflicted
+++ resolved
@@ -388,11 +388,7 @@
         ) -> RemoteAccountProviderResult<()> {
             if !*self.connected.lock().unwrap() {
                 return Err(
-<<<<<<< HEAD
-                    RemoteAccountProviderError::AccountSubscriptionsFailed(
-=======
                     RemoteAccountProviderError::AccountSubscriptionsTaskFailed(
->>>>>>> 40d83a33
                         "mock: subscribe while disconnected".to_string(),
                     ),
                 );
@@ -456,11 +452,7 @@
                 if *to_fail > 0 {
                     *to_fail -= 1;
                     return Err(
-<<<<<<< HEAD
-                        RemoteAccountProviderError::AccountSubscriptionsFailed(
-=======
                         RemoteAccountProviderError::AccountSubscriptionsTaskFailed(
->>>>>>> 40d83a33
                             "mock: forced resubscribe failure".to_string(),
                         ),
                     );
