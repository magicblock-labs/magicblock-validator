--- conflicted
+++ resolved
@@ -1,12 +1,3 @@
-<<<<<<< HEAD
-use config::RemoteAccountProviderConfig;
-use lru_cache::AccountsLruCache;
-use parking_lot::Mutex;
-use scc::{hash_map::Entry, HashMap};
-#[cfg(any(test, feature = "dev-context"))]
-use solana_rpc_client::nonblocking::rpc_client::RpcClient;
-=======
->>>>>>> 23e9867b
 use std::{
     sync::{
         atomic::{AtomicU64, Ordering},
@@ -25,8 +16,10 @@
 };
 use log::*;
 use lru_cache::AccountsLruCache;
+use parking_lot::Mutex;
 pub(crate) use remote_account::RemoteAccount;
 pub use remote_account::RemoteAccountUpdateSource;
+use scc::{hash_map::Entry, HashMap};
 use solana_account::Account;
 use solana_account_decoder_client_types::UiAccountEncoding;
 use solana_pubkey::Pubkey;
@@ -1398,44 +1391,23 @@
             .collect();
 
         let (provider, _, mut removed_rx) =
-<<<<<<< HEAD
             setup_with_accounts(&pubkeys, CAPACITY).await;
-=======
-            setup_with_accounts(pubkeys, 3).await;
-
-        // Fill cache: [1, 2, 3] (1 is least recently used)
-        provider.try_get(pubkey1).await.unwrap();
-        provider.try_get(pubkey2).await.unwrap();
-        provider.try_get(pubkey3).await.unwrap();
-
-        // Access pubkey1 to make it more recently used: [2, 3, 1]
-        // This should just promote, making order [2, 3, 1]
-        provider.try_get(pubkey1).await.unwrap();
-
-        // Add pubkey4, should evict pubkey2 (now least recently used)
-        provider.try_get(pubkey4).await.unwrap();
->>>>>>> 23e9867b
 
         // --- Phase 1: Fill cache partially ---
         // No evictions should happen at this point.
         for pk in pubkeys.iter().take(CAPACITY / 2) {
-            provider.try_get(*pk, false).await.unwrap();
+            provider.try_get(*pk).await.unwrap();
         }
         assert!(
             removed_rx.try_recv().is_err(),
             "No accounts should be evicted when cache is not full"
         );
 
-<<<<<<< HEAD
         // --- Phase 2: Overflow the cache ---
         // Add the remaining items, which will exceed capacity and trigger evictions.
         for pk in pubkeys.iter().skip(CAPACITY / 2) {
-            provider.try_get(*pk, false).await.unwrap();
-        }
-=======
-        // Add pubkey5, should evict pubkey3 (now least recently used)
-        provider.try_get(pubkey5).await.unwrap();
->>>>>>> 23e9867b
+            provider.try_get(*pk).await.unwrap();
+        }
 
         // --- Phase 3: Verify eviction count ---
         // We expect at least OVERCAPACITY_COUNT items to have been evicted.
@@ -1445,7 +1417,6 @@
             "Expected an eviction count equal to the number of items added beyond capacity"
         );
     }
-
     /// Verifies that a continuous stream of insertions that overflows the cache
     /// results in the correct number of eviction notifications.
     #[tokio::test]
@@ -1460,12 +1431,11 @@
         let (provider, _, mut removed_rx) =
             setup_with_accounts(&pubkeys, CAPACITY).await;
 
-<<<<<<< HEAD
         let mut removed_accounts = 0;
         // 1. Iterate through all generated keys, adding them to the cache.
         // On each insertion, immediately poll the channel to count evictions.
         for pk in pubkeys.iter() {
-            provider.try_get(*pk, false).await.unwrap();
+            provider.try_get(*pk).await.unwrap();
             removed_accounts += removed_rx.try_recv().is_ok() as usize;
         }
 
@@ -1475,21 +1445,5 @@
             removed_accounts >= OVERFLOW_COUNT,
             "The number of evicted accounts should be at least the number of overflow items"
         );
-=======
-        // Fill cache to capacity (no evictions)
-        for pk in pubkeys.iter().take(4) {
-            provider.try_get(*pk).await.unwrap();
-        }
-
-        // Add more accounts and verify evictions happen in LRU order
-        for i in 4..7 {
-            provider.try_get(pubkeys[i]).await.unwrap();
-            let expected_evicted = pubkeys[i - 4]; // Should evict the account added 4 steps ago
-
-            // Verify the evicted account was sent over the channel
-            let removed_accounts = drain_removed_account_rx(&mut removed_rx);
-            assert_eq!(removed_accounts, vec![expected_evicted]);
-        }
->>>>>>> 23e9867b
     }
 }