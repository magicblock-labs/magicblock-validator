--- conflicted
+++ resolved
@@ -1,15 +1,7 @@
-<<<<<<< HEAD
+use std::collections::HashSet;
+
 use log::*;
 use scc::HashCache;
-use solana_sdk::sysvar;
-use std::collections::HashSet;
-
-=======
-use std::{collections::HashSet, num::NonZeroUsize, sync::Mutex};
-
-use log::*;
-use lru::LruCache;
->>>>>>> 23e9867b
 use solana_pubkey::Pubkey;
 use solana_sdk::sysvar;
 
@@ -104,7 +96,6 @@
 
 #[cfg(test)]
 mod tests {
-<<<<<<< HEAD
     use super::*;
     /// The minimum capacity for scc::HashCache is 64. We use a higher value
     /// to make statistical outcomes in tests highly predictable.
@@ -114,37 +105,6 @@
     #[test]
     fn test_add_and_upsert_within_capacity() {
         let cache = AccountsLruCache::new(CAPACITY);
-=======
-    use std::num::NonZeroUsize;
-
-    use super::*;
-
-    #[tokio::test]
-    async fn test_lru_cache_add_accounts_up_to_limit_no_eviction() {
-        let capacity = NonZeroUsize::new(3).unwrap();
-        let cache = AccountsLruCache::new(capacity);
-
-        let pubkey1 = Pubkey::new_unique();
-        let pubkey2 = Pubkey::new_unique();
-        let pubkey3 = Pubkey::new_unique();
-
-        // Add three accounts (up to limit)
-        let evicted1 = cache.add(pubkey1);
-        let evicted2 = cache.add(pubkey2);
-        let evicted3 = cache.add(pubkey3);
-
-        // No evictions should occur
-        assert_eq!(evicted1, None);
-        assert_eq!(evicted2, None);
-        assert_eq!(evicted3, None);
-    }
-
-    #[tokio::test]
-    async fn test_lru_cache_add_same_account_multiple_times_no_eviction() {
-        let capacity = NonZeroUsize::new(3).unwrap();
-        let cache = AccountsLruCache::new(capacity);
-
->>>>>>> 23e9867b
         let pubkey1 = Pubkey::new_unique();
         let pubkey2 = Pubkey::new_unique();
 
