use std::{
    collections::{HashMap, HashSet},
    fmt,
    sync::{
        atomic::{AtomicU64, Ordering},
        Arc, Mutex,
    },
};

use borsh::BorshDeserialize;
use compressed_delegation_client::CompressedDelegationRecord;
use dlp::{
    pda::delegation_record_pda_from_delegated_account, state::DelegationRecord,
};
use log::*;
use magicblock_core::traits::AccountsBank;
use magicblock_metrics::metrics::{self, AccountFetchOrigin};
<<<<<<< HEAD
use solana_account::{AccountSharedData, ReadableAccount, WritableAccount};
=======
use solana_account::{AccountSharedData, ReadableAccount};
>>>>>>> 7eaaaf3b
use solana_pubkey::Pubkey;
use solana_sdk::system_program;
use tokio::{
    sync::{mpsc, oneshot},
    task,
    task::JoinSet,
};

use super::errors::{ChainlinkError, ChainlinkResult};
use crate::{
    chainlink::{
        account_still_undelegating_on_chain::account_still_undelegating_on_chain,
        blacklisted_accounts::blacklisted_accounts,
    },
    cloner::{errors::ClonerResult, Cloner},
    remote_account_provider::{
        photon_client::PhotonClient,
        program_account::{
            get_loaderv3_get_program_data_address, ProgramAccountResolver,
            LOADER_V1, LOADER_V3,
        },
        ChainPubsubClient, ChainRpcClient, ForwardedSubscriptionUpdate,
        MatchSlotsConfig, RemoteAccount, RemoteAccountProvider,
        ResolvedAccount, ResolvedAccountSharedData,
    },
};

type RemoteAccountRequests = Vec<oneshot::Sender<()>>;

#[derive(Clone)]
pub struct FetchCloner<T, U, V, C, P>
where
    T: ChainRpcClient,
    U: ChainPubsubClient,
    V: AccountsBank,
    C: Cloner,
    P: PhotonClient,
{
    /// The RemoteAccountProvider to fetch accounts from
    remote_account_provider: Arc<RemoteAccountProvider<T, U, P>>,
    /// Tracks pending account fetch requests to avoid duplicate fetches in parallel
    /// Once an account is fetched and cloned into the bank, it's removed from here
    pending_requests: Arc<Mutex<HashMap<Pubkey, RemoteAccountRequests>>>,
    /// Counter to track the number of fetch operations for testing deduplication
    fetch_count: Arc<AtomicU64>,

    accounts_bank: Arc<V>,
    cloner: Arc<C>,
    validator_pubkey: Pubkey,

    /// These are accounts that we should never clone into our validator.
    /// native programs, sysvars, native tokens, validator identity and faucet
    blacklisted_accounts: HashSet<Pubkey>,
}

struct AccountWithCompanion {
    pubkey: Pubkey,
    account: ResolvedAccountSharedData,
    companion_pubkey: Pubkey,
    companion_account: Option<ResolvedAccountSharedData>,
}

#[derive(Debug, Default)]
pub struct FetchAndCloneResult {
    pub not_found_on_chain: Vec<(Pubkey, u64)>,
    pub missing_delegation_record: Vec<(Pubkey, u64)>,
}

impl FetchAndCloneResult {
    pub fn pubkeys_not_found_on_chain(&self) -> Vec<Pubkey> {
        self.not_found_on_chain.iter().map(|(p, _)| *p).collect()
    }

    pub fn pubkeys_missing_delegation_record(&self) -> Vec<Pubkey> {
        self.missing_delegation_record
            .iter()
            .map(|(p, _)| *p)
            .collect()
    }

    pub fn is_ok(&self) -> bool {
        self.not_found_on_chain.is_empty()
            && self.missing_delegation_record.is_empty()
    }
}

impl fmt::Display for FetchAndCloneResult {
    fn fmt(&self, f: &mut fmt::Formatter<'_>) -> fmt::Result {
        if self.is_ok() {
            write!(f, "All accounts fetched and cloned successfully")
        } else {
            if !self.not_found_on_chain.is_empty() {
                writeln!(
                    f,
                    "Accounts not found on chain: {:?}",
                    self.not_found_on_chain
                        .iter()
                        .map(|(p, _)| p.to_string())
                        .collect::<Vec<_>>()
                )?;
            }
            if !self.missing_delegation_record.is_empty() {
                writeln!(
                    f,
                    "Accounts missing delegation record: {:?}",
                    self.missing_delegation_record
                        .iter()
                        .map(|(p, _)| p.to_string())
                        .collect::<Vec<_>>()
                )?;
            }
            Ok(())
        }
    }
}

impl<T, U, V, C, P> FetchCloner<T, U, V, C, P>
where
    T: ChainRpcClient,
    U: ChainPubsubClient,
    V: AccountsBank,
    C: Cloner,
    P: PhotonClient,
{
    /// Create FetchCloner with subscription updates properly connected
    pub fn new(
        remote_account_provider: &Arc<RemoteAccountProvider<T, U, P>>,
        accounts_bank: &Arc<V>,
        cloner: &Arc<C>,
        validator_pubkey: Pubkey,
        faucet_pubkey: Pubkey,
        subscription_updates_rx: mpsc::Receiver<ForwardedSubscriptionUpdate>,
    ) -> Arc<Self> {
        let blacklisted_accounts =
            blacklisted_accounts(&validator_pubkey, &faucet_pubkey);
        let me = Arc::new(Self {
            remote_account_provider: remote_account_provider.clone(),
            accounts_bank: accounts_bank.clone(),
            cloner: cloner.clone(),
            validator_pubkey,
            pending_requests: Arc::new(Mutex::new(HashMap::new())),
            fetch_count: Arc::new(AtomicU64::new(0)),
            blacklisted_accounts,
        });

        me.clone()
            .start_subscription_listener(subscription_updates_rx);

        me
    }

    /// Get the current fetch count
    pub fn fetch_count(&self) -> u64 {
        self.fetch_count.load(Ordering::Relaxed)
    }

    /// Start listening to subscription updates
    pub fn start_subscription_listener(
        self: Arc<Self>,
        mut subscription_updates: mpsc::Receiver<ForwardedSubscriptionUpdate>,
    ) {
        tokio::spawn(async move {
            while let Some(update) = subscription_updates.recv().await {
                trace!("FetchCloner received subscription update for {} at slot {}",
                    update.pubkey, update.account.slot());
                let pubkey = update.pubkey;

                // TODO: if we get a lot of subs and cannot keep up we need to put this
                // on a separate task so the fetches of delegation records can happen in
                // parallel
                let (resolved_account, deleg_record) =
                    self.resolve_account_to_clone_from_forwarded_sub_with_unsubscribe(update)
                    .await;
                if let Some(account) = resolved_account {
                    // Ensure that the subscription update isn't out of order, i.e. we don't already
                    // hold a newer version of the account in our bank
                    let out_of_order_slot = self
                        .accounts_bank
                        .get_account(&pubkey)
                        .and_then(|in_bank| {
                            if in_bank.remote_slot() >= account.remote_slot() {
                                Some(in_bank.remote_slot())
                            } else {
                                None
                            }
                        });
                    if let Some(in_bank_slot) = out_of_order_slot {
                        warn!(
                            "Ignoring out-of-order subscription update for {pubkey}: bank slot {in_bank_slot}, update slot {}",
                            account.remote_slot()
                        );
                        continue;
                    }

                    if let Some(in_bank) =
                        self.accounts_bank.get_account(&pubkey)
                    {
                        if in_bank.undelegating() {
                            // We expect the account to still be delegated, but with the delegation
                            // program owner
                            debug!("Received update for undelegating account {pubkey} delegated in bank={} delegated on chain={}", in_bank.delegated(), account.delegated());

                            // This will only be true in the following case:
                            // 1. a commit was triggered for the account
                            // 2. a commit + undelegate was triggered for the account -> undelegating
                            // 3. we receive the update for (1.)
                            //
                            // Thus our state is more up to date and we don't need to update our
                            // bank.
                            if account_still_undelegating_on_chain(
                                &pubkey,
                                account.delegated(),
                                in_bank.remote_slot(),
                                deleg_record,
                                &self.validator_pubkey,
                            ) {
                                continue;
                            }
                        } else if in_bank.owner().eq(&dlp::id()) {
                            debug!(
                                "Received update for {pubkey} owned by deleg program not marked as undelegating"
                            );
                        }
                    } else {
                        warn!(
                            "Received update for {pubkey} which is not in bank"
                        );
                    }

                    // Once we clone an account that is delegated to us we no longer need
                    // to receive updates for it from chain
                    // The subscription will be turned back on once the committor service schedules
                    // a commit for it that includes undelegation
                    if account.delegated() {
                        if let Err(err) = self
                            .remote_account_provider
                            .unsubscribe(&pubkey)
                            .await
                        {
                            error!(
                                "Failed to unsubscribe from delegated account {pubkey}: {err}"
                            );
                        }
                    }

                    if account.executable() {
                        self.handle_executable_sub_update(pubkey, account)
                            .await;
                    } else if let Err(err) =
                        self.cloner.clone_account(pubkey, account).await
                    {
                        error!(
                            "Failed to clone account {pubkey} into bank: {err}"
                        );
                    }
                }
            }
        });
    }

    async fn handle_executable_sub_update(
        &self,
        pubkey: Pubkey,
        account: AccountSharedData,
    ) {
        if account.owner().eq(&LOADER_V1) {
            // This is a program deployed on chain with BPFLoader1111111111111111111111111111111111.
            // By definition it cannot be upgraded, hence we should never get a subscription
            // update for it.
            error!("Unexpected subscription update for program to loaded on chain with LoaderV1: {pubkey}.");
            return;
        }

        // For LoaderV3 programs we need to fetch the program data account
        let (program_account, program_data_account) = if account
            .owner()
            .eq(&LOADER_V3)
        {
            match Self::task_to_fetch_with_program_data(
                self,
                pubkey,
                account.remote_slot(),
                AccountFetchOrigin::GetAccount,
            )
            .await
            {
                Ok(Ok(account_with_companion)) => (
                    account_with_companion.account.into_account_shared_data(),
                    account_with_companion
                        .companion_account
                        .map(|x| x.into_account_shared_data()),
                ),
                Ok(Err(err)) => {
                    error!(
                        "Failed to fetch program data account for program {pubkey}: {err}."
                    );
                    return;
                }
                Err(err) => {
                    error!(
                        "Failed to fetch program data account for program {pubkey}: {err}."
                    );
                    return;
                }
            }
        } else {
            (account, None::<AccountSharedData>)
        };

        let loaded_program = match ProgramAccountResolver::try_new(
            pubkey,
            *program_account.owner(),
            Some(program_account),
            program_data_account,
        ) {
            Ok(x) => x.into_loaded_program(),
            Err(err) => {
                error!("Failed to resolve program account {pubkey} into bank: {err}");
                return;
            }
        };
        if let Err(err) = self.cloner.clone_program(loaded_program).await {
            error!("Failed to clone account {pubkey} into bank: {err}");
        }
    }

    async fn resolve_account_to_clone_from_forwarded_sub_with_unsubscribe(
        &self,
        update: ForwardedSubscriptionUpdate,
    ) -> (Option<AccountSharedData>, Option<DelegationRecord>) {
        let ForwardedSubscriptionUpdate { pubkey, account } = update;
        let owned_by_delegation_program =
            account.is_owned_by_delegation_program();
        let owned_by_compressed_delegation_program =
            account.is_owned_by_compressed_delegation_program();

        if let Some(mut account) = account.fresh_account().cloned() {
            // If the account is owned by the delegation program we need to resolve
            // its true owner and determine if it is delegated to us
            if owned_by_delegation_program {
                let delegation_record_pubkey =
                    delegation_record_pda_from_delegated_account(&pubkey);

                // Check existing subscriptions before fetching
                let was_delegation_record_subscribed = self
                    .remote_account_provider
                    .is_watching(&delegation_record_pubkey);

                match self
                    .task_to_fetch_with_companion(
                        pubkey,
                        delegation_record_pubkey,
                        account.remote_slot(),
                        AccountFetchOrigin::GetAccount,
                    )
                    .await
                {
                    Ok(Ok(AccountWithCompanion {
                        pubkey,
                        mut account,
                        companion_pubkey: delegation_record_pubkey,
                        companion_account: delegation_record,
                    })) => {
                        // We need to remove subs for the delegation record and the account
                        // if it is delegated to us
                        let mut subs_to_remove = HashSet::new();

                        // Always unsubscribe from delegation record if it was a new subscription
                        if !was_delegation_record_subscribed {
                            subs_to_remove.insert(delegation_record_pubkey);
                        }

                        let account = if let Some(delegation_record) =
                            delegation_record
                        {
                            let delegation_record =
                                match Self::parse_delegation_record(
                                    delegation_record.data(),
                                    delegation_record_pubkey,
                                ) {
                                    Ok(x) => Some(x),
                                    Err(err) => {
                                        error!("Failed to parse delegation record for {pubkey}: {err}. Not cloning account.");
                                        None
                                    }
                                };

                            // If the delegation record is valid we set the owner and delegation
                            // status on the account
                            if let Some(delegation_record) = delegation_record {
                                if log::log_enabled!(log::Level::Trace) {
                                    trace!("Delegation record found for {pubkey}: {delegation_record:?}");
                                    trace!(
                                        "Cloning delegated account: {pubkey} (remote slot {}, owner: {})",
                                        account.remote_slot(),
                                        delegation_record.owner
                                    );
                                }
                                let is_delegated_to_us = delegation_record
                                    .authority
                                    .eq(&self.validator_pubkey) ||
                                    // TODO(thlorenz): @ once the delegation program supports
                                    // delegating to specific authority we need to remove the below
                                    delegation_record.authority.eq(&Pubkey::default());

                                account
                                    .set_owner(delegation_record.owner)
                                    .set_delegated(is_delegated_to_us);

                                // For accounts delegated to us, always unsubscribe from the delegated account
                                if is_delegated_to_us {
                                    subs_to_remove.insert(pubkey);
                                }

                                (
                                    Some(account.into_account_shared_data()),
                                    Some(delegation_record),
                                )
                            } else {
                                // If the delegation record is invalid we cannot clone the account
                                // since something is corrupt and we wouldn't know what owner to
                                // use, etc.
                                (None, None)
                            }
                        } else {
                            // If no delegation record exists we must assume the account itself is
                            // a delegation record or metadata
                            (Some(account.into_account_shared_data()), None)
                        };

                        if !subs_to_remove.is_empty() {
                            cancel_subs(
                                &self.remote_account_provider,
                                CancelStrategy::All(subs_to_remove),
                            )
                            .await;
                        }
                        account
                    }
                    // In case of errors fetching the delegation record we cannot clone the account
                    Ok(Err(err)) => {
                        error!("failed to fetch delegation record for {pubkey}: {err}. not cloning account.");
                        (None, None)
                    }
                    Err(err) => {
                        error!("failed to fetch delegation record for {pubkey}: {err}. not cloning account.");
                        (None, None)
                    }
                }
            } else if owned_by_compressed_delegation_program {
                // If the account is compressed, the delegation record is in the account itself
                let delegation_record =
                    match CompressedDelegationRecord::try_from_slice(
                        account.data(),
                    ) {
                        Ok(delegation_record) => Some(delegation_record),
                        Err(_err) => {
                            info!("Failed to parse compressed delegation record for {pubkey} directly from the data. Fetching from photon instead.");
                            if let Some(acc) = self
                                .remote_account_provider
                                .try_get(pubkey, AccountFetchOrigin::GetAccount)
                                .await
                                .map(|acc| acc.fresh_account().cloned())
                                .ok()
                                .flatten()
                            {
                                match CompressedDelegationRecord::try_from_slice(
                                    acc.data(),
                                ) {
                                    Ok(delegation_record) => {
                                        Some(delegation_record)
                                    }
                                    Err(_) => None,
                                }
                            } else {
                                None
                            }
                        }
                    };

                if let Some(delegation_record) = delegation_record {
                    account.set_compressed(true);
                    account.set_owner(delegation_record.owner);
                    account.set_data(delegation_record.data);
                    account.set_lamports(delegation_record.lamports);

                    let is_delegated_to_us =
                        delegation_record.authority.eq(&self.validator_pubkey);
                    account.set_delegated(is_delegated_to_us);

                    // TODO(dode): commit frequency ms is not supported for compressed delegation records
                    (
                        Some(account),
                        Some(DelegationRecord {
                            authority: delegation_record.authority,
                            owner: delegation_record.owner,
                            delegation_slot: delegation_record.delegation_slot,
                            lamports: delegation_record.lamports,
                            commit_frequency_ms: 0,
                        }),
                    )
                } else {
                    (None, None)
                }
            } else {
                // Accounts not owned by the delegation program can be cloned as is
                // No unsubscription needed for undelegated accounts
                (Some(account), None)
            }
        } else {
            // This should not happen since we call this method with sub updates which always hold
            // a fresh remote account
            error!("BUG: Received subscription update for {pubkey} without fresh account: {account:?}");
            (None, None)
        }
    }

    /// Parses a delegation record from account data bytes.
    /// Returns the parsed DelegationRecord, or InvalidDelegationRecord error
    /// if parsing fails.
    fn parse_delegation_record(
        data: &[u8],
        delegation_record_pubkey: Pubkey,
    ) -> ChainlinkResult<DelegationRecord> {
        DelegationRecord::try_from_bytes_with_discriminator(data)
            .copied()
            .map_err(|err| {
                ChainlinkError::InvalidDelegationRecord(
                    delegation_record_pubkey,
                    err,
                )
            })
    }

    /// Fetches and parses the delegation record for an account, returning the
    /// parsed DelegationRecord if found and valid, None otherwise.
    async fn fetch_and_parse_delegation_record(
        &self,
        account_pubkey: Pubkey,
        min_context_slot: u64,
        fetch_origin: metrics::AccountFetchOrigin,
    ) -> Option<DelegationRecord> {
        let delegation_record_pubkey =
            delegation_record_pda_from_delegated_account(&account_pubkey);
        let was_watching_deleg_record = self
            .remote_account_provider
            .is_watching(&delegation_record_pubkey);

        let res = match self
            .remote_account_provider
            .try_get_multi_until_slots_match(
                &[delegation_record_pubkey],
                Some(MatchSlotsConfig {
                    min_context_slot: Some(min_context_slot),
                    ..Default::default()
                }),
                fetch_origin,
            )
            .await
        {
            Ok(mut delegation_records) => {
                if let Some(delegation_record_remote) = delegation_records.pop()
                {
                    match delegation_record_remote.fresh_account() {
                        Some(delegation_record_account) => {
                            Self::parse_delegation_record(
                                delegation_record_account.data(),
                                delegation_record_pubkey,
                            )
                            .ok()
                        }
                        None => None,
                    }
                } else {
                    None
                }
            }
            Err(_) => None,
        };

        if !was_watching_deleg_record
            // Handle edge case where it was cloned in the meantime.
            // The small possiblility of a fetch + clone of this delegation record being in process
            // still exits, but it's negligible
            && self
                .accounts_bank
                .get_account(&delegation_record_pubkey)
                .is_none()
        {
            // We only subscribed to fetch the delegation record, so unsubscribe now
            if let Err(err) = self
                .remote_account_provider
                .unsubscribe(&delegation_record_pubkey)
                .await
            {
                error!(
                    "Failed to unsubscribe from delegation record {delegation_record_pubkey}: {err}"
                );
            }
        }

        res
    }

    /// Tries to fetch all accounts in `pubkeys` and clone them into the bank.
    /// If `mark_empty` is provided, accounts in that list that are
    /// not found on chain will be added with zero lamports to the bank.
    ///
    /// - **pubkeys**: list of accounts to fetch and clone
    /// - **mark_empty**: optional list of accounts that should be added as empty if not found on
    ///   chain
    /// - **slot**: optional slot to use as minimum context slot for the accounts being cloned
    ///
    /// NOTE: accounts fetched here have not been found in the bank
    async fn fetch_and_clone_accounts(
        &self,
        pubkeys: &[Pubkey],
        mark_empty_if_not_found: Option<&[Pubkey]>,
        slot: Option<u64>,
        fetch_origin: AccountFetchOrigin,
    ) -> ChainlinkResult<FetchAndCloneResult> {
        if log::log_enabled!(log::Level::Trace) {
            let pubkeys = pubkeys
                .iter()
                .map(|p| p.to_string())
                .collect::<Vec<_>>()
                .join(", ");

            trace!("Fetching and cloning accounts: {pubkeys}");
        }

        // We keep all existing subscriptions including delegation records and program data
        // accounts that were directly requested
        let delegation_records = pubkeys
            .iter()
            .map(delegation_record_pda_from_delegated_account)
            .collect::<HashSet<_>>();
        let program_data_accounts = pubkeys
            .iter()
            .map(get_loaderv3_get_program_data_address)
            .collect::<HashSet<_>>();
        let existing_subs: HashSet<&Pubkey> = pubkeys
            .iter()
            .chain(delegation_records.iter())
            .chain(program_data_accounts.iter())
            .filter(|x| self.is_watching(x))
            .collect();

        // Increment fetch counter for testing deduplication (count per account being fetched)
        self.fetch_count
            .fetch_add(pubkeys.len() as u64, Ordering::Relaxed);

        let accs = self
            .remote_account_provider
            .try_get_multi(pubkeys, mark_empty_if_not_found, fetch_origin)
            .await?;

        trace!("Fetched {accs:?}");

<<<<<<< HEAD
        let (not_found, plain, owned_by_deleg, owned_by_deleg_compressed, programs) =
=======
        let (not_found, plain, owned_by_deleg, programs) =
>>>>>>> 7eaaaf3b
            accs.into_iter().zip(pubkeys).fold(
                (vec![], vec![], vec![], vec![]),
                |(
                    mut not_found,
                    mut plain,
                    mut owned_by_deleg,
                    mut owned_by_deleg_compressed,
                    mut programs,
                ),
                 (acc, &pubkey)| {
                    use RemoteAccount::*;
                    match acc {
                        NotFound(slot) => not_found.push((pubkey, slot)),
                        Found(remote_account_state) => {
                            match remote_account_state.account {
                                ResolvedAccount::Fresh(account_shared_data) => {
                                    let slot =
                                        account_shared_data.remote_slot();
                                    if account_shared_data
                                        .owner()
                                        .eq(&dlp::id())
                                    {
                                        owned_by_deleg.push((
                                            pubkey,
                                            account_shared_data,
                                            slot,
                                        ));
                                    } else if account_shared_data
                                    .owner()
                                    .eq(&compressed_delegation_client::id())
                                {
                                    owned_by_deleg_compressed.push((
                                        pubkey,
                                        account_shared_data,
                                        slot,
                                    ));
                                } else if account_shared_data.executable() {
                                        // We don't clone native loader programs.
                                        // They should not pass the blacklist in the first place,
                                        // but in case a new native program is introduced we don't want
                                        // to fail
                                        if !account_shared_data
                                            .owner()
                                            .eq(&solana_sdk::native_loader::id(
                                            ))
                                        {
                                            programs.push((
                                                pubkey,
                                                account_shared_data,
                                                slot,
                                            ));
                                        } else {
                                            warn!(
                                                "Not cloning native loader program account: {pubkey} (should have been blacklisted)",
                                            );
                                        }
                                    } else {
                                        plain.push((
                                            pubkey,
                                            account_shared_data,
                                        ));
                                    }
                                }
                                ResolvedAccount::Bank((pubkey, slot)) => {
                                    error!("We should not be fetching accounts that are already in bank: {pubkey}:{slot}");
                                }
                            };
                        }
                    }
<<<<<<< HEAD
                    (not_found, plain, owned_by_deleg, owned_by_deleg_compressed, programs)
=======
                    (not_found, plain, owned_by_deleg, programs)
>>>>>>> 7eaaaf3b
                },
            );

        if log::log_enabled!(log::Level::Trace) {
            let not_found = not_found
                .iter()
                .map(|(pubkey, slot)| (pubkey.to_string(), *slot))
                .collect::<Vec<_>>();
            let plain =
                plain.iter().map(|(p, _)| p.to_string()).collect::<Vec<_>>();
            let owned_by_deleg = owned_by_deleg
                .iter()
                .map(|(pubkey, _, slot)| (pubkey.to_string(), *slot))
                .collect::<Vec<_>>();
            let owned_by_deleg_compressed = owned_by_deleg_compressed
                .iter()
                .map(|(pubkey, _, slot)| (pubkey.to_string(), *slot))
                .collect::<Vec<_>>();
            let programs = programs
                .iter()
                .map(|(p, _, _)| p.to_string())
                .collect::<Vec<_>>();
            trace!(
<<<<<<< HEAD
                "Fetched accounts: \nnot_found:      {not_found:?} \nplain:          {plain:?} \nowned_by_deleg: {owned_by_deleg:?} \nowned_by_deleg_compressed: {owned_by_deleg_compressed:?} \nprograms:       {programs:?}",
=======
                "Fetched accounts: \nnot_found:      {not_found:?} \nplain:          {plain:?} \nowned_by_deleg: {owned_by_deleg:?}\nprograms:       {programs:?}",
>>>>>>> 7eaaaf3b
            );
        }

        let (clone_as_empty, not_found) =
            if let Some(mark_empty) = mark_empty_if_not_found {
                not_found
                    .into_iter()
                    .partition::<Vec<_>, _>(|(p, _)| mark_empty.contains(p))
            } else {
                (vec![], not_found)
            };

        // For accounts we couldn't find we cannot do anything. We will let code depending
        // on them to be in the bank fail on its own
        if !not_found.is_empty() {
            trace!(
                "Could not find accounts on chain: {:?}",
                not_found
                    .iter()
                    .map(|(pubkey, slot)| (pubkey.to_string(), *slot))
                    .collect::<Vec<_>>()
            );
        }

        // We mark some accounts as empty if we know that they will never exist on chain
        if log::log_enabled!(log::Level::Trace) && !clone_as_empty.is_empty() {
            trace!(
                "Cloning accounts as empty: {:?}",
                clone_as_empty
                    .iter()
                    .map(|(p, _)| p.to_string())
                    .collect::<Vec<_>>()
            );
        }

        // Calculate min context slot: use the greater of subscription slot or last chain slot
        let min_context_slot = slot.map(|subscription_slot| {
            subscription_slot.max(self.remote_account_provider.chain_slot())
        });

        // For potentially delegated accounts we update the owner and delegation state first
        let mut fetch_with_delegation_record_join_set = JoinSet::new();
        for (pubkey, _, account_slot) in &owned_by_deleg {
            let effective_slot = if let Some(min_slot) = min_context_slot {
                min_slot.max(*account_slot)
            } else {
                *account_slot
            };
            fetch_with_delegation_record_join_set.spawn(
                self.task_to_fetch_with_delegation_record(
                    *pubkey,
                    effective_slot,
                    fetch_origin,
                ),
            );
        }

        let mut missing_delegation_record = vec![];

        // We remove all new subs for accounts that were not found or already in the bank
        let (accounts_to_clone, record_subs) = {
            let joined = fetch_with_delegation_record_join_set.join_all().await;
            let (errors, accounts_fully_resolved) = joined.into_iter().fold(
                (vec![], vec![]),
                |(mut errors, mut successes), res| {
                    match res {
                        Ok(Ok(account_with_deleg)) => {
                            successes.push(account_with_deleg)
                        }
                        Ok(Err(err)) => errors.push(err),
                        Err(err) => errors.push(err.into()),
                    }
                    (errors, successes)
                },
            );

            // If we encounter any error while fetching delegated accounts then
            // we have to abort as we cannot resume without the ability to sync
            // with the remote
            if !errors.is_empty() {
                // Cancel all new subs since we won't clone any accounts
                cancel_subs(
                    &self.remote_account_provider,
                    CancelStrategy::New {
                        new_subs: pubkeys.iter().cloned().collect(),
                        existing_subs: existing_subs
                            .into_iter()
                            .cloned()
                            .collect(),
                    },
                )
                .await;
                return Err(ChainlinkError::DelegatedAccountResolutionsFailed(
                    errors
                        .iter()
                        .map(|e| e.to_string())
                        .collect::<Vec<_>>()
                        .join(", "),
                ));
            }

            // Cancel new delegation record subs
            let mut record_subs =
                Vec::with_capacity(accounts_fully_resolved.len());
            let mut accounts_to_clone = plain;
            accounts_to_clone.extend(
                owned_by_deleg_compressed.into_iter().filter_map(
                    |(pubkey, mut account, _)| {
                        let Ok(delegation_record) =
                            CompressedDelegationRecord::try_from_slice(
                                account.data(),
                            ) else {
                                error!("Failed to deserialize compressed delegation record for {pubkey}");
                                return None;
                            };

                        if delegation_record
                            .authority
                            .eq(&self.validator_pubkey)
                        {
                            account.set_delegated(true);
                        } else {
                            account.set_delegated(false);
                        }
                        account.set_data(delegation_record.data);
                        account.set_owner(delegation_record.owner);
                        Some((pubkey, account))
                    },
                ),
            );

            // Now process the accounts (this can fail without affecting unsubscription)
            for AccountWithCompanion {
                pubkey,
                mut account,
                companion_pubkey: delegation_record_pubkey,
                companion_account: delegation_record,
            } in accounts_fully_resolved.into_iter()
            {
                record_subs.push(delegation_record_pubkey);

                // If the account is delegated we set the owner and delegation state
                if let Some(delegation_record_data) = delegation_record {
                    // NOTE: failing here is fine when resolving all accounts for a transaction
                    // since if something is off we better not run it anyways
                    // However we may consider a different behavior when user is getting
                    // mutliple accounts.
                    let delegation_record = match Self::parse_delegation_record(
                        delegation_record_data.data(),
                        delegation_record_pubkey,
                    ) {
                        Ok(x) => x,
                        Err(err) => {
                            // Cancel all new subs since we won't clone any accounts
                            cancel_subs(
                                &self.remote_account_provider,
                                CancelStrategy::New {
                                    new_subs: pubkeys
                                        .iter()
                                        .cloned()
                                        .chain(record_subs.iter().cloned())
                                        .collect(),
                                    existing_subs: existing_subs
                                        .into_iter()
                                        .cloned()
                                        .collect(),
                                },
                            )
                            .await;
                            return Err(err);
                        }
                    };

                    trace!("Delegation record found for {pubkey}: {delegation_record:?}");
                    let is_delegated_to_us = delegation_record
                        .authority
                        .eq(&self.validator_pubkey) ||
                        // TODO(thlorenz): @ once the delegation program supports
                        // delegating to specific authority we need to remove the below
                        delegation_record.authority.eq(&Pubkey::default());
                    account
                        .set_owner(delegation_record.owner)
                        .set_delegated(is_delegated_to_us);
                } else {
                    missing_delegation_record
                        .push((pubkey, account.remote_slot()));
                }
                accounts_to_clone
                    .push((pubkey, account.into_account_shared_data()));
            }

            (accounts_to_clone, record_subs)
        };

        let (loaded_programs, program_data_subs, errors) = {
            // For LoaderV3 accounts we fetch the program data account
            let (loaderv3_programs, single_account_programs): (Vec<_>, Vec<_>) =
                programs
                    .into_iter()
                    .partition(|(_, acc, _)| acc.owner().eq(&LOADER_V3));

            let mut pubkeys_to_fetch =
                Vec::with_capacity(loaderv3_programs.len() * 2);
            let mut batch_min_context_slot = min_context_slot;

            for (pubkey, _, account_slot) in &loaderv3_programs {
                let effective_slot = if let Some(min_slot) = min_context_slot {
                    min_slot.max(*account_slot)
                } else {
                    *account_slot
                };
                batch_min_context_slot = Some(
                    batch_min_context_slot.unwrap_or(0).max(effective_slot),
                );

                // We intentionally take the global max effective slot for the batch (not per-program)
                // to enforce a consistent minimum slot across all LoaderV3 programs.
                let program_data_pubkey =
                    get_loaderv3_get_program_data_address(pubkey);
                pubkeys_to_fetch.push(*pubkey);
                pubkeys_to_fetch.push(program_data_pubkey);
            }

            let fetch_result = if !pubkeys_to_fetch.is_empty() {
                self.fetch_count.fetch_add(
                    pubkeys_to_fetch.len() as u64,
                    Ordering::Relaxed,
                );
                self.remote_account_provider
                    .try_get_multi_until_slots_match(
                        &pubkeys_to_fetch,
                        Some(MatchSlotsConfig {
                            min_context_slot: batch_min_context_slot,
                            ..Default::default()
                        }),
                        fetch_origin,
                    )
                    .await
            } else {
                Ok(vec![])
            };

            let (mut errors, accounts_with_program_data) = match fetch_result {
                Ok(remote_accounts) => {
                    if remote_accounts.len() != pubkeys_to_fetch.len() {
                        (
                            vec![ChainlinkError::ProgramAccountResolutionsFailed(
                                format!(
                                    "LoaderV3 fetch: expected {} accounts, got {}",
                                    pubkeys_to_fetch.len(),
                                    remote_accounts.len()
                                )
                            )],
                            vec![],
                        )
                    } else {
                        let mut successes = Vec::new();
                        let mut errors = Vec::new();

                        for (program_info, (pubkey_pair, account_pair)) in
                            loaderv3_programs.into_iter().zip(
                                pubkeys_to_fetch
                                    .chunks(2)
                                    .zip(remote_accounts.chunks(2)),
                            )
                        {
                            if account_pair.len() != 2 {
                                errors.push(ChainlinkError::ProgramAccountResolutionsFailed(
                                    format!("LoaderV3 fetch: expected 2 accounts (program + data) per pair, got {}", account_pair.len())
                                ));
                                continue;
                            }
                            let (pubkey, _, _) = program_info;
                            let program_data_pubkey = pubkey_pair[1];

                            let account_program = account_pair[0].clone();
                            let account_data = account_pair[1].clone();
                            let result = Self::resolve_account_with_companion(
                                &self.accounts_bank,
                                pubkey,
                                program_data_pubkey,
                                account_program,
                                account_data,
                            );
                            match result {
                                Ok(res) => successes.push(res),
                                Err(err) => errors.push(err),
                            }
                        }
                        (errors, successes)
                    }
                }
                Err(err) => (vec![ChainlinkError::from(err)], vec![]),
            };
            let mut loaded_programs = vec![];

            // Cancel subs for program data accounts
            let program_data_subs = accounts_with_program_data
                .iter()
                .map(|a| a.companion_pubkey)
                .collect::<HashSet<_>>();

            for AccountWithCompanion {
                pubkey: program_id,
                account: program_account,
                companion_pubkey: program_data_pubkey,
                companion_account: program_data,
            } in accounts_with_program_data.into_iter()
            {
                if let Some(program_data) = program_data {
                    let owner = *program_account.owner();
                    let program_data_account =
                        program_data.into_account_shared_data();
                    let loaded_program = ProgramAccountResolver::try_new(
                        program_id,
                        owner,
                        None,
                        Some(program_data_account),
                    )?
                    .into_loaded_program();
                    loaded_programs.push(loaded_program);
                } else {
                    errors.push(
                        ChainlinkError::FailedToResolveProgramDataAccount(
                            program_data_pubkey,
                            program_id,
                        ),
                    );
                }
            }
            for (program_id, program_account, _) in single_account_programs {
                let owner = *program_account.owner();
                let loaded_program = ProgramAccountResolver::try_new(
                    program_id,
                    owner,
                    Some(program_account),
                    None,
                )?
                .into_loaded_program();
                loaded_programs.push(loaded_program);
            }
            (loaded_programs, program_data_subs, errors)
        };
        if !errors.is_empty() {
            // Cancel all new subs since we won't clone any accounts
            cancel_subs(
                &self.remote_account_provider,
                CancelStrategy::New {
                    new_subs: pubkeys
                        .iter()
                        .cloned()
                        .chain(program_data_subs.iter().cloned())
                        .collect(),
                    existing_subs: existing_subs.into_iter().cloned().collect(),
                },
            )
            .await;
            return Err(ChainlinkError::ProgramAccountResolutionsFailed(
                errors
                    .iter()
                    .map(|e| e.to_string())
                    .collect::<Vec<_>>()
                    .join(", "),
            ));
        }

        // Cancel new subs for accounts we don't clone
        let acc_subs = pubkeys.iter().filter(|pubkey| {
            !accounts_to_clone.iter().any(|(p, _)| p.eq(pubkey))
                && !loaded_programs.iter().any(|p| p.program_id.eq(pubkey))
        });

        // Cancel subs for delegated accounts (accounts we clone but don't need to watch)
        let delegated_acc_subs: HashSet<Pubkey> = accounts_to_clone
            .iter()
            .filter_map(|(pubkey, account)| {
                if account.delegated() {
                    Some(*pubkey)
                } else {
                    None
                }
            })
            .collect();

        // Handle sub cancelation now since we may potentially fail during a cloning step
        cancel_subs(
            &self.remote_account_provider,
            CancelStrategy::Hybrid {
                new_subs: record_subs
                    .iter()
                    .cloned()
                    .chain(acc_subs.into_iter().cloned().collect::<Vec<_>>())
                    .chain(program_data_subs.into_iter())
                    .collect::<HashSet<_>>(),
                existing_subs: existing_subs.into_iter().cloned().collect(),
                all: delegated_acc_subs,
            },
        )
        .await;

        let mut join_set = JoinSet::new();
        for acc in accounts_to_clone {
            let (pubkey, account) = acc;
            if log::log_enabled!(log::Level::Trace) {
                trace!(
                    "Cloning account: {pubkey} (remote slot {}, owner: {})",
                    account.remote_slot(),
                    account.owner()
                );
            };

            let cloner = self.cloner.clone();
            join_set.spawn(async move {
                cloner.clone_account(pubkey, account).await
            });
        }

        for acc in loaded_programs {
            let cloner = self.cloner.clone();
            join_set.spawn(async move { cloner.clone_program(acc).await });
        }

        join_set
            .join_all()
            .await
            .into_iter()
            .collect::<ClonerResult<Vec<_>>>()?;

        Ok(FetchAndCloneResult {
            not_found_on_chain: not_found,
            missing_delegation_record,
        })
    }

    /// Determines if the account finished undelegating on chain.
    /// If it has finished undelegating, we should refresh it in the bank.
    /// - **pubkey**: the account pubkey
    /// - **in_bank**: the account as it exists in the bank
    ///
    /// Returns true if the account should be refreshed in the bank
    async fn should_refresh_undelegating_in_bank_account(
        &self,
        pubkey: &Pubkey,
        in_bank: &AccountSharedData,
        fetch_origin: AccountFetchOrigin,
    ) -> bool {
        if in_bank.undelegating() {
            debug!("Fetching undelegating account {pubkey}. delegated={}, undelegating={}", in_bank.delegated(), in_bank.undelegating());
            let deleg_record = self
                .fetch_and_parse_delegation_record(
                    *pubkey,
                    self.remote_account_provider.chain_slot(),
                    fetch_origin,
                )
                .await;
            let delegated_on_chain = deleg_record.as_ref().is_some_and(|dr| {
                dr.authority.eq(&self.validator_pubkey)
                    || dr.authority.eq(&Pubkey::default())
            });
            if !account_still_undelegating_on_chain(
                pubkey,
                delegated_on_chain,
                in_bank.remote_slot(),
                deleg_record,
                &self.validator_pubkey,
            ) {
                debug!(
                    "Account {pubkey} marked as undelegating will be overridden since undelegation completed"
                );
                return true;
            }
        } else if in_bank.owner().eq(&dlp::id()) {
            debug!(
                "Account {pubkey} owned by deleg program not marked as undelegating"
            );
        }
        false
    }

    /// Fetch and clone accounts with request deduplication to avoid parallel fetches of the same account.
    /// This method implements the new logic where:
    /// 1. Check synchronously if account is in bank, return immediately if found
    /// 2. If account is pending, add to pending requests and await
    /// 3. Create pending entries and fetch via RemoteAccountProvider
    /// 4. Once fetched, clone into bank and respond to all pending requests
    /// 5. Clear pending requests for that account
    ///
    /// Note: since we fetch each account only once in parallel, we also avoid fetching
    /// the same delegation record in parallel.
    pub async fn fetch_and_clone_accounts_with_dedup(
        &self,
        pubkeys: &[Pubkey],
        mark_empty_if_not_found: Option<&[Pubkey]>,
        slot: Option<u64>,
        fetch_origin: AccountFetchOrigin,
    ) -> ChainlinkResult<FetchAndCloneResult> {
        // We cannot clone blacklisted accounts, thus either they are already
        // in the bank (e.g. native programs) or they don't exist and the transaction
        // will fail later
        let mut pubkeys = pubkeys
            .iter()
            .filter(|p| !self.blacklisted_accounts.contains(p))
            .collect::<Vec<_>>();
        if log::log_enabled!(log::Level::Trace) {
            let pubkeys_str = pubkeys
                .iter()
                .map(|p| p.to_string())
                .collect::<Vec<_>>()
                .join(", ");
            trace!("Fetching and cloning accounts with dedup: {pubkeys_str}");
        }

        let mut await_pending = vec![];
        let mut fetch_new = vec![];
        let mut in_bank = vec![];
        for pubkey in pubkeys.iter() {
            if let Some(account_in_bank) =
                self.accounts_bank.get_account(pubkey)
            {
                let should_refresh_undelegating = self
                    .should_refresh_undelegating_in_bank_account(
                        pubkey,
                        &account_in_bank,
                        fetch_origin,
                    )
                    .await;
                if should_refresh_undelegating {
                    debug!("Account {pubkey} completed undelegation which we missed and is fetched again");
                    metrics::inc_unstuck_undelegation_count();
                }
                if !should_refresh_undelegating {
                    // Account is in bank and subscribed correctly - no fetch needed
                    trace!("Account {pubkey} found in bank in valid state, no fetch needed");
                    in_bank.push(*pubkey);
                }
            }
        }
        pubkeys.retain(|p| !in_bank.contains(p));

        // Check pending requests and bank synchronously
        {
            let mut pending = self
                .pending_requests
                .lock()
                .expect("pending_requests lock poisoned");

            for pubkey in pubkeys {
                // Check if account fetch is already pending
                if let Some(requests) = pending.get_mut(pubkey) {
                    let (sender, receiver) = oneshot::channel();
                    requests.push(sender);
                    await_pending.push((*pubkey, receiver));
                    continue;
                }

                // Account needs to be fetched - add to fetch list
                fetch_new.push(*pubkey);
            }

            // Create pending entries for accounts we need to fetch
            for &pubkey in &fetch_new {
                pending.insert(pubkey, vec![]);
            }
        }

        // If we have accounts to fetch, delegate to the existing implementation
        // but notify all pending requests when done
        let result = if !fetch_new.is_empty() {
            self.fetch_and_clone_accounts(
                &fetch_new,
                mark_empty_if_not_found,
                slot,
                fetch_origin,
            )
            .await
        } else {
            Ok(FetchAndCloneResult {
                not_found_on_chain: vec![],
                missing_delegation_record: vec![],
            })
        };

        // Clear pending requests for fetched accounts - pending requesters can get
        // the accounts from the bank now since fetch_and_clone_accounts succeeded
        {
            let mut pending = self
                .pending_requests
                .lock()
                .expect("pending_requests lock poisoned");
            for &pubkey in &fetch_new {
                if let Some(requests) = pending.remove(&pubkey) {
                    // We signal completion but don't send the actual account data since:
                    // 1. The account is now in the bank if it was successfully cloned
                    // 2. If there was an error, the result will contain the error info
                    // 3. Pending requesters can check the bank or result as needed
                    for sender in requests {
                        let _ = sender.send(());
                    }
                }
            }
        }

        // Wait for any pending requests to complete
        let mut joinset = JoinSet::new();
        for (pubkey, receiver) in await_pending {
            joinset.spawn(async move {
                if let Err(err) = receiver
                    .await
                    .inspect_err(|err| {
                        warn!("FetchCloner::clone_accounts - RecvError occurred while awaiting account {}: {err:?}. This indicates the account fetch sender was dropped without sending a value.", pubkey);
                    })
                {
                    // The sender was dropped, likely due to an error in the other request
                    error!(
                        "Failed to receive account from pending request: {err}"
                    );
                }
            });
        }
        joinset.join_all().await;

        result
    }

    fn task_to_fetch_with_delegation_record(
        &self,
        pubkey: Pubkey,
        slot: u64,
        fetch_origin: AccountFetchOrigin,
    ) -> task::JoinHandle<ChainlinkResult<AccountWithCompanion>> {
        let delegation_record_pubkey =
            delegation_record_pda_from_delegated_account(&pubkey);
        self.task_to_fetch_with_companion(
            pubkey,
            delegation_record_pubkey,
            slot,
            fetch_origin,
        )
    }

    fn task_to_fetch_with_program_data(
        &self,
        pubkey: Pubkey,
        slot: u64,
        fetch_origin: AccountFetchOrigin,
    ) -> task::JoinHandle<ChainlinkResult<AccountWithCompanion>> {
        let program_data_pubkey =
            get_loaderv3_get_program_data_address(&pubkey);
        self.task_to_fetch_with_companion(
            pubkey,
            program_data_pubkey,
            slot,
            fetch_origin,
        )
    }

    fn task_to_fetch_with_companion(
        &self,
        pubkey: Pubkey,
        companion_pubkey: Pubkey,
        slot: u64,
        fetch_origin: AccountFetchOrigin,
    ) -> task::JoinHandle<ChainlinkResult<AccountWithCompanion>> {
        let provider = self.remote_account_provider.clone();
        let bank = self.accounts_bank.clone();
        let fetch_count = self.fetch_count.clone();
        task::spawn(async move {
            trace!("Fetching account {pubkey} with companion {companion_pubkey} at slot {slot}");

            // Increment fetch counter for testing deduplication (2 accounts: pubkey + delegation_record_pubkey)
            fetch_count.fetch_add(2, Ordering::Relaxed);

            provider
                .try_get_multi_until_slots_match(
                    &[pubkey, companion_pubkey],
                    Some(MatchSlotsConfig {
                        min_context_slot: Some(slot),
                        ..Default::default()
                    }),
                    fetch_origin,
                )
                .await
                // SAFETY: we always get two results here
                .map(|mut accs| {
                    let acc_last = accs.pop().unwrap();
                    let acc_first = accs.pop().unwrap();
                    (acc_first, acc_last)
                })
                .map_err(ChainlinkError::from)
                .and_then(|(acc, deleg)| {
                    Self::resolve_account_with_companion(
                        &bank,
                        pubkey,
                        companion_pubkey,
                        acc,
                        deleg,
                    )
                })
        })
    }

    fn resolve_account_with_companion(
        bank: &V,
        pubkey: Pubkey,
        companion_pubkey: Pubkey,
        acc: RemoteAccount,
        companion: RemoteAccount,
    ) -> ChainlinkResult<AccountWithCompanion> {
        use RemoteAccount::*;
        match (acc, companion) {
            // Account not found even though we found it previously - this is invalid,
            // either way we cannot use it now
            (NotFound(_), NotFound(_)) | (NotFound(_), Found(_)) => {
                Err(ChainlinkError::ResolvedAccountCouldNoLongerBeFound(pubkey))
            }
            (Found(acc), NotFound(_)) => {
                // Only account found without a companion
                // In case of delegation record fetch the account is either invalid
                // or a delegation record itself.
                // Clone it as is (without changing the owner or flagging as delegated)
                match acc.account.resolved_account_shared_data(bank) {
                    Some(account) => Ok(AccountWithCompanion {
                        pubkey,
                        account,
                        companion_pubkey,
                        companion_account: None,
                    }),
                    None => Err(
                        ChainlinkError::ResolvedAccountCouldNoLongerBeFound(
                            pubkey,
                        ),
                    ),
                }
            }
            (Found(acc), Found(comp)) => {
                // Found the delegation record, we include it so that the caller can
                // use it to add metadata to the account and use it for decision making
                let Some(comp_account) =
                    comp.account.resolved_account_shared_data(bank)
                else {
                    return Err(
                        ChainlinkError::ResolvedCompanionAccountCouldNoLongerBeFound(
                            companion_pubkey,
                        ),
                    );
                };
                let Some(account) =
                    acc.account.resolved_account_shared_data(bank)
                else {
                    return Err(
                        ChainlinkError::ResolvedAccountCouldNoLongerBeFound(
                            pubkey,
                        ),
                    );
                };
                Ok(AccountWithCompanion {
                    pubkey,
                    account,
                    companion_pubkey,
                    companion_account: Some(comp_account),
                })
            }
        }
    }

    /// Check if an account is currently being watched (subscribed to) by the
    /// remote account provider
    pub fn is_watching(&self, pubkey: &Pubkey) -> bool {
        self.remote_account_provider.is_watching(pubkey)
    }

    /// Subscribe to updates for a specific account
    /// This is typically used when an account is about to be undelegated
    /// and we need to start watching for changes
    pub async fn subscribe_to_account(
        &self,
        pubkey: &Pubkey,
    ) -> ChainlinkResult<()> {
        trace!("Subscribing to account: {pubkey}");

        self.remote_account_provider
            .subscribe(pubkey)
            .await
            .map_err(|err| {
                ChainlinkError::FailedToSubscribeToAccount(*pubkey, err)
            })
    }

    pub fn chain_slot(&self) -> u64 {
        self.remote_account_provider.chain_slot()
    }

    pub fn received_updates_count(&self) -> u64 {
        self.remote_account_provider.received_updates_count()
    }

    pub(crate) fn promote_accounts(&self, pubkeys: &[&Pubkey]) {
        self.remote_account_provider.promote_accounts(pubkeys);
    }

    pub fn try_get_removed_account_rx(
        &self,
    ) -> ChainlinkResult<mpsc::Receiver<Pubkey>> {
        Ok(self.remote_account_provider.try_get_removed_account_rx()?)
    }

    /// Best-effort airdrop helper: if the account doesn't exist in the bank or has 0 lamports,
    /// create/overwrite it as a plain system account with the provided lamports using the cloner path.
    pub async fn airdrop_account_if_empty(
        &self,
        pubkey: Pubkey,
        lamports: u64,
    ) -> ClonerResult<()> {
        if lamports == 0 {
            return Ok(());
        }
        if let Some(acc) = self.accounts_bank.get_account(&pubkey) {
            if acc.lamports() > 0 {
                return Ok(());
            }
        }
        // Build a plain system account with the requested balance
        let account =
            AccountSharedData::new(lamports, 0, &system_program::id());
        debug!(
            "Auto-airdropping {} lamports to new/empty account {}",
            lamports, pubkey
        );
        let _sig = self.cloner.clone_account(pubkey, account).await?;
        Ok(())
    }
}

// -----------------
// Helpers
// -----------------
enum CancelStrategy {
    /// Cancel all subscriptions for the given pubkeys
    All(HashSet<Pubkey>),
    /// Cancel subscriptions for new accounts that are not in existing subscriptions
    New {
        new_subs: HashSet<Pubkey>,
        existing_subs: HashSet<Pubkey>,
    },
    /// Cancel subscriptions for new accounts that are not in existing subscriptions
    /// and also cancel all subscriptions for the given pubkeys in `all`
    Hybrid {
        new_subs: HashSet<Pubkey>,
        existing_subs: HashSet<Pubkey>,
        all: HashSet<Pubkey>,
    },
}

impl CancelStrategy {
    fn is_empty(&self) -> bool {
        match self {
            CancelStrategy::All(pubkeys) => pubkeys.is_empty(),
            CancelStrategy::New {
                new_subs,
                existing_subs,
            } => new_subs.is_empty() && existing_subs.is_empty(),
            CancelStrategy::Hybrid {
                new_subs,
                existing_subs,
                all,
            } => {
                new_subs.is_empty()
                    && existing_subs.is_empty()
                    && all.is_empty()
            }
        }
    }
}

impl fmt::Display for CancelStrategy {
    fn fmt(&self, f: &mut fmt::Formatter<'_>) -> fmt::Result {
        match self {
            CancelStrategy::All(pubkeys) => write!(
                f,
                "All({})",
                pubkeys
                    .iter()
                    .map(|p| p.to_string())
                    .collect::<Vec<_>>()
                    .join(", ")
            ),
            CancelStrategy::New {
                new_subs,
                existing_subs,
            } => write!(
                f,
                "New({}) Existing({})",
                new_subs
                    .iter()
                    .map(|p| p.to_string())
                    .collect::<Vec<_>>()
                    .join(", "),
                existing_subs
                    .iter()
                    .map(|p| p.to_string())
                    .collect::<Vec<_>>()
                    .join(", ")
            ),
            CancelStrategy::Hybrid {
                new_subs,
                existing_subs,
                all,
            } => write!(
                f,
                "Hybrid(New: {}, Existing: {}, All: {})",
                new_subs
                    .iter()
                    .map(|p| p.to_string())
                    .collect::<Vec<_>>()
                    .join(", "),
                existing_subs
                    .iter()
                    .map(|p| p.to_string())
                    .collect::<Vec<_>>()
                    .join(", "),
                all.iter()
                    .map(|p| p.to_string())
                    .collect::<Vec<_>>()
                    .join(", ")
            ),
        }
    }
}

async fn cancel_subs<
    T: ChainRpcClient,
    U: ChainPubsubClient,
    P: PhotonClient,
>(
    provider: &Arc<RemoteAccountProvider<T, U, P>>,
    strategy: CancelStrategy,
) {
    if strategy.is_empty() {
        trace!("No subscriptions to cancel");
        return;
    }
    let mut joinset = JoinSet::new();

    trace!("Canceling subscriptions with strategy: {strategy}");
    let subs_to_cancel = match strategy {
        CancelStrategy::All(pubkeys) => pubkeys,
        CancelStrategy::New {
            new_subs,
            existing_subs,
        } => new_subs.difference(&existing_subs).cloned().collect(),
        CancelStrategy::Hybrid {
            new_subs,
            existing_subs,
            all,
        } => new_subs
            .difference(&existing_subs)
            .cloned()
            .chain(all.into_iter())
            .collect(),
    };
    if log::log_enabled!(log::Level::Trace) {
        trace!(
            "Canceling subscriptions for: {}",
            subs_to_cancel
                .iter()
                .map(|p| p.to_string())
                .collect::<Vec<_>>()
                .join(", ")
        );
    }

    for pubkey in subs_to_cancel {
        let provider_clone = provider.clone();
        joinset.spawn(async move {
            // Check if there are pending requests for this account before unsubscribing
            // This prevents race conditions where one operation unsubscribes while another still needs it
            if provider_clone.is_pending(&pubkey) {
                debug!(
                    "Skipping unsubscribe for {pubkey} - has pending requests"
                );
                return;
            }

            if let Err(err) = provider_clone.unsubscribe(&pubkey).await {
                warn!("Failed to unsubscribe from {pubkey}: {err:?}");
            }
        });
    }

    joinset.join_all().await;
}

// -----------------
// Tests
// -----------------
#[cfg(test)]
mod tests {
    use std::{collections::HashMap, sync::Arc};

    use solana_account::{Account, AccountSharedData, WritableAccount};
    use solana_sdk::system_program;
    use tokio::sync::mpsc;

    use super::*;
    use crate::{
        accounts_bank::mock::AccountsBankStub,
        assert_not_cloned, assert_not_subscribed, assert_subscribed,
        assert_subscribed_without_delegation_record,
        config::LifecycleMode,
        remote_account_provider::{
            chain_pubsub_client::mock::ChainPubsubClientMock,
            config::RemoteAccountProviderConfig, RemoteAccountProvider,
        },
        testing::{
            accounts::{
                account_shared_with_owner, delegated_account_shared_with_owner,
                delegated_account_shared_with_owner_and_slot,
            },
            cloner_stub::ClonerStub,
            deleg::{
                add_delegation_record_for, add_invalid_delegation_record_for,
            },
            init_logger,
            photon_client_mock::PhotonClientMock,
            rpc_client_mock::{ChainRpcClientMock, ChainRpcClientMockBuilder},
            utils::random_pubkey,
        },
    };

    type TestFetchClonerResult = (
        Arc<
            FetchCloner<
                ChainRpcClientMock,
                ChainPubsubClientMock,
                AccountsBankStub,
                ClonerStub,
                PhotonClientMock,
            >,
        >,
        mpsc::Sender<ForwardedSubscriptionUpdate>,
    );

    macro_rules! _cloned_account {
        ($bank:expr,
         $account_pubkey:expr,
         $expected_account:expr,
         $expected_slot:expr,
         $delegated:expr,
         $owner:expr) => {{
            let cloned_account = $bank.get_account(&$account_pubkey);
            assert!(cloned_account.is_some());
            let cloned_account = cloned_account.unwrap();
            let mut expected_account =
                AccountSharedData::from($expected_account);
            expected_account.set_remote_slot($expected_slot);
            expected_account.set_delegated($delegated);
            expected_account.set_owner($owner);

            assert_eq!(cloned_account, expected_account);
            assert_eq!(cloned_account.remote_slot(), $expected_slot);
            cloned_account
        }};
    }

    macro_rules! assert_cloned_delegated_account {
        ($bank:expr, $account_pubkey:expr, $expected_account:expr, $expected_slot:expr, $owner:expr) => {{
            _cloned_account!(
                $bank,
                $account_pubkey,
                $expected_account,
                $expected_slot,
                true,
                $owner
            )
        }};
    }

    macro_rules! assert_cloned_undelegated_account {
        ($bank:expr, $account_pubkey:expr, $expected_account:expr, $expected_slot:expr, $owner:expr) => {{
            _cloned_account!(
                $bank,
                $account_pubkey,
                $expected_account,
                $expected_slot,
                false,
                $owner
            )
        }};
    }

    struct FetcherTestCtx {
        remote_account_provider: Arc<
            RemoteAccountProvider<
                ChainRpcClientMock,
                ChainPubsubClientMock,
                PhotonClientMock,
            >,
        >,
        accounts_bank: Arc<AccountsBankStub>,
        rpc_client: crate::testing::rpc_client_mock::ChainRpcClientMock,
        #[allow(unused)]
        forward_rx: mpsc::Receiver<ForwardedSubscriptionUpdate>,
        fetch_cloner: Arc<
            FetchCloner<
                ChainRpcClientMock,
                ChainPubsubClientMock,
                AccountsBankStub,
                ClonerStub,
                PhotonClientMock,
            >,
        >,
        #[allow(unused)]
        subscription_tx: mpsc::Sender<ForwardedSubscriptionUpdate>,
    }

    async fn setup<I>(
        accounts: I,
        current_slot: u64,
        validator_pubkey: Pubkey,
    ) -> FetcherTestCtx
    where
        I: IntoIterator<Item = (Pubkey, Account)>,
    {
        init_logger();

        let faucet_pubkey = Pubkey::new_unique();

        // Setup mock RPC client with the accounts and clock sysvar
        let accounts_map: HashMap<Pubkey, Account> =
            accounts.into_iter().collect();
        let rpc_client = ChainRpcClientMockBuilder::new()
            .slot(current_slot)
            .clock_sysvar_for_slot(current_slot)
            .accounts(accounts_map)
            .build();

        // Setup components
        let (updates_sender, updates_receiver) = mpsc::channel(1_000);
        let pubsub_client =
            ChainPubsubClientMock::new(updates_sender, updates_receiver);
        let accounts_bank = Arc::new(AccountsBankStub::default());
        let rpc_client_clone = rpc_client.clone();

        let (forward_tx, forward_rx) = mpsc::channel(1_000);
        let remote_account_provider = Arc::new(
            RemoteAccountProvider::new(
                rpc_client,
                pubsub_client,
                None::<PhotonClientMock>,
                forward_tx,
                &RemoteAccountProviderConfig::try_new_with_metrics(
                    1000,
                    LifecycleMode::Ephemeral,
                    false,
                )
                .unwrap(),
            )
            .await
            .unwrap(),
        );
        let (fetch_cloner, subscription_tx) = init_fetch_cloner(
            remote_account_provider.clone(),
            &accounts_bank,
            validator_pubkey,
            faucet_pubkey,
        );

        FetcherTestCtx {
            remote_account_provider,
            accounts_bank,
            rpc_client: rpc_client_clone,
            forward_rx,
            fetch_cloner,
            subscription_tx,
        }
    }

    /// Helper function to initialize FetchCloner for tests with subscription updates
    /// Returns (FetchCloner, subscription_sender) for simulating subscription updates in tests
    fn init_fetch_cloner(
        remote_account_provider: Arc<
            RemoteAccountProvider<
                ChainRpcClientMock,
                ChainPubsubClientMock,
                PhotonClientMock,
            >,
        >,
        bank: &Arc<AccountsBankStub>,
        validator_pubkey: Pubkey,
        faucet_pubkey: Pubkey,
    ) -> TestFetchClonerResult {
        let (subscription_tx, subscription_rx) = mpsc::channel(100);
        let cloner = Arc::new(ClonerStub::new(bank.clone()));
        let fetch_cloner = FetchCloner::new(
            &remote_account_provider,
            bank,
            &cloner,
            validator_pubkey,
            faucet_pubkey,
            subscription_rx,
        );
        (fetch_cloner, subscription_tx)
    }

    // -----------------
    // Single Account Tests
    // -----------------
    #[tokio::test]
    async fn test_fetch_and_clone_single_non_delegated_account() {
        let validator_pubkey = random_pubkey();
        let account_pubkey = random_pubkey();
        let account_owner = random_pubkey();

        // Create a non-delegated account
        let account = Account {
            lamports: 1_000_000,
            data: vec![1, 2, 3, 4],
            owner: account_owner,
            executable: false,
            rent_epoch: 0,
        };

        let FetcherTestCtx {
            accounts_bank,
            fetch_cloner,
            ..
        } = setup([(account_pubkey, account.clone())], 100, validator_pubkey)
            .await;

        let result = fetch_cloner
            .fetch_and_clone_accounts(
                &[account_pubkey],
                None,
                None,
                AccountFetchOrigin::GetAccount,
            )
            .await;

        debug!("Test result: {result:?}");

        assert!(result.is_ok());
        assert_cloned_undelegated_account!(
            accounts_bank,
            account_pubkey,
            account,
            100,
            account_owner
        );
    }

    #[tokio::test]
    async fn test_fetch_and_clone_single_non_existing_account() {
        let validator_pubkey = random_pubkey();
        let non_existing_pubkey = random_pubkey();

        // Setup with no accounts (empty collection)
        let FetcherTestCtx {
            accounts_bank,
            fetch_cloner,
            ..
        } = setup(
            std::iter::empty::<(Pubkey, Account)>(),
            100,
            validator_pubkey,
        )
        .await;

        let result = fetch_cloner
            .fetch_and_clone_accounts(
                &[non_existing_pubkey],
                None,
                None,
                AccountFetchOrigin::GetAccount,
            )
            .await;

        debug!("Test result: {result:?}");

        // Verify success (non-existing accounts are handled gracefully)
        assert!(result.is_ok());

        // Verify no account was cloned
        let cloned_account = accounts_bank.get_account(&non_existing_pubkey);
        assert!(cloned_account.is_none());
    }

    #[tokio::test]
    async fn test_fetch_and_clone_single_delegated_account_with_valid_delegation_record(
    ) {
        let validator_pubkey = random_pubkey();
        let account_pubkey = random_pubkey();
        let account_owner = random_pubkey();
        const CURRENT_SLOT: u64 = 100;

        // Create a delegated account (owned by dlp)
        let account = Account {
            lamports: 1_234,
            data: vec![1, 2, 3, 4],
            owner: dlp::id(),
            executable: false,
            rent_epoch: 0,
        };

        // Setup with just the delegated account
        let FetcherTestCtx {
            remote_account_provider,
            accounts_bank,
            rpc_client,
            fetch_cloner,
            ..
        } = setup(
            [(account_pubkey, account.clone())],
            CURRENT_SLOT,
            validator_pubkey,
        )
        .await;

        // Add delegation record
        let deleg_record_pubkey = add_delegation_record_for(
            &rpc_client,
            account_pubkey,
            validator_pubkey,
            account_owner,
        );

        // Test fetch and clone
        let result = fetch_cloner
            .fetch_and_clone_accounts(
                &[account_pubkey],
                None,
                None,
                AccountFetchOrigin::GetAccount,
            )
            .await;

        debug!("Test result: {result:?}");

        assert!(result.is_ok());

        // Verify account was cloned with correct delegation properties
        let cloned_account = accounts_bank.get_account(&account_pubkey);
        assert!(cloned_account.is_some());
        let cloned_account = cloned_account.unwrap();

        // The cloned account should have the delegation owner and be marked as delegated
        let mut expected_account =
            delegated_account_shared_with_owner(&account, account_owner);
        expected_account.set_remote_slot(CURRENT_SLOT);
        assert_eq!(cloned_account, expected_account);

        // Assert correct remote_slot
        assert_eq!(cloned_account.remote_slot(), CURRENT_SLOT);

        // Verify delegation record was not cloned (only the delegated account is cloned)
        assert!(accounts_bank.get_account(&deleg_record_pubkey).is_none());

        // Delegated accounts to us should not be subscribed since we control them
        assert_not_subscribed!(
            remote_account_provider,
            &[&account_pubkey, &deleg_record_pubkey]
        );
    }

    #[tokio::test]
    async fn test_fetch_and_clone_single_delegated_account_with_different_authority(
    ) {
        let validator_pubkey = random_pubkey();
        let different_authority = random_pubkey(); // Different authority
        let account_pubkey = random_pubkey();
        let account_owner = random_pubkey();
        const CURRENT_SLOT: u64 = 100;

        // Create a delegated account (owned by dlp)
        let account = Account {
            lamports: 1_234,
            data: vec![1, 2, 3, 4],
            owner: dlp::id(),
            executable: false,
            rent_epoch: 0,
        };

        // Setup with just the delegated account
        let FetcherTestCtx {
            remote_account_provider,
            accounts_bank,
            rpc_client,
            fetch_cloner,
            ..
        } = setup(
            [(account_pubkey, account.clone())],
            CURRENT_SLOT,
            validator_pubkey,
        )
        .await;

        // Add delegation record with a different authority (not our validator)
        let deleg_record_pubkey = add_delegation_record_for(
            &rpc_client,
            account_pubkey,
            different_authority,
            account_owner,
        );

        let result = fetch_cloner
            .fetch_and_clone_accounts(
                &[account_pubkey],
                None,
                None,
                AccountFetchOrigin::GetAccount,
            )
            .await;

        debug!("Test result: {result:?}");

        assert!(result.is_ok());

        // Verify account was cloned but NOT marked as delegated since authority is different
        let cloned_account = accounts_bank.get_account(&account_pubkey);
        assert!(cloned_account.is_some());
        let cloned_account = cloned_account.unwrap();

        // The cloned account should have the delegation owner but NOT be marked as delegated
        // since the authority doesn't match our validator
        let mut expected_account =
            account_shared_with_owner(&account, account_owner);
        expected_account.set_remote_slot(CURRENT_SLOT);
        assert_eq!(cloned_account, expected_account);

        // Specifically verify it's not marked as delegated
        assert!(!cloned_account.delegated());

        // Assert correct remote_slot
        assert_eq!(cloned_account.remote_slot(), CURRENT_SLOT);

        // Verify delegation record was not cloned (only the delegated account is cloned)
        assert!(accounts_bank.get_account(&deleg_record_pubkey).is_none());

        assert_subscribed!(remote_account_provider, &[&account_pubkey]);
        assert_not_subscribed!(
            remote_account_provider,
            &[&deleg_record_pubkey]
        );
    }

    #[tokio::test]
    async fn test_fetch_and_clone_single_delegated_account_without_delegation_record_that_has_sub(
    ) {
        // In case the delegation record itself was subscribed to already and then we subscribe to
        // the account itself, then the subscription to the delegation record should not be removed
        let validator_pubkey = random_pubkey();
        let account_pubkey = random_pubkey();
        let account_owner = random_pubkey();

        const CURRENT_SLOT: u64 = 100;

        // Create a delegated account (owned by dlp)
        let account = Account {
            lamports: 1_234,
            data: vec![1, 2, 3, 4],
            owner: dlp::id(),
            executable: false,
            rent_epoch: 0,
        };

        // Setup with just the delegated account
        let FetcherTestCtx {
            remote_account_provider,
            accounts_bank,
            fetch_cloner,
            rpc_client,
            ..
        } = setup(
            [(account_pubkey, account.clone())],
            CURRENT_SLOT,
            validator_pubkey,
        )
        .await;

        // Delegation record is cloned previously
        let deleg_record_pubkey = add_delegation_record_for(
            &rpc_client,
            account_pubkey,
            validator_pubkey,
            account_owner,
        );
        let result = fetch_cloner
            .fetch_and_clone_accounts(
                &[deleg_record_pubkey],
                None,
                None,
                AccountFetchOrigin::GetAccount,
            )
            .await;
        assert!(result.is_ok());

        // Verify delegation record was cloned
        assert!(accounts_bank.get_account(&deleg_record_pubkey).is_some());

        // Fetch and clone the delegated account
        let result = fetch_cloner
            .fetch_and_clone_accounts(
                &[account_pubkey],
                None,
                None,
                AccountFetchOrigin::GetAccount,
            )
            .await;

        assert!(result.is_ok());

        // Verify account was cloned correctly
        let cloned_account = accounts_bank.get_account(&account_pubkey);
        assert!(cloned_account.is_some());
        let cloned_account = cloned_account.unwrap();

        let expected_account = delegated_account_shared_with_owner_and_slot(
            &account,
            account_owner,
            CURRENT_SLOT,
        );
        assert_eq!(cloned_account, expected_account);

        // Verify delegation record was not removed
        assert!(accounts_bank.get_account(&deleg_record_pubkey).is_some());

        // The subscription to the delegation record should remain
        assert_subscribed!(remote_account_provider, &[&deleg_record_pubkey]);
        // The delegated account should not be subscribed
        assert_not_subscribed!(remote_account_provider, &[&account_pubkey]);
    }

    // -----------------
    // Multi Account Tests
    // -----------------

    #[tokio::test]
    async fn test_fetch_and_clone_multiple_accounts_mixed_types() {
        let validator_pubkey = random_pubkey();
        let account_owner = random_pubkey();
        const CURRENT_SLOT: u64 = 100;

        // Test 1: non-delegated account, delegated account, delegation record
        let non_delegated_pubkey = random_pubkey();
        let delegated_account_pubkey = random_pubkey();
        // This is a delegation record that we are actually cloning into the validator
        let delegation_record_pubkey = random_pubkey();

        let non_delegated_account = Account {
            lamports: 500_000,
            data: vec![10, 20, 30],
            owner: account_owner,
            executable: false,
            rent_epoch: 0,
        };

        let delegated_account = Account {
            lamports: 1_000_000,
            data: vec![1, 2, 3, 4],
            owner: dlp::id(),
            executable: false,
            rent_epoch: 0,
        };

        let delegation_record_account = Account {
            lamports: 2_000_000,
            data: vec![100, 101, 102],
            owner: dlp::id(),
            executable: false,
            rent_epoch: 0,
        };

        let accounts = [
            (non_delegated_pubkey, non_delegated_account.clone()),
            (delegated_account_pubkey, delegated_account.clone()),
            (delegation_record_pubkey, delegation_record_account.clone()),
        ];

        let FetcherTestCtx {
            remote_account_provider,
            accounts_bank,
            rpc_client,
            fetch_cloner,
            ..
        } = setup(accounts, CURRENT_SLOT, validator_pubkey).await;

        // Add delegation record for the delegated account
        add_delegation_record_for(
            &rpc_client,
            delegated_account_pubkey,
            validator_pubkey,
            account_owner,
        );

        let result = fetch_cloner
            .fetch_and_clone_accounts(
                &[
                    non_delegated_pubkey,
                    delegated_account_pubkey,
                    delegation_record_pubkey,
                ],
                None,
                None,
                AccountFetchOrigin::GetAccount,
            )
            .await;

        debug!("Test result: {result:?}");

        assert!(result.is_ok());

        assert_cloned_undelegated_account!(
            accounts_bank,
            non_delegated_pubkey,
            non_delegated_account.clone(),
            CURRENT_SLOT,
            non_delegated_account.owner
        );

        assert_cloned_delegated_account!(
            accounts_bank,
            delegated_account_pubkey,
            delegated_account.clone(),
            CURRENT_SLOT,
            account_owner
        );

        // Verify delegation record account was cloned as non-delegated
        // (it's owned by delegation program but has no delegation record itself)
        assert_cloned_undelegated_account!(
            accounts_bank,
            delegation_record_pubkey,
            delegation_record_account,
            CURRENT_SLOT,
            dlp::id()
        );

        assert_subscribed_without_delegation_record!(
            remote_account_provider,
            &[&non_delegated_pubkey, &delegation_record_pubkey]
        );
        assert_not_subscribed!(
            remote_account_provider,
            &[&delegated_account_pubkey]
        );
    }

    #[tokio::test]
    async fn test_fetch_and_clone_valid_delegated_account_and_account_with_invalid_delegation_record(
    ) {
        let validator_pubkey = random_pubkey();
        let account_owner = random_pubkey();
        const CURRENT_SLOT: u64 = 100;

        // Create a delegated account and an account with invalid delegation record
        let delegated_pubkey = random_pubkey();
        let invalid_delegated_pubkey = random_pubkey();

        let delegated_account = Account {
            lamports: 1_000_000,
            data: vec![1, 2, 3, 4],
            owner: dlp::id(),
            executable: false,
            rent_epoch: 0,
        };

        let invalid_delegated_account = Account {
            lamports: 500_000,
            data: vec![5, 6, 7, 8],
            owner: dlp::id(),
            executable: false,
            rent_epoch: 0,
        };

        let accounts = [
            (delegated_pubkey, delegated_account.clone()),
            (invalid_delegated_pubkey, invalid_delegated_account.clone()),
        ];

        let FetcherTestCtx {
            remote_account_provider,
            accounts_bank,
            rpc_client,
            fetch_cloner,
            ..
        } = setup(accounts, CURRENT_SLOT, validator_pubkey).await;

        // Add valid delegation record for first account
        add_delegation_record_for(
            &rpc_client,
            delegated_pubkey,
            validator_pubkey,
            account_owner,
        );

        // Add invalid delegation record for second account
        add_invalid_delegation_record_for(
            &rpc_client,
            invalid_delegated_pubkey,
        );

        let result = fetch_cloner
            .fetch_and_clone_accounts(
                &[delegated_pubkey, invalid_delegated_pubkey],
                None,
                None,
                AccountFetchOrigin::GetAccount,
            )
            .await;

        debug!("Test result: {result:?}");

        // Should return an error due to invalid delegation record
        assert!(result.is_err());
        assert!(matches!(
            result,
            Err(ChainlinkError::InvalidDelegationRecord(_, _))
        ));

        // Verify no accounts were cloned nor subscribed due to the error
        assert!(accounts_bank.get_account(&delegated_pubkey).is_none());
        assert!(accounts_bank
            .get_account(&invalid_delegated_pubkey)
            .is_none());

        assert_not_subscribed!(
            remote_account_provider,
            &[&invalid_delegated_pubkey, &delegated_pubkey]
        );
    }

    #[tokio::test]
    async fn test_deleg_record_stale() {
        init_logger();
        let validator_pubkey = random_pubkey();
        let account_owner = random_pubkey();
        const CURRENT_SLOT: u64 = 100;
        const INITIAL_DELEG_RECORD_SLOT: u64 = CURRENT_SLOT - 10;

        // The account to clone is up to date
        let account_pubkey = random_pubkey();
        let account = Account {
            lamports: 1_000_000,
            data: vec![1, 2, 3, 4],
            owner: dlp::id(),
            executable: false,
            rent_epoch: 0,
        };
        let FetcherTestCtx {
            rpc_client,
            fetch_cloner,
            ..
        } = setup(
            [(account_pubkey, account.clone())],
            CURRENT_SLOT,
            validator_pubkey,
        )
        .await;

        // Add delegation record which is stale (10 slots behind)
        let deleg_record_pubkey = add_delegation_record_for(
            &rpc_client,
            account_pubkey,
            validator_pubkey,
            account_owner,
        );
        rpc_client.account_override_slot(
            &deleg_record_pubkey,
            INITIAL_DELEG_RECORD_SLOT,
        );

        // Initially we should not be able to clone the account since we cannot
        // find a valid delegation record (up to date the same way the account is)
        let result = fetch_cloner
            .fetch_and_clone_accounts(
                &[account_pubkey],
                None,
                None,
                AccountFetchOrigin::GetAccount,
            )
            .await;

        debug!("Test result: {result:?}");

        // Should return a result indicating missing  delegation record
        assert!(result.is_ok());
        assert_eq!(
            result.unwrap().missing_delegation_record,
            vec![(account_pubkey, CURRENT_SLOT)]
        );

        // After the RPC provider updates the delegation record and has it available
        // at the required slot then all is ok
        rpc_client.account_override_slot(&deleg_record_pubkey, CURRENT_SLOT);
        let result = fetch_cloner
            .fetch_and_clone_accounts(
                &[account_pubkey],
                None,
                None,
                AccountFetchOrigin::GetAccount,
            )
            .await;
        debug!("Test result after updating delegation record: {result:?}");
        assert!(result.is_ok());
        assert!(result.unwrap().is_ok());
    }

    #[tokio::test]
    async fn test_account_stale() {
        init_logger();
        let validator_pubkey = random_pubkey();
        let account_owner = random_pubkey();
        const CURRENT_SLOT: u64 = 100;
        const INITIAL_ACC_SLOT: u64 = CURRENT_SLOT - 10;

        // The account to clone starts stale (10 slots behind)
        let account_pubkey = random_pubkey();
        let account = Account {
            lamports: 1_000_000,
            data: vec![1, 2, 3, 4],
            owner: dlp::id(),
            executable: false,
            rent_epoch: 0,
        };
        let FetcherTestCtx {
            rpc_client,
            fetch_cloner,
            ..
        } = setup(
            [(account_pubkey, account.clone())],
            CURRENT_SLOT,
            validator_pubkey,
        )
        .await;

        // Override account slot to make it stale
        rpc_client.account_override_slot(&account_pubkey, INITIAL_ACC_SLOT);

        // Add delegation record which is up to date
        add_delegation_record_for(
            &rpc_client,
            account_pubkey,
            validator_pubkey,
            account_owner,
        );

        // Initially we should not be able to clone the account since the account
        // is stale (delegation record is up to date but account is behind)
        let result = fetch_cloner
            .fetch_and_clone_accounts(
                &[account_pubkey],
                None,
                None,
                AccountFetchOrigin::GetAccount,
            )
            .await;

        debug!("Test result: {result:?}");

        // Should return a result indicating the account needs to be updated
        assert!(result.is_ok());
        assert_eq!(
            result.unwrap().not_found_on_chain,
            vec![(account_pubkey, CURRENT_SLOT)]
        );

        // After the RPC provider updates the account to the current slot
        rpc_client.account_override_slot(&account_pubkey, CURRENT_SLOT);
        let result = fetch_cloner
            .fetch_and_clone_accounts(
                &[account_pubkey],
                None,
                None,
                AccountFetchOrigin::GetAccount,
            )
            .await;
        debug!("Test result after updating account: {result:?}");
        assert!(result.is_ok());
        assert!(result.unwrap().is_ok());
    }

    #[tokio::test]
    async fn test_delegation_record_unsub_race_condition_prevention() {
        init_logger();
        let validator_pubkey = random_pubkey();
        let account_owner = random_pubkey();
        const CURRENT_SLOT: u64 = 100;

        let account_pubkey = random_pubkey();
        let account = Account {
            lamports: 1_000_000,
            data: vec![1, 2, 3, 4],
            owner: dlp::id(),
            executable: false,
            rent_epoch: 0,
        };

        let FetcherTestCtx {
            remote_account_provider,
            accounts_bank,
            rpc_client,
            fetch_cloner,
            ..
        } = setup(
            [(account_pubkey, account.clone())],
            CURRENT_SLOT,
            validator_pubkey,
        )
        .await;

        // Add delegation record
        let deleg_record_pubkey = add_delegation_record_for(
            &rpc_client,
            account_pubkey,
            validator_pubkey,
            account_owner,
        );

        // Test the race condition prevention:
        // 1. Start first operation that will fetch and subscribe to delegation record
        // 2. While first operation is in progress, start second operation for same account
        // 3. When first operation tries to unsubscribe, it should detect pending request and skip unsubscription
        // 4. Second operation should complete successfully

        // Use a shared FetchCloner to test deduplication
        // Helper function to spawn a fetch_and_clone task with shared FetchCloner
<<<<<<< HEAD
        let spawn_fetch_task =
            |fetch_cloner: &Arc<FetchCloner<_, _, _, _, _>>| {
                let fetch_cloner = fetch_cloner.clone();
                tokio::spawn(async move {
                    fetch_cloner
                        .fetch_and_clone_accounts_with_dedup(
                            &[account_pubkey],
                            None,
                            None,
                            AccountFetchOrigin::GetAccount,
                        )
                        .await
                })
            };
=======
        let spawn_fetch_task = |fetch_cloner: &Arc<FetchCloner<_, _, _, _>>| {
            let fetch_cloner = fetch_cloner.clone();
            tokio::spawn(async move {
                fetch_cloner
                    .fetch_and_clone_accounts_with_dedup(
                        &[account_pubkey],
                        None,
                        None,
                        AccountFetchOrigin::GetAccount,
                    )
                    .await
            })
        };
>>>>>>> 7eaaaf3b

        let fetch_cloner = Arc::new(fetch_cloner);

        // Start multiple concurrent operations on the same account
        let task1 = spawn_fetch_task(&fetch_cloner);
        let task2 = spawn_fetch_task(&fetch_cloner);
        let task3 = spawn_fetch_task(&fetch_cloner);

        // Wait for all operations to complete
        let (result0, result1, result2) =
            tokio::try_join!(task1, task2, task3).unwrap();

        // All operations should succeed (no race condition should cause failures)
        let results = [result0, result1, result2];
        for (i, result) in results.into_iter().enumerate() {
            assert!(result.is_ok(), "Operation {i} failed: {result:?}");
        }

        assert!(accounts_bank.get_account(&account_pubkey).is_some());

        assert_not_subscribed!(
            remote_account_provider,
            &[&account_pubkey, &deleg_record_pubkey]
        );
    }

    #[tokio::test]
    async fn test_fetch_and_clone_with_dedup_concurrent_requests() {
        init_logger();
        let validator_pubkey = random_pubkey();
        let account_owner = random_pubkey();
        const CURRENT_SLOT: u64 = 100;

        let account_pubkey = random_pubkey();
        let account = Account {
            lamports: 2_000_000,
            data: vec![5, 6, 7, 8],
            owner: account_owner,
            executable: false,
            rent_epoch: 0,
        };

        let FetcherTestCtx {
            accounts_bank,
            fetch_cloner,
            ..
        } = setup(
            [(account_pubkey, account.clone())],
            CURRENT_SLOT,
            validator_pubkey,
        )
        .await;

        let fetch_cloner = Arc::new(fetch_cloner);

        // Helper function to spawn fetch task with deduplication
        let spawn_fetch_task = || {
            let fetch_cloner = fetch_cloner.clone();
            tokio::spawn(async move {
                fetch_cloner
                    .fetch_and_clone_accounts_with_dedup(
                        &[account_pubkey],
                        None,
                        None,
                        AccountFetchOrigin::GetAccount,
                    )
                    .await
            })
        };

        // Spawn multiple concurrent requests for the same account
        let task1 = spawn_fetch_task();
        let task2 = spawn_fetch_task();

        // Both should succeed
        let (result1, result2) = tokio::try_join!(task1, task2).unwrap();
        assert!(result1.is_ok());
        assert!(result2.is_ok());

        // Verify deduplication: should only fetch the account once despite concurrent requests
        assert_eq!(
            fetch_cloner.fetch_count(),
            1,
            "Expected exactly 1 fetch operation for the same account requested concurrently, got {}",
            fetch_cloner.fetch_count()
        );

        // Account should be cloned (only once)
        assert_cloned_undelegated_account!(
            accounts_bank,
            account_pubkey,
            account,
            CURRENT_SLOT,
            account_owner
        );
    }

    #[tokio::test]
    async fn test_undelegation_requested_subscription_behavior() {
        init_logger();
        let validator_pubkey = random_pubkey();
        let account_owner = random_pubkey();
        const CURRENT_SLOT: u64 = 100;

        let account_pubkey = random_pubkey();
        let account = Account {
            lamports: 1_000_000,
            data: vec![1, 2, 3, 4],
            owner: dlp::id(),
            executable: false,
            rent_epoch: 0,
        };

        let FetcherTestCtx {
            remote_account_provider,
            accounts_bank,
            rpc_client,
            fetch_cloner,
            ..
        } = setup(
            [(account_pubkey, account.clone())],
            CURRENT_SLOT,
            validator_pubkey,
        )
        .await;

        add_delegation_record_for(
            &rpc_client,
            account_pubkey,
            validator_pubkey,
            account_owner,
        );

        // Initially fetch and clone the delegated account
        // This should result in no active subscription since it's delegated to us
        let result = fetch_cloner
            .fetch_and_clone_accounts(
                &[account_pubkey],
                None,
                None,
                AccountFetchOrigin::GetAccount,
            )
            .await;
        assert!(result.is_ok());

        // Verify account was cloned and is marked as delegated
        assert_cloned_delegated_account!(
            accounts_bank,
            account_pubkey,
            account,
            CURRENT_SLOT,
            account_owner
        );

        // Initially, delegated accounts to us should NOT be subscribed
        assert_not_subscribed!(remote_account_provider, &[&account_pubkey]);

        // Now simulate undelegation request - this should start subscription
        fetch_cloner
            .subscribe_to_account(&account_pubkey)
            .await
            .expect("Failed to subscribe to account for undelegation");

        assert_subscribed!(remote_account_provider, &[&account_pubkey]);
    }

    #[tokio::test]
    async fn test_parallel_fetch_prevention_multiple_accounts() {
        init_logger();
        let validator_pubkey = random_pubkey();
        let account_owner = random_pubkey();
        const CURRENT_SLOT: u64 = 100;

        // Create multiple accounts that will be fetched in parallel
        let account1_pubkey = random_pubkey();
        let account2_pubkey = random_pubkey();
        let account3_pubkey = random_pubkey();

        let account1 = Account {
            lamports: 1_000_000,
            data: vec![1, 2, 3],
            owner: account_owner,
            executable: false,
            rent_epoch: 0,
        };

        let account2 = Account {
            lamports: 2_000_000,
            data: vec![4, 5, 6],
            owner: account_owner,
            executable: false,
            rent_epoch: 0,
        };

        let account3 = Account {
            lamports: 3_000_000,
            data: vec![7, 8, 9],
            owner: account_owner,
            executable: false,
            rent_epoch: 0,
        };

        let accounts = [
            (account1_pubkey, account1.clone()),
            (account2_pubkey, account2.clone()),
            (account3_pubkey, account3.clone()),
        ];

        let FetcherTestCtx {
            accounts_bank,
            fetch_cloner,
            ..
        } = setup(accounts, CURRENT_SLOT, validator_pubkey).await;

        // Use shared FetchCloner to test deduplication across multiple accounts
        // Spawn multiple concurrent requests for overlapping sets of accounts
        let all_accounts =
            vec![account1_pubkey, account2_pubkey, account3_pubkey];
        let accounts_12 = vec![account1_pubkey, account2_pubkey];
        let accounts_23 = vec![account2_pubkey, account3_pubkey];

        let fetch_cloner = Arc::new(fetch_cloner);

        // Helper function to spawn fetch task with deduplication
        let spawn_fetch_task = |accounts: Vec<Pubkey>| {
            let fetch_cloner = fetch_cloner.clone();
            tokio::spawn(async move {
                fetch_cloner
                    .fetch_and_clone_accounts_with_dedup(
                        &accounts,
                        None,
                        None,
                        AccountFetchOrigin::GetAccount,
                    )
                    .await
            })
        };

        let task1 = spawn_fetch_task(all_accounts);
        let task2 = spawn_fetch_task(accounts_12);
        let task3 = spawn_fetch_task(accounts_23);

        // All operations should succeed despite overlapping account requests
        let (result1, result2, result3) =
            tokio::try_join!(task1, task2, task3).unwrap();

        assert!(result1.is_ok(), "Task 1 failed: {result1:?}");
        assert!(result2.is_ok(), "Task 2 failed: {result2:?}");
        assert!(result3.is_ok(), "Task 3 failed: {result3:?}");

        // Verify deduplication: should only fetch 3 unique accounts once each despite overlapping requests
        assert_eq!(fetch_cloner.fetch_count(), 3,);

        // All accounts should be cloned exactly once
        assert_cloned_undelegated_account!(
            accounts_bank,
            account1_pubkey,
            account1,
            CURRENT_SLOT,
            account_owner
        );
        assert_cloned_undelegated_account!(
            accounts_bank,
            account2_pubkey,
            account2,
            CURRENT_SLOT,
            account_owner
        );
        assert_cloned_undelegated_account!(
            accounts_bank,
            account3_pubkey,
            account3,
            CURRENT_SLOT,
            account_owner
        );
    }

    // -----------------
    // Marked Non Existing Accounts
    // -----------------
    #[tokio::test]
    async fn test_fetch_with_some_acounts_marked_as_empty_if_not_found() {
        init_logger();
        let validator_pubkey = random_pubkey();
        let account_owner = random_pubkey();
        const CURRENT_SLOT: u64 = 100;

        // Create one existing account and one non-existing account
        let existing_account_pubkey = random_pubkey();
        let marked_non_existing_account_pubkey = random_pubkey();
        let unmarked_non_existing_account_pubkey = random_pubkey();

        let existing_account = Account {
            lamports: 1_000_000,
            data: vec![1, 2, 3, 4],
            owner: account_owner,
            executable: false,
            rent_epoch: 0,
        };
        let accounts = [(existing_account_pubkey, existing_account.clone())];

        let FetcherTestCtx {
            accounts_bank,
            fetch_cloner,
            remote_account_provider,
            ..
        } = setup(accounts, CURRENT_SLOT, validator_pubkey).await;

        // Configure fetch_cloner to mark some accounts as empty if not found
        fetch_cloner
            .fetch_and_clone_accounts(
                &[
                    existing_account_pubkey,
                    marked_non_existing_account_pubkey,
                    unmarked_non_existing_account_pubkey,
                ],
                Some(&[marked_non_existing_account_pubkey]),
                None,
                AccountFetchOrigin::GetAccount,
            )
            .await
            .expect("Fetch and clone failed");

        // Existing account should be cloned normally
        assert_cloned_undelegated_account!(
            accounts_bank,
            existing_account_pubkey,
            existing_account,
            CURRENT_SLOT,
            account_owner
        );

        // Non marked account should not be cloned
        assert_not_cloned!(
            accounts_bank,
            &[unmarked_non_existing_account_pubkey]
        );

        // Marked non-existing account should be cloned as empty
        assert_cloned_undelegated_account!(
            accounts_bank,
            marked_non_existing_account_pubkey,
            Account {
                lamports: 0,
                data: vec![],
                owner: Pubkey::default(),
                executable: false,
                rent_epoch: 0,
            },
            CURRENT_SLOT,
            system_program::id()
        );
        assert_subscribed_without_delegation_record!(
            remote_account_provider,
            &[&marked_non_existing_account_pubkey]
        );
    }
}<|MERGE_RESOLUTION|>--- conflicted
+++ resolved
@@ -15,11 +15,7 @@
 use log::*;
 use magicblock_core::traits::AccountsBank;
 use magicblock_metrics::metrics::{self, AccountFetchOrigin};
-<<<<<<< HEAD
 use solana_account::{AccountSharedData, ReadableAccount, WritableAccount};
-=======
-use solana_account::{AccountSharedData, ReadableAccount};
->>>>>>> 7eaaaf3b
 use solana_pubkey::Pubkey;
 use solana_sdk::system_program;
 use tokio::{
@@ -679,11 +675,7 @@
 
         trace!("Fetched {accs:?}");
 
-<<<<<<< HEAD
         let (not_found, plain, owned_by_deleg, owned_by_deleg_compressed, programs) =
-=======
-        let (not_found, plain, owned_by_deleg, programs) =
->>>>>>> 7eaaaf3b
             accs.into_iter().zip(pubkeys).fold(
                 (vec![], vec![], vec![], vec![]),
                 |(
@@ -753,11 +745,7 @@
                             };
                         }
                     }
-<<<<<<< HEAD
                     (not_found, plain, owned_by_deleg, owned_by_deleg_compressed, programs)
-=======
-                    (not_found, plain, owned_by_deleg, programs)
->>>>>>> 7eaaaf3b
                 },
             );
 
@@ -781,11 +769,7 @@
                 .map(|(p, _, _)| p.to_string())
                 .collect::<Vec<_>>();
             trace!(
-<<<<<<< HEAD
                 "Fetched accounts: \nnot_found:      {not_found:?} \nplain:          {plain:?} \nowned_by_deleg: {owned_by_deleg:?} \nowned_by_deleg_compressed: {owned_by_deleg_compressed:?} \nprograms:       {programs:?}",
-=======
-                "Fetched accounts: \nnot_found:      {not_found:?} \nplain:          {plain:?} \nowned_by_deleg: {owned_by_deleg:?}\nprograms:       {programs:?}",
->>>>>>> 7eaaaf3b
             );
         }
 
@@ -2711,7 +2695,6 @@
 
         // Use a shared FetchCloner to test deduplication
         // Helper function to spawn a fetch_and_clone task with shared FetchCloner
-<<<<<<< HEAD
         let spawn_fetch_task =
             |fetch_cloner: &Arc<FetchCloner<_, _, _, _, _>>| {
                 let fetch_cloner = fetch_cloner.clone();
@@ -2726,21 +2709,6 @@
                         .await
                 })
             };
-=======
-        let spawn_fetch_task = |fetch_cloner: &Arc<FetchCloner<_, _, _, _>>| {
-            let fetch_cloner = fetch_cloner.clone();
-            tokio::spawn(async move {
-                fetch_cloner
-                    .fetch_and_clone_accounts_with_dedup(
-                        &[account_pubkey],
-                        None,
-                        None,
-                        AccountFetchOrigin::GetAccount,
-                    )
-                    .await
-            })
-        };
->>>>>>> 7eaaaf3b
 
         let fetch_cloner = Arc::new(fetch_cloner);
 
