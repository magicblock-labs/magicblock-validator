--- conflicted
+++ resolved
@@ -2712,7 +2712,6 @@
 
         // Use a shared FetchCloner to test deduplication
         // Helper function to spawn a fetch_and_clone task with shared FetchCloner
-<<<<<<< HEAD
         let spawn_fetch_task =
             |fetch_cloner: &Arc<FetchCloner<_, _, _, _, _>>| {
                 let fetch_cloner = fetch_cloner.clone();
@@ -2723,26 +2722,11 @@
                             None,
                             None,
                             AccountFetchOrigin::GetAccount,
+                            None
                         )
                         .await
                 })
             };
-=======
-        let spawn_fetch_task = |fetch_cloner: &Arc<FetchCloner<_, _, _, _>>| {
-            let fetch_cloner = fetch_cloner.clone();
-            tokio::spawn(async move {
-                fetch_cloner
-                    .fetch_and_clone_accounts_with_dedup(
-                        &[account_pubkey],
-                        None,
-                        None,
-                        AccountFetchOrigin::GetAccount,
-                        None,
-                    )
-                    .await
-            })
-        };
->>>>>>> fc6daee0
 
         let fetch_cloner = Arc::new(fetch_cloner);
 
