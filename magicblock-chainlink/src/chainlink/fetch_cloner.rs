--- conflicted
+++ resolved
@@ -498,11 +498,12 @@
     /// Applies delegation record settings to an account: sets the owner,
     /// delegation status, and confined status based on the delegation
     /// record's authority field.
+    /// Returns commit frequency if account is delegated to us
     fn apply_delegation_record_to_account(
         &self,
         account: &mut ResolvedAccountSharedData,
         delegation_record: &DelegationRecord,
-    ) {
+    ) -> Option<u64> {
         let is_confined = delegation_record.authority.eq(&Pubkey::default());
         let is_delegated_to_us =
             delegation_record.authority.eq(&self.validator_pubkey)
@@ -512,6 +513,11 @@
             .set_owner(delegation_record.owner)
             .set_confined(is_confined)
             .set_delegated(is_delegated_to_us);
+        if is_delegated_to_us {
+            Some(delegation_record.commit_frequency_ms)
+        } else {
+            None
+        }
     }
 
     /// Fetches and parses the delegation record for an account, returning the
@@ -880,28 +886,11 @@
                     };
 
                     trace!("Delegation record found for {pubkey}: {delegation_record:?}");
-<<<<<<< HEAD
 
                     self.apply_delegation_record_to_account(
                         &mut account,
                         &delegation_record,
-                    );
-=======
-                    let is_delegated_to_us = delegation_record
-                        .authority
-                        .eq(&self.validator_pubkey) ||
-                        // TODO(thlorenz): @ once the delegation program supports
-                        // delegating to specific authority we need to remove the below
-                        delegation_record.authority.eq(&Pubkey::default());
-                    account
-                        .set_owner(delegation_record.owner)
-                        .set_delegated(is_delegated_to_us);
-                    if is_delegated_to_us {
-                        Some(delegation_record.commit_frequency_ms)
-                    } else {
-                        None
-                    }
->>>>>>> 368ccee0
+                    )
                 } else {
                     missing_delegation_record
                         .push((pubkey, account.remote_slot()));
@@ -3055,7 +3044,6 @@
     }
 
     #[tokio::test]
-<<<<<<< HEAD
     async fn test_confined_delegation_behavior() {
         init_logger();
         let validator_pubkey = random_pubkey();
@@ -3078,26 +3066,10 @@
             lamports: 2_000_000,
             data: vec![4, 5, 6],
             owner: dlp::id(),
-=======
-    async fn test_fetch_and_clone_undelegating_account_that_is_closed_on_chain()
-    {
-        init_logger();
-        let validator_pubkey = random_pubkey();
-        let account_pubkey = random_pubkey();
-        let account_owner = random_pubkey();
-        const CURRENT_SLOT: u64 = 100;
-
-        // The account exists in the bank (undelegating) but is closed on chain
-        let account_in_bank = Account {
-            lamports: 1_000_000,
-            data: vec![1, 2, 3, 4],
-            owner: account_owner,
->>>>>>> 368ccee0
             executable: false,
             rent_epoch: 0,
         };
 
-<<<<<<< HEAD
         let FetcherTestCtx {
             accounts_bank,
             fetch_cloner,
@@ -3108,7 +3080,83 @@
                 (account1_pubkey, account1.clone()),
                 (account2_pubkey, account2.clone()),
             ],
-=======
+            CURRENT_SLOT,
+            validator_pubkey,
+        )
+        .await;
+
+        // Add delegation record for Account 1 (Authority = Validator)
+        add_delegation_record_for(
+            &rpc_client,
+            account1_pubkey,
+            validator_pubkey,
+            account_owner,
+        );
+
+        // Add delegation record for Account 2 (Authority = Default/System)
+        add_delegation_record_for(
+            &rpc_client,
+            account2_pubkey,
+            Pubkey::default(),
+            account_owner,
+        );
+
+        // Fetch and clone both accounts
+        fetch_cloner
+            .fetch_and_clone_accounts(
+                &[account1_pubkey, account2_pubkey],
+                None,
+                None,
+                AccountFetchOrigin::GetAccount,
+                None,
+            )
+            .await
+            .expect("Failed to fetch and clone accounts");
+
+        // Verify not confined Account
+        let cloned_account1 = accounts_bank
+            .get_account(&account1_pubkey)
+            .expect("Account 1 not found");
+        assert!(cloned_account1.delegated(), "Account 1 should be delegated");
+        assert!(
+            !cloned_account1.confined(),
+            "Account 1 (delegated to validator) should NOT be confined"
+        );
+        assert_eq!(cloned_account1.owner(), &account_owner);
+
+        // Verify confined Account
+        let cloned_account2 = accounts_bank
+            .get_account(&account2_pubkey)
+            .expect("Account 2 not found");
+        assert!(
+            cloned_account2.delegated(),
+            "Account 2 should be delegated (to us, via confinement)"
+        );
+        assert!(
+            cloned_account2.confined(),
+            "Account 2 (delegated to default) SHOULD be confined"
+        );
+        assert_eq!(cloned_account2.owner(), &account_owner);
+    }
+
+    #[tokio::test]
+    async fn test_fetch_and_clone_undelegating_account_that_is_closed_on_chain()
+    {
+        init_logger();
+        let validator_pubkey = random_pubkey();
+        let account_pubkey = random_pubkey();
+        let account_owner = random_pubkey();
+        const CURRENT_SLOT: u64 = 100;
+
+        // The account exists in the bank (undelegating) but is closed on chain
+        let account_in_bank = Account {
+            lamports: 1_000_000,
+            data: vec![1, 2, 3, 4],
+            owner: account_owner,
+            executable: false,
+            rent_epoch: 0,
+        };
+
         // Setup with NO accounts on chain
         let FetcherTestCtx {
             accounts_bank,
@@ -3117,34 +3165,11 @@
             ..
         } = setup(
             std::iter::empty::<(Pubkey, Account)>(),
->>>>>>> 368ccee0
             CURRENT_SLOT,
             validator_pubkey,
         )
         .await;
 
-<<<<<<< HEAD
-        // Add delegation record for Account 1 (Authority = Validator)
-        add_delegation_record_for(
-            &rpc_client,
-            account1_pubkey,
-            validator_pubkey,
-            account_owner,
-        );
-
-        // Add delegation record for Account 2 (Authority = Default/System)
-        add_delegation_record_for(
-            &rpc_client,
-            account2_pubkey,
-            Pubkey::default(),
-            account_owner,
-        );
-
-        // Fetch and clone both accounts
-        fetch_cloner
-            .fetch_and_clone_accounts(
-                &[account1_pubkey, account2_pubkey],
-=======
         // Insert account into bank and mark as undelegating
         accounts_bank
             .insert(account_pubkey, AccountSharedData::from(account_in_bank));
@@ -3154,41 +3179,11 @@
         let result = fetch_cloner
             .fetch_and_clone_accounts_with_dedup(
                 &[account_pubkey],
->>>>>>> 368ccee0
                 None,
                 None,
                 AccountFetchOrigin::GetAccount,
                 None,
             )
-<<<<<<< HEAD
-            .await
-            .expect("Failed to fetch and clone accounts");
-
-        // Verify not confined Account
-        let cloned_account1 = accounts_bank
-            .get_account(&account1_pubkey)
-            .expect("Account 1 not found");
-        assert!(cloned_account1.delegated(), "Account 1 should be delegated");
-        assert!(
-            !cloned_account1.confined(),
-            "Account 1 (delegated to validator) should NOT be confined"
-        );
-        assert_eq!(cloned_account1.owner(), &account_owner);
-
-        // Verify confined Account
-        let cloned_account2 = accounts_bank
-            .get_account(&account2_pubkey)
-            .expect("Account 2 not found");
-        assert!(
-            cloned_account2.delegated(),
-            "Account 2 should be delegated (to us, via confinement)"
-        );
-        assert!(
-            cloned_account2.confined(),
-            "Account 2 (delegated to default) SHOULD be confined"
-        );
-        assert_eq!(cloned_account2.owner(), &account_owner);
-=======
             .await;
 
         debug!("Test result: {result:?}");
@@ -3208,6 +3203,5 @@
             remote_account_provider,
             &[&account_pubkey]
         );
->>>>>>> 368ccee0
     }
 }