--- conflicted
+++ resolved
@@ -146,14 +146,10 @@
     allowed_count: usize,
 }
 
-<<<<<<< HEAD
-impl<T: ChainPubsubClient + ReconnectableClient> SubMuxClient<T> {
-=======
 impl<T> SubMuxClient<T>
 where
     T: ChainPubsubClient + ReconnectableClient,
 {
->>>>>>> 40d83a33
     pub fn new(
         clients: Vec<(Arc<T>, mpsc::Receiver<()>)>,
         dedupe_window_millis: Option<u64>,
@@ -1307,7 +1303,6 @@
 
         // Simulate disconnect: client1 loses subscriptions and is "disconnected"
         client1.simulate_disconnect();
-<<<<<<< HEAD
 
         // Trigger reconnect via abort channel
         aborts[0].send(()).await.expect("abort send");
@@ -1315,15 +1310,6 @@
         // Wait for reconnect to complete
         tokio::time::sleep(std::time::Duration::from_millis(100)).await;
 
-=======
-
-        // Trigger reconnect via abort channel
-        aborts[0].send(()).await.expect("abort send");
-
-        // Wait for reconnect to complete
-        tokio::time::sleep(std::time::Duration::from_millis(100)).await;
-
->>>>>>> 40d83a33
         // After reconnect + resubscribe, client1's updates should be forwarded again
         client1
             .send_account_update(pk, 2, &account_with_lamports(222))
@@ -1356,17 +1342,10 @@
             Some(100),
         );
         let mut mux_rx = mux.take_updates();
-<<<<<<< HEAD
 
         let pk = Pubkey::new_unique();
         mux.subscribe(pk).await.unwrap();
 
-=======
-
-        let pk = Pubkey::new_unique();
-        mux.subscribe(pk).await.unwrap();
-
->>>>>>> 40d83a33
         // Prepare: first resubscribe attempt will fail
         client1.fail_next_resubscriptions(1);
 
