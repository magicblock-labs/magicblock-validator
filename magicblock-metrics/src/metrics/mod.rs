--- conflicted
+++ resolved
@@ -513,7 +513,6 @@
     COMMITTOR_INTENT_CU_USAGE.set(value)
 }
 
-<<<<<<< HEAD
 pub fn observe_committor_intent_task_preparation_time<
     L: LabelValue + ?Sized,
 >(
@@ -526,7 +525,8 @@
 
 pub fn observe_committor_intent_alt_preparation_time() -> HistogramTimer {
     COMMITTOR_INTENT_ALT_PREPARATION_TIME.start_timer()
-=======
+}
+
 pub fn inc_account_fetches_success(count: u64) {
     ACCOUNT_FETCHES_SUCCESS_COUNT.inc_by(count);
 }
@@ -576,5 +576,4 @@
 
 pub fn inc_table_mania_close_a_count() {
     TABLE_MANIA_CLOSED_A_COUNT.inc()
->>>>>>> dcc54285
 }