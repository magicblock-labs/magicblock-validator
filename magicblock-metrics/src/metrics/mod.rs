use std::sync::Once;

pub use prometheus::HistogramTimer;
use prometheus::{
    Histogram, HistogramOpts, HistogramVec, IntCounter, IntCounterVec,
    IntGauge, IntGaugeVec, Opts, Registry,
};
pub use types::{
    AccountClone, AccountCommit, AccountFetchOrigin, LabelValue, Outcome,
    ProgramFetchResult,
};

mod types;

// -----------------
// Buckets
// -----------------
// Prometheus collects durations in seconds
const MICROS_10_90: [f64; 9] = [
    0.000_01, 0.000_02, 0.000_03, 0.000_04, 0.000_05, 0.000_06, 0.000_07,
    0.000_08, 0.000_09,
];
const MICROS_100_900: [f64; 9] = [
    0.000_1, 0.000_2, 0.000_3, 0.000_4, 0.000_5, 0.000_6, 0.000_7, 0.000_8,
    0.000_9,
];
const MILLIS_1_9: [f64; 9] = [
    0.001, 0.002, 0.003, 0.004, 0.005, 0.006, 0.007, 0.008, 0.009,
];
const MILLIS_10_90: [f64; 9] =
    [0.01, 0.02, 0.03, 0.04, 0.05, 0.06, 0.07, 0.08, 0.09];
const MILLIS_100_900: [f64; 9] = [0.1, 0.2, 0.3, 0.4, 0.5, 0.6, 0.7, 0.8, 0.9];
const SECONDS_1_9: [f64; 9] = [1.0, 2.0, 3.0, 4.0, 5.0, 6.0, 7.0, 8.0, 9.0];

lazy_static::lazy_static! {
    pub (crate) static ref REGISTRY: Registry = Registry::new_custom(Some("mbv".to_string()), None).unwrap();

    static ref SLOT_COUNT: IntCounter = IntCounter::new(
        "slot_count", "Slot Count",
    ).unwrap();


    static ref CACHED_CLONE_OUTPUTS_COUNT: IntGauge = IntGauge::new(
        "magicblock_account_cloner_cached_outputs_count",
        "Number of cloned accounts in the RemoteAccountClonerWorker"
    )
    .unwrap();

    // -----------------
    // Ledger
    // -----------------
    static ref LEDGER_SIZE_GAUGE: IntGauge = IntGauge::new(
        "ledger_size_gauge", "Ledger size in Bytes",
    ).unwrap();
    static ref LEDGER_BLOCK_TIMES_GAUGE: IntGauge = IntGauge::new(
        "ledger_blocktimes_gauge", "Ledger Blocktimes Gauge",
    ).unwrap();
    static ref LEDGER_BLOCKHASHES_GAUGE: IntGauge = IntGauge::new(
        "ledger_blockhashes_gauge", "Ledger Blockhashes Gauge",
    ).unwrap();
    static ref LEDGER_SLOT_SIGNATURES_GAUGE: IntGauge = IntGauge::new(
        "ledger_slot_signatures_gauge", "Ledger Slot Signatures Gauge",
    ).unwrap();
    static ref LEDGER_ADDRESS_SIGNATURES_GAUGE: IntGauge = IntGauge::new(
        "ledger_address_signatures_gauge", "Ledger Address Signatures Gauge",
    ).unwrap();
    static ref LEDGER_TRANSACTION_STATUS_GAUGE: IntGauge = IntGauge::new(
        "ledger_transaction_status_gauge", "Ledger Transaction Status Gauge",
    ).unwrap();
    static ref LEDGER_TRANSACTION_SUCCESSFUL_STATUS_GAUGE: IntGauge = IntGauge::new(
        "ledger_transaction_successful_status_gauge", "Ledger Successful Transaction Status Gauge",
    ).unwrap();
    static ref LEDGER_TRANSACTION_FAILED_STATUS_GAUGE: IntGauge = IntGauge::new(
        "ledger_transaction_failed_status_gauge", "Ledger Failed Transaction Status Gauge",
    ).unwrap();
    static ref LEDGER_TRANSACTIONS_GAUGE: IntGauge = IntGauge::new(
        "ledger_transactions_gauge", "Ledger Transactions Gauge",
    ).unwrap();
    static ref LEDGER_TRANSACTION_MEMOS_GAUGE: IntGauge = IntGauge::new(
        "ledger_transaction_memos_gauge", "Ledger Transaction Memos Gauge",
    ).unwrap();
    static ref LEDGER_PERF_SAMPLES_GAUGE: IntGauge = IntGauge::new(
        "ledger_perf_samples_gauge", "Ledger Perf Samples Gauge",
    ).unwrap();
    static ref LEDGER_ACCOUNT_MOD_DATA_GAUGE: IntGauge = IntGauge::new(
        "ledger_account_mod_data_gauge", "Ledger Account Mod Data Gauge",
    ).unwrap();
    pub static ref LEDGER_COLUMNS_COUNT_DURATION_SECONDS: Histogram = Histogram::with_opts(
        HistogramOpts::new(
            "ledger_columns_count_duration_seconds",
            "Time taken to compute ledger columns counts"
        )
        .buckets(
            MICROS_10_90.iter().chain(
            MICROS_100_900.iter()).chain(
            MILLIS_1_9.iter()).chain(
            MILLIS_10_90.iter()).chain(
            MILLIS_100_900.iter()).chain(
            SECONDS_1_9.iter()).cloned().collect()
        ),
    ).unwrap();

    // -----------------
    // Accounts
    // -----------------
    static ref ACCOUNTS_SIZE_GAUGE: IntGauge = IntGauge::new(
        "accounts_size_gauge", "Size of persisted accounts (in bytes) currently on disk",
    ).unwrap();

    static ref ACCOUNTS_COUNT_GAUGE: IntGauge = IntGauge::new(
        "accounts_count_gauge", "Number of accounts currently in the database",
    ).unwrap();


    static ref PENDING_ACCOUNT_CLONES_GAUGE: IntGauge = IntGauge::new(
        "pending_account_clones_gauge", "Total number of account clone requests still in memory",
    ).unwrap();

    static ref MONITORED_ACCOUNTS_GAUGE: IntGauge = IntGauge::new(
        "monitored_accounts_gauge", "number of undelegated accounts, being monitored via websocket",
    ).unwrap();

    static ref EVICTED_ACCOUNTS_COUNT: IntCounter = IntCounter::new(
        "evicted_accounts_count", "Total cumulative number of accounts forcefully removed from monitored list and database (monotonically increasing)",
    ).unwrap();

    // -----------------
    // RPC/Aperture
    // -----------------
    pub static ref ENSURE_ACCOUNTS_TIME: HistogramVec = HistogramVec::new(
        HistogramOpts::new("ensure_accounts_time", "Time spent in ensuring account presence")
            .buckets(
                MICROS_10_90.iter().chain(
                MICROS_100_900.iter()).chain(
                MILLIS_1_9.iter()).chain(
                MILLIS_10_90.iter()).chain(
                MILLIS_100_900.iter()).chain(
                SECONDS_1_9.iter()).cloned().collect()
            ),
        &["kind"]
    ).unwrap();

    pub static ref TRANSACTION_PROCESSING_TIME: Histogram = Histogram::with_opts(
        HistogramOpts::new("transaction_processing_time", "Total time spent in transaction processing")
            .buckets(
                MICROS_10_90.iter().chain(
                MICROS_100_900.iter()).chain(
                MILLIS_1_9.iter()).chain(
                MILLIS_10_90.iter()).chain(
                MILLIS_100_900.iter()).chain(
                SECONDS_1_9.iter()).cloned().collect()
            ),
    ).unwrap();

    pub static ref RPC_REQUEST_HANDLING_TIME: HistogramVec = HistogramVec::new(
        HistogramOpts::new("rpc_request_handling_time", "Time spent in rpc request handling")
            .buckets(
                MICROS_10_90.iter().chain(
                MICROS_100_900.iter()).chain(
                MILLIS_1_9.iter()).chain(
                MILLIS_10_90.iter()).chain(
                MILLIS_100_900.iter()).chain(
                SECONDS_1_9.iter()).cloned().collect()
            ), &["name"]
    ).unwrap();

    pub static ref TRANSACTION_SKIP_PREFLIGHT: IntCounter = IntCounter::new(
        "transaction_skip_preflight_count", "Count of transactions that skipped the preflight check",
    ).unwrap();

    pub static ref RPC_REQUESTS_COUNT: IntCounterVec = IntCounterVec::new(
        Opts::new("rpc_requests_count", "Count of different rpc requests"),
        &["name"],
    ).unwrap();

    pub static ref RPC_WS_SUBSCRIPTIONS_COUNT: IntGaugeVec = IntGaugeVec::new(
        Opts::new("rpc_ws_subscriptions_count", "Count of active rpc websocket subscriptions"),
        &["name"],
    ).unwrap();

    // Account fetch results from network (RPC)
    pub static ref ACCOUNT_FETCHES_SUCCESS_COUNT: IntCounter =
        IntCounter::new(
            "account_fetches_success_count",
            "Total number of successful network \
             account fetches",
        )
        .unwrap();

    pub static ref ACCOUNT_FETCHES_FAILED_COUNT: IntCounter =
        IntCounter::new(
            "account_fetches_failed_count",
            "Total number of failed network account fetches \
             (RPC errors)",
        )
        .unwrap();

    pub static ref ACCOUNT_FETCHES_FOUND_COUNT: IntCounterVec = IntCounterVec::new(
        Opts::new(
            "account_fetches_found_count",
            "Total number of network account fetches that found an account",
        ),
        &["origin"],
    )
    .unwrap();

    pub static ref ACCOUNT_FETCHES_NOT_FOUND_COUNT: IntCounterVec = IntCounterVec::new(
        Opts::new(
            "account_fetches_not_found_count",
            "Total number of network account fetches where account was not found",
        ),
        &["origin"],
    )
    .unwrap();

<<<<<<< HEAD
    // Account fetch results from Photon (Compressed)
    pub static ref COMPRESSED_ACCOUNT_FETCHES_SUCCESS_COUNT: IntCounter =
        IntCounter::new(
            "compressed_account_fetches_success_count",
            "Total number of successful network compressed account fetches",
        )
        .unwrap();

    pub static ref COMPRESSED_ACCOUNT_FETCHES_FAILED_COUNT: IntCounter =
        IntCounter::new(
            "compressed_account_fetches_failed_count",
            "Total number of failed network compressed account fetches \
             (RPC errors)",
        )
        .unwrap();

    pub static ref COMPRESSED_ACCOUNT_FETCHES_FOUND_COUNT: IntCounterVec = IntCounterVec::new(
        Opts::new(
            "compressed_account_fetches_found_count",
            "Total number of network compressed account fetches that found an account",
        ),
        &["origin"],
    )
    .unwrap();

    pub static ref COMPRESSED_ACCOUNT_FETCHES_NOT_FOUND_COUNT: IntCounterVec = IntCounterVec::new(
        Opts::new(
            "compressed_account_fetches_not_found_count",
            "Total number of network compressed account fetches where account was not found",
        ),
        &["origin"],
=======
    pub static ref PER_PROGRAM_ACCOUNT_FETCH_STATS: IntCounterVec = IntCounterVec::new(
        Opts::new(
            "per_program_account_fetch_stats",
            "Per-program account fetch statistics (failed/found/not_found)",
        ),
        &["program", "result"],
>>>>>>> fc6daee0
    )
    .unwrap();

    pub static ref UNDELEGATION_REQUESTED_COUNT: IntCounter =
        IntCounter::new(
            "undelegation_requested_count",
            "Total number of undelegation requests received",
        )
        .unwrap();

    pub static ref UNDELEGATION_COMPLETED_COUNT: IntCounter =
        IntCounter::new(
            "undelegation_completed_count",
            "Total number of completed undelegations detected",
        )
        .unwrap();

    pub static ref UNSTUCK_UNDELEGATION_COUNT: IntCounter =
        IntCounter::new(
            "unstuck_undelegation_count",
            "Total number of undelegating accounts found to be already undelegated on chain",
        )
        .unwrap();


    // -----------------
    // Transaction Execution
    // -----------------
    pub static ref TRANSACTION_COUNT: IntCounter = IntCounter::new(
        "transaction_count", "Total number of executed transactions"
    ).unwrap();

    pub static ref FAILED_TRANSACTIONS_COUNT: IntCounter = IntCounter::new(
        "failed_transactions_count", "Total number of failed transactions"
    ).unwrap();


    // -----------------
    // CommittorService
    // -----------------
    static ref COMMITTOR_INTENTS_COUNT: IntCounter = IntCounter::new(
        "committor_intents_count", "Total number of scheduled committor intents"
    ).unwrap();

    static ref COMMITTOR_INTENTS_BACKLOG_COUNT: IntGauge = IntGauge::new(
        "committor_intent_backlog_count", "Number of intents in backlog",
    ).unwrap();

    static ref COMMITTOR_FAILED_INTENTS_COUNT: IntCounterVec = IntCounterVec::new(
        Opts::new("committor_failed_intents_count", "Number of failed to be executed intents"),
        &["intent_kind", "error_kind"]
    ).unwrap();

    static ref COMMITTOR_EXECUTORS_BUSY_COUNT: IntGauge = IntGauge::new(
        "committor_executors_busy_count", "Number of busy intent executors"
    ).unwrap();

    static ref COMMITTOR_INTENT_EXECUTION_TIME_HISTOGRAM: HistogramVec = HistogramVec::new(
        HistogramOpts::new(
            "committor_intent_execution_time_histogram_v2",
            "Time in seconds spent on intent execution"
        )
        .buckets(
            vec![0.01, 0.1, 1.0, 3.0, 5.0, 10.0, 15.0, 20.0, 25.0]
        ),
        &["intent_kind", "outcome_kind"],
    ).unwrap();

    static ref COMMITTOR_INTENT_CU_USAGE: IntGauge = IntGauge::new(
        "committor_intent_cu_usage_gauge", "Compute units used for Intent"
    ).unwrap();

    // GetMultiplAccount investigation
    static ref REMOTE_ACCOUNT_PROVIDER_A_COUNT: IntCounter = IntCounter::new(
        "remote_account_provider_a_count", "Get mupltiple account count"
    ).unwrap();

    static ref TASK_INFO_FETCHER_A_COUNT: IntCounter = IntCounter::new(
        "task_info_fetcher_a_count", "Get mupltiple account count"
    ).unwrap();

    static ref TASK_INFO_FETCHER_B_COUNT: IntCounter = IntCounter::new(
        "task_info_fetcher_b_count", "Get multiple compressed delegation records count"
    ).unwrap();

    static ref TABLE_MANIA_A_COUNT: IntCounter =  IntCounter::new(
        "table_mania_a_count", "Get mupltiple account count"
    ).unwrap();

    static ref TABLE_MANIA_CLOSED_A_COUNT: IntCounter = IntCounter::new(
        "table_mania_closed_a_count", "Get account counter"
    ).unwrap();


    static ref COMMITTOR_INTENT_TASK_PREPARATION_TIME: HistogramVec = HistogramVec::new(
        HistogramOpts::new(
            "committor_intent_task_preparation_time",
            "Time in seconds spent on task preparation"
        )
        .buckets(
            vec![0.1, 1.0, 2.0, 3.0, 5.0]
        ),
        &["task_type"],
    ).unwrap();

    static ref COMMITTOR_INTENT_ALT_PREPARATION_TIME: Histogram = Histogram::with_opts(
        HistogramOpts::new(
            "committor_intent_alt_preparation_time",
            "Time in seconds spent on ALTs preparation"
        )
        .buckets(
            vec![1.0, 3.0, 5.0, 10.0, 15.0, 17.0, 20.0]
        ),
    ).unwrap();
}

pub(crate) fn register() {
    static REGISTER: Once = Once::new();
    REGISTER.call_once(|| {
        macro_rules! register {
            ($collector:ident) => {
                REGISTRY
                    .register(Box::new($collector.clone()))
                    .expect("collector can't be registered");
            };
        }
        register!(SLOT_COUNT);
        register!(CACHED_CLONE_OUTPUTS_COUNT);
        register!(LEDGER_SIZE_GAUGE);
        register!(LEDGER_BLOCK_TIMES_GAUGE);
        register!(LEDGER_BLOCKHASHES_GAUGE);
        register!(LEDGER_SLOT_SIGNATURES_GAUGE);
        register!(LEDGER_ADDRESS_SIGNATURES_GAUGE);
        register!(LEDGER_TRANSACTION_STATUS_GAUGE);
        register!(LEDGER_TRANSACTION_SUCCESSFUL_STATUS_GAUGE);
        register!(LEDGER_TRANSACTION_FAILED_STATUS_GAUGE);
        register!(LEDGER_TRANSACTIONS_GAUGE);
        register!(LEDGER_TRANSACTION_MEMOS_GAUGE);
        register!(LEDGER_PERF_SAMPLES_GAUGE);
        register!(LEDGER_ACCOUNT_MOD_DATA_GAUGE);
        register!(LEDGER_COLUMNS_COUNT_DURATION_SECONDS);
        register!(ACCOUNTS_SIZE_GAUGE);
        register!(ACCOUNTS_COUNT_GAUGE);
        register!(PENDING_ACCOUNT_CLONES_GAUGE);
        register!(MONITORED_ACCOUNTS_GAUGE);
        register!(EVICTED_ACCOUNTS_COUNT);
        register!(COMMITTOR_INTENTS_COUNT);
        register!(COMMITTOR_INTENTS_BACKLOG_COUNT);
        register!(COMMITTOR_FAILED_INTENTS_COUNT);
        register!(COMMITTOR_EXECUTORS_BUSY_COUNT);
        register!(COMMITTOR_INTENT_EXECUTION_TIME_HISTOGRAM);
        register!(COMMITTOR_INTENT_CU_USAGE);
        register!(COMMITTOR_INTENT_TASK_PREPARATION_TIME);
        register!(COMMITTOR_INTENT_ALT_PREPARATION_TIME);
        register!(ENSURE_ACCOUNTS_TIME);
        register!(RPC_REQUEST_HANDLING_TIME);
        register!(TRANSACTION_PROCESSING_TIME);
        register!(TRANSACTION_SKIP_PREFLIGHT);
        register!(RPC_REQUESTS_COUNT);
        register!(RPC_WS_SUBSCRIPTIONS_COUNT);
        register!(ACCOUNT_FETCHES_SUCCESS_COUNT);
        register!(ACCOUNT_FETCHES_FAILED_COUNT);
        register!(ACCOUNT_FETCHES_FOUND_COUNT);
        register!(ACCOUNT_FETCHES_NOT_FOUND_COUNT);
<<<<<<< HEAD
        register!(COMPRESSED_ACCOUNT_FETCHES_SUCCESS_COUNT);
        register!(COMPRESSED_ACCOUNT_FETCHES_FAILED_COUNT);
        register!(COMPRESSED_ACCOUNT_FETCHES_FOUND_COUNT);
        register!(COMPRESSED_ACCOUNT_FETCHES_NOT_FOUND_COUNT);
=======
        register!(PER_PROGRAM_ACCOUNT_FETCH_STATS);
>>>>>>> fc6daee0
        register!(UNDELEGATION_REQUESTED_COUNT);
        register!(UNDELEGATION_COMPLETED_COUNT);
        register!(UNSTUCK_UNDELEGATION_COUNT);
        register!(FAILED_TRANSACTIONS_COUNT);
        register!(REMOTE_ACCOUNT_PROVIDER_A_COUNT);
        register!(TASK_INFO_FETCHER_A_COUNT);
        register!(TASK_INFO_FETCHER_B_COUNT);
        register!(TABLE_MANIA_A_COUNT);
        register!(TABLE_MANIA_CLOSED_A_COUNT);
    });
}

pub fn inc_slot() {
    SLOT_COUNT.inc();
}

pub fn set_cached_clone_outputs_count(count: usize) {
    CACHED_CLONE_OUTPUTS_COUNT.set(count as i64);
}

pub fn set_ledger_size(size: u64) {
    LEDGER_SIZE_GAUGE.set(size as i64);
}

pub fn set_ledger_block_times_count(count: i64) {
    LEDGER_BLOCK_TIMES_GAUGE.set(count);
}

pub fn set_ledger_blockhashes_count(count: i64) {
    LEDGER_BLOCKHASHES_GAUGE.set(count);
}

pub fn set_ledger_slot_signatures_count(count: i64) {
    LEDGER_SLOT_SIGNATURES_GAUGE.set(count);
}

pub fn set_ledger_address_signatures_count(count: i64) {
    LEDGER_ADDRESS_SIGNATURES_GAUGE.set(count);
}

pub fn set_ledger_transaction_status_count(count: i64) {
    LEDGER_TRANSACTION_STATUS_GAUGE.set(count);
}

pub fn set_ledger_transaction_successful_status_count(count: i64) {
    LEDGER_TRANSACTION_SUCCESSFUL_STATUS_GAUGE.set(count);
}

pub fn set_ledger_transaction_failed_status_count(count: i64) {
    LEDGER_TRANSACTION_FAILED_STATUS_GAUGE.set(count);
}

pub fn set_ledger_transactions_count(count: i64) {
    LEDGER_TRANSACTIONS_GAUGE.set(count);
}

pub fn set_ledger_transaction_memos_count(count: i64) {
    LEDGER_TRANSACTION_MEMOS_GAUGE.set(count);
}

pub fn set_ledger_perf_samples_count(count: i64) {
    LEDGER_PERF_SAMPLES_GAUGE.set(count);
}

pub fn set_ledger_account_mod_data_count(count: i64) {
    LEDGER_ACCOUNT_MOD_DATA_GAUGE.set(count);
}

pub fn observe_columns_count_duration<F, T>(f: F) -> T
where
    F: FnOnce() -> T,
{
    LEDGER_COLUMNS_COUNT_DURATION_SECONDS.observe_closure_duration(f)
}

pub fn set_accounts_size(value: i64) {
    ACCOUNTS_SIZE_GAUGE.set(value)
}

pub fn set_accounts_count(value: i64) {
    ACCOUNTS_COUNT_GAUGE.set(value)
}

pub fn inc_pending_clone_requests() {
    PENDING_ACCOUNT_CLONES_GAUGE.inc()
}

pub fn dec_pending_clone_requests() {
    PENDING_ACCOUNT_CLONES_GAUGE.dec()
}

pub fn ensure_accounts_end(timer: HistogramTimer) {
    timer.stop_and_record();
}

/// Sets the absolute number of monitored accounts.
///
/// This metric reflects the current total count of accounts being monitored.
/// Callers must pass the total number of monitored accounts, not a delta.
pub fn set_monitored_accounts_count(count: usize) {
    MONITORED_ACCOUNTS_GAUGE.set(count as i64);
}
pub fn inc_evicted_accounts_count() {
    EVICTED_ACCOUNTS_COUNT.inc();
}

pub fn inc_committor_intents_count() {
    COMMITTOR_INTENTS_COUNT.inc()
}

pub fn inc_committor_intents_count_by(by: u64) {
    COMMITTOR_INTENTS_COUNT.inc_by(by)
}

pub fn set_committor_intents_backlog_count(value: i64) {
    COMMITTOR_INTENTS_BACKLOG_COUNT.set(value)
}

pub fn inc_committor_failed_intents_count(
    intent_kind: &impl LabelValue,
    error_kind: &impl LabelValue,
) {
    COMMITTOR_FAILED_INTENTS_COUNT
        .with_label_values(&[intent_kind.value(), error_kind.value()])
        .inc()
}

pub fn set_committor_executors_busy_count(value: i64) {
    COMMITTOR_EXECUTORS_BUSY_COUNT.set(value)
}

pub fn observe_committor_intent_execution_time_histogram(
    seconds: f64,
    kind: &impl LabelValue,
    outcome: &impl LabelValue,
) {
    COMMITTOR_INTENT_EXECUTION_TIME_HISTOGRAM
        .with_label_values(&[kind.value(), outcome.value()])
        .observe(seconds);
}

pub fn set_commmittor_intent_cu_usage(value: i64) {
    COMMITTOR_INTENT_CU_USAGE.set(value)
}

pub fn observe_committor_intent_task_preparation_time<
    L: LabelValue + ?Sized,
>(
    task_type: &L,
) -> HistogramTimer {
    COMMITTOR_INTENT_TASK_PREPARATION_TIME
        .with_label_values(&[task_type.value()])
        .start_timer()
}

pub fn observe_committor_intent_alt_preparation_time() -> HistogramTimer {
    COMMITTOR_INTENT_ALT_PREPARATION_TIME.start_timer()
}

pub fn inc_account_fetches_success(count: u64) {
    ACCOUNT_FETCHES_SUCCESS_COUNT.inc_by(count);
}

pub fn inc_account_fetches_failed(count: u64) {
    ACCOUNT_FETCHES_FAILED_COUNT.inc_by(count);
}

pub fn inc_account_fetches_found(fetch_origin: AccountFetchOrigin, count: u64) {
    ACCOUNT_FETCHES_FOUND_COUNT
        .with_label_values(&[fetch_origin.value()])
        .inc_by(count);
}

pub fn inc_account_fetches_not_found(
    fetch_origin: AccountFetchOrigin,
    count: u64,
) {
    ACCOUNT_FETCHES_NOT_FOUND_COUNT
        .with_label_values(&[fetch_origin.value()])
        .inc_by(count);
}

<<<<<<< HEAD
pub fn inc_compressed_account_fetches_success(count: u64) {
    COMPRESSED_ACCOUNT_FETCHES_SUCCESS_COUNT.inc_by(count);
}

pub fn inc_compressed_account_fetches_failed(count: u64) {
    COMPRESSED_ACCOUNT_FETCHES_FAILED_COUNT.inc_by(count);
}

pub fn inc_compressed_account_fetches_found(
    fetch_origin: AccountFetchOrigin,
    count: u64,
) {
    COMPRESSED_ACCOUNT_FETCHES_FOUND_COUNT
        .with_label_values(&[fetch_origin.value()])
        .inc_by(count);
}

pub fn inc_compressed_account_fetches_not_found(
    fetch_origin: AccountFetchOrigin,
    count: u64,
) {
    COMPRESSED_ACCOUNT_FETCHES_NOT_FOUND_COUNT
        .with_label_values(&[fetch_origin.value()])
=======
pub fn inc_per_program_account_fetch_stats(
    program_id: &str,
    result: ProgramFetchResult,
    count: u64,
) {
    PER_PROGRAM_ACCOUNT_FETCH_STATS
        .with_label_values(&[program_id, result.value()])
>>>>>>> fc6daee0
        .inc_by(count);
}

pub fn inc_undelegation_requested() {
    UNDELEGATION_REQUESTED_COUNT.inc();
}

pub fn inc_undelegation_completed() {
    UNDELEGATION_COMPLETED_COUNT.inc();
}

pub fn inc_unstuck_undelegation_count() {
    UNSTUCK_UNDELEGATION_COUNT.inc();
}

pub fn inc_remote_account_provider_a_count() {
    REMOTE_ACCOUNT_PROVIDER_A_COUNT.inc()
}

pub fn inc_task_info_fetcher_a_count() {
    TASK_INFO_FETCHER_A_COUNT.inc()
}

pub fn inc_task_info_fetcher_b_count() {
    TASK_INFO_FETCHER_B_COUNT.inc()
}

pub fn inc_table_mania_a_count() {
    TABLE_MANIA_A_COUNT.inc()
}

pub fn inc_table_mania_close_a_count() {
    TABLE_MANIA_CLOSED_A_COUNT.inc()
}<|MERGE_RESOLUTION|>--- conflicted
+++ resolved
@@ -213,7 +213,6 @@
     )
     .unwrap();
 
-<<<<<<< HEAD
     // Account fetch results from Photon (Compressed)
     pub static ref COMPRESSED_ACCOUNT_FETCHES_SUCCESS_COUNT: IntCounter =
         IntCounter::new(
@@ -245,14 +244,14 @@
             "Total number of network compressed account fetches where account was not found",
         ),
         &["origin"],
-=======
+    ).unwrap();
+  
     pub static ref PER_PROGRAM_ACCOUNT_FETCH_STATS: IntCounterVec = IntCounterVec::new(
         Opts::new(
             "per_program_account_fetch_stats",
             "Per-program account fetch statistics (failed/found/not_found)",
         ),
         &["program", "result"],
->>>>>>> fc6daee0
     )
     .unwrap();
 
@@ -417,14 +416,11 @@
         register!(ACCOUNT_FETCHES_FAILED_COUNT);
         register!(ACCOUNT_FETCHES_FOUND_COUNT);
         register!(ACCOUNT_FETCHES_NOT_FOUND_COUNT);
-<<<<<<< HEAD
         register!(COMPRESSED_ACCOUNT_FETCHES_SUCCESS_COUNT);
         register!(COMPRESSED_ACCOUNT_FETCHES_FAILED_COUNT);
         register!(COMPRESSED_ACCOUNT_FETCHES_FOUND_COUNT);
         register!(COMPRESSED_ACCOUNT_FETCHES_NOT_FOUND_COUNT);
-=======
         register!(PER_PROGRAM_ACCOUNT_FETCH_STATS);
->>>>>>> fc6daee0
         register!(UNDELEGATION_REQUESTED_COUNT);
         register!(UNDELEGATION_COMPLETED_COUNT);
         register!(UNSTUCK_UNDELEGATION_COUNT);
@@ -607,7 +603,6 @@
         .inc_by(count);
 }
 
-<<<<<<< HEAD
 pub fn inc_compressed_account_fetches_success(count: u64) {
     COMPRESSED_ACCOUNT_FETCHES_SUCCESS_COUNT.inc_by(count);
 }
@@ -631,7 +626,9 @@
 ) {
     COMPRESSED_ACCOUNT_FETCHES_NOT_FOUND_COUNT
         .with_label_values(&[fetch_origin.value()])
-=======
+        .inc_by(count);
+}
+
 pub fn inc_per_program_account_fetch_stats(
     program_id: &str,
     result: ProgramFetchResult,
@@ -639,7 +636,6 @@
 ) {
     PER_PROGRAM_ACCOUNT_FETCH_STATS
         .with_label_values(&[program_id, result.value()])
->>>>>>> fc6daee0
         .inc_by(count);
 }
 
