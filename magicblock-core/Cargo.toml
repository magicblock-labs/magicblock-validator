[package]
name = "magicblock-core"
version.workspace = true
authors.workspace = true
repository.workspace = true
homepage.workspace = true
license.workspace = true
edition.workspace = true

[dependencies]
<<<<<<< HEAD
bincode = { workspace = true }
serde = { workspace = true, features = ["derive"] }

tokio = { workspace = true }
flume = { workspace = true }

solana-account = { workspace = true }
solana-account-decoder = { workspace = true }
solana-hash = { workspace = true }
solana-program = { workspace = true }
solana-pubkey = { workspace = true }
solana-signature = { workspace = true }
solana-transaction = { workspace = true }
solana-transaction-context = { workspace = true }
solana-transaction-error = { workspace = true }
solana-transaction-status-client-types = { workspace = true }
=======
magicblock-magic-program-api = { workspace = true }
>>>>>>> e17d7450
<|MERGE_RESOLUTION|>--- conflicted
+++ resolved
@@ -8,7 +8,6 @@
 edition.workspace = true
 
 [dependencies]
-<<<<<<< HEAD
 bincode = { workspace = true }
 serde = { workspace = true, features = ["derive"] }
 
@@ -25,6 +24,4 @@
 solana-transaction-context = { workspace = true }
 solana-transaction-error = { workspace = true }
 solana-transaction-status-client-types = { workspace = true }
-=======
-magicblock-magic-program-api = { workspace = true }
->>>>>>> e17d7450
+magicblock-magic-program-api = { workspace = true }