[package]
name = "magicblock-core"
version.workspace = true
authors.workspace = true
repository.workspace = true
homepage.workspace = true
license.workspace = true
edition.workspace = true

[dependencies]
bincode = { workspace = true }
flume = { workspace = true }
light-sdk = { workspace = true }
light-compressed-account = { workspace = true }
magicblock-delegation-program = { workspace = true }
magicblock-magic-program-api = { workspace = true }
serde = { workspace = true, features = ["derive"] }

<<<<<<< HEAD
=======
tokio = { workspace = true }
flume = { workspace = true }

>>>>>>> cb558246
solana-account = { workspace = true }
solana-account-decoder = { workspace = true }
solana-hash = { workspace = true }
solana-program = { workspace = true }
solana-pubkey = { workspace = true }
solana-signature = { workspace = true }
solana-transaction = { workspace = true }
solana-transaction-context = { workspace = true }
solana-transaction-error = { workspace = true }
solana-transaction-status-client-types = { workspace = true }
<<<<<<< HEAD

tokio = { workspace = true }
=======
magicblock-magic-program-api = { workspace = true }
>>>>>>> cb558246
<|MERGE_RESOLUTION|>--- conflicted
+++ resolved
@@ -15,13 +15,6 @@
 magicblock-delegation-program = { workspace = true }
 magicblock-magic-program-api = { workspace = true }
 serde = { workspace = true, features = ["derive"] }
-
-<<<<<<< HEAD
-=======
-tokio = { workspace = true }
-flume = { workspace = true }
-
->>>>>>> cb558246
 solana-account = { workspace = true }
 solana-account-decoder = { workspace = true }
 solana-hash = { workspace = true }
@@ -32,9 +25,4 @@
 solana-transaction-context = { workspace = true }
 solana-transaction-error = { workspace = true }
 solana-transaction-status-client-types = { workspace = true }
-<<<<<<< HEAD
-
-tokio = { workspace = true }
-=======
-magicblock-magic-program-api = { workspace = true }
->>>>>>> cb558246
+tokio = { workspace = true }