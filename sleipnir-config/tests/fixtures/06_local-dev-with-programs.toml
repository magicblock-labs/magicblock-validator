# Programs are automatically cloned from devnet.
# All others are expected to be there or need to be created as part of the transaction.
[accounts]
remote = "devnet"
<<<<<<< HEAD
lifecycle = "chain-programs"
=======
lifecycle = "programs-replica"
>>>>>>> 5a4d3834
# Have it check every 10 mins and since we don't expect to clone any
# delegated accounts it will do nothing anyways.
commit = { frequency_millis = 600_000, compute_unit_price = 0 }

## Choosing a different RPC binding address and port and millis/sec here to test this as well
[rpc]
addr = "127.0.0.1"
port = 7799

[validator]
millis_per_slot = 14

[geyser_grpc]
addr = "127.0.0.1"
port = 11000

# Programs that will be loaded when the validator starts up
# The program files are considered to be relative to the directoy
# containing the configuration file, unless they are full paths.
[[program]]
id = "wormH7q6y9EBUUL6EyptYhryxs6HoJg8sPK3LMfoNf4"
path = "../demos/magic-worm/target/deploy/program_solana.so"<|MERGE_RESOLUTION|>--- conflicted
+++ resolved
@@ -2,11 +2,7 @@
 # All others are expected to be there or need to be created as part of the transaction.
 [accounts]
 remote = "devnet"
-<<<<<<< HEAD
-lifecycle = "chain-programs"
-=======
 lifecycle = "programs-replica"
->>>>>>> 5a4d3834
 # Have it check every 10 mins and since we don't expect to clone any
 # delegated accounts it will do nothing anyways.
 commit = { frequency_millis = 600_000, compute_unit_price = 0 }
