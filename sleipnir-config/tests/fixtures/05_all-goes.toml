--- conflicted
+++ resolved
@@ -2,11 +2,7 @@
 # not found are either created as part of the transaction or result in
 # account missing as usual
 [accounts]
-<<<<<<< HEAD
-lifecycle = "chain-anything"
-=======
 lifecycle = "replica"
->>>>>>> 5a4d3834
 
 # Additionally we turn off signature verification to allow
 # unlimited experimentation
