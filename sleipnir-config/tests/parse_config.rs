--- conflicted
+++ resolved
@@ -50,11 +50,7 @@
 
 #[test]
 fn test_ephemeral_limited_toml() {
-<<<<<<< HEAD
-    let toml = include_str!("fixtures/04_B_ephemeral_limited.toml");
-=======
     let toml = include_str!("fixtures/04_ephemeral_limited.toml");
->>>>>>> 032afa36
     let config = toml::from_str::<SleipnirConfig>(toml).unwrap();
     assert_eq!(
         config,
