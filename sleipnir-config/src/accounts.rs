use std::error::Error;

use serde::{Deserialize, Serialize};
use solana_sdk::native_token::LAMPORTS_PER_SOL;
use strum_macros::EnumString;
use url::Url;

// -----------------
// AccountsConfig
// -----------------
#[derive(Debug, Default, Clone, PartialEq, Eq, Deserialize, Serialize)]
pub struct AccountsConfig {
    #[serde(default)]
    pub remote: RemoteConfig,
    #[serde(default)]
    pub lifecycle: LifecycleMode,
    #[serde(default)]
    pub commit: CommitStrategy,
    #[serde(default)]
    pub payer: Payer,
}

// -----------------
// RemoteConfig
// -----------------
#[derive(Debug, Clone, Default, PartialEq, Eq, Deserialize, Serialize)]
#[serde(rename_all = "snake_case")]
pub enum RemoteConfig {
    #[default]
    Devnet,
    #[serde(alias = "mainnet-beta")]
    Mainnet,
    Testnet,
    #[serde(alias = "local")]
    #[serde(alias = "localhost")]
    Development,
    #[serde(
        untagged,
        deserialize_with = "deserialize_url",
        serialize_with = "serialize_url"
    )]
    Custom(Url),
}

fn deserialize_url<'de, D>(deserializer: D) -> Result<Url, D::Error>
where
    D: serde::Deserializer<'de>,
{
    let s = String::deserialize(deserializer)?;
    Url::parse(&s).map_err(|err| {
        // The error returned here by serde is a bit unhelpful so we help out
        // by logging a bit more information.
        eprintln!("RemoteConfig encountered invalid URL ({}).", err);
        serde::de::Error::custom(err)
    })
}

fn serialize_url<S>(url: &Url, serializer: S) -> Result<S::Ok, S::Error>
where
    S: serde::Serializer,
{
    serializer.serialize_str(url.as_ref())
}

// -----------------
// LifecycleMode
// -----------------
#[derive(
    Debug, Clone, Default, PartialEq, Eq, Deserialize, Serialize, EnumString,
)]
#[serde(rename_all = "snake_case")]
#[strum(serialize_all = "snake_case")]
pub enum LifecycleMode {
<<<<<<< HEAD
    #[default]
    #[serde(alias = "chain-programs")]
    #[strum(serialize = "chain-programs")]
    ChainWithPrograms,
    #[serde(alias = "chain-anything")]
    #[strum(serialize = "chain-anything")]
    ChainWithAnything,
    #[serde(alias = "ephem-programs")]
    #[strum(serialize = "ephem-programs")]
    EphemeralWithPrograms,
    #[serde(alias = "ephem-anything")]
    #[strum(serialize = "ephem-anything")]
    EphemeralWithAnything,
    #[serde(alias = "isolated")]
    #[strum(serialize = "isolated")]
    Isolated,
=======
    #[serde(alias = "replica")]
    #[strum(serialize = "replica")]
    Replica,
    #[default]
    #[serde(alias = "programs-replica")]
    #[strum(serialize = "programs-replica")]
    ProgramsReplica,
    #[serde(alias = "ephemeral")]
    #[strum(serialize = "ephemeral")]
    Ephemeral,
    #[serde(alias = "ephemeral-limited")]
    #[strum(serialize = "ephemeral-limited")]
    EphemeralLimited,
    #[serde(alias = "offline")]
    #[strum(serialize = "offline")]
    Offline,
>>>>>>> 5a4d3834
}

// -----------------
// CommitStrategy
// -----------------
// This is the lowest we found to pass the transactions through mainnet fairly
// consistently
const COMPUTE_UNIT_PRICE: u64 = 1_000_000; // 1 Lamport
#[derive(Debug, Clone, PartialEq, Eq, Deserialize, Serialize)]
pub struct CommitStrategy {
    #[serde(default = "default_frequency_millis")]
    pub frequency_millis: u64,
    /// The compute unit price offered when we send the commit account transaction
    /// This is in micro lamports and defaults to `1_000_000` (1 Lamport)
    #[serde(default = "default_compute_unit_price")]
    pub compute_unit_price: u64,
}

fn default_frequency_millis() -> u64 {
    500
}

fn default_compute_unit_price() -> u64 {
    COMPUTE_UNIT_PRICE
}

impl Default for CommitStrategy {
    fn default() -> Self {
        Self {
            frequency_millis: default_frequency_millis(),
            compute_unit_price: default_compute_unit_price(),
        }
    }
}

// -----------------
// Payer
// -----------------
#[derive(Debug, Clone, Default, PartialEq, Eq, Deserialize, Serialize)]
pub struct Payer {
    /// The payer init balance in lamports.
    /// Read it via [Self::try_init_lamports].
    init_lamports: Option<u64>,
    /// The payer init balance in SOL.
    /// Read it via [Self::try_init_lamports].
    init_sol: Option<u64>,
}

impl Payer {
    pub fn new(init_lamports: Option<u64>, init_sol: Option<u64>) -> Self {
        Self {
            init_lamports,
            init_sol,
        }
    }
    pub fn try_init_lamports(&self) -> Result<Option<u64>, Box<dyn Error>> {
        if self.init_lamports.is_some() && self.init_sol.is_some() {
            return Err("Cannot specify both init_lamports and init_sol".into());
        }
        Ok(match self.init_lamports {
            Some(lamports) => Some(lamports),
            None => self.init_sol.map(|sol| sol * LAMPORTS_PER_SOL),
        })
    }
}<|MERGE_RESOLUTION|>--- conflicted
+++ resolved
@@ -71,24 +71,6 @@
 #[serde(rename_all = "snake_case")]
 #[strum(serialize_all = "snake_case")]
 pub enum LifecycleMode {
-<<<<<<< HEAD
-    #[default]
-    #[serde(alias = "chain-programs")]
-    #[strum(serialize = "chain-programs")]
-    ChainWithPrograms,
-    #[serde(alias = "chain-anything")]
-    #[strum(serialize = "chain-anything")]
-    ChainWithAnything,
-    #[serde(alias = "ephem-programs")]
-    #[strum(serialize = "ephem-programs")]
-    EphemeralWithPrograms,
-    #[serde(alias = "ephem-anything")]
-    #[strum(serialize = "ephem-anything")]
-    EphemeralWithAnything,
-    #[serde(alias = "isolated")]
-    #[strum(serialize = "isolated")]
-    Isolated,
-=======
     #[serde(alias = "replica")]
     #[strum(serialize = "replica")]
     Replica,
@@ -105,7 +87,6 @@
     #[serde(alias = "offline")]
     #[strum(serialize = "offline")]
     Offline,
->>>>>>> 5a4d3834
 }
 
 // -----------------
