use std::error::Error;

use serde::{Deserialize, Serialize};
use solana_sdk::native_token::LAMPORTS_PER_SOL;
use strum_macros::EnumString;
use url::Url;

// -----------------
// AccountsConfig
// -----------------
#[derive(Debug, Default, Clone, PartialEq, Eq, Deserialize, Serialize)]
pub struct AccountsConfig {
    #[serde(default)]
    pub remote: RemoteConfig,
    #[serde(default)]
    pub lifecycle: LifecycleMode,
    #[serde(default)]
    pub commit: CommitStrategy,
    #[serde(default)]
    pub payer: Payer,
}

// -----------------
// RemoteConfig
// -----------------
#[derive(Debug, Clone, Default, PartialEq, Eq, Deserialize, Serialize)]
<<<<<<< HEAD
#[serde(rename_all = "snake_case")]
=======
#[serde(rename_all = "kebab-case")]
>>>>>>> 032afa36
pub enum RemoteConfig {
    #[default]
    Devnet,
    #[serde(alias = "mainnet-beta")]
    Mainnet,
    Testnet,
    #[serde(alias = "local")]
    #[serde(alias = "localhost")]
    Development,
    #[serde(
        untagged,
        deserialize_with = "deserialize_url",
        serialize_with = "serialize_url"
    )]
    Custom(Url),
}

fn deserialize_url<'de, D>(deserializer: D) -> Result<Url, D::Error>
where
    D: serde::Deserializer<'de>,
{
    let s = String::deserialize(deserializer)?;
    Url::parse(&s).map_err(|err| {
        // The error returned here by serde is a bit unhelpful so we help out
        // by logging a bit more information.
        eprintln!("RemoteConfig encountered invalid URL ({}).", err);
        serde::de::Error::custom(err)
    })
}

fn serialize_url<S>(url: &Url, serializer: S) -> Result<S::Ok, S::Error>
where
    S: serde::Serializer,
{
    serializer.serialize_str(url.as_ref())
}

// -----------------
// LifecycleMode
// -----------------
#[derive(
    Debug, Clone, Default, PartialEq, Eq, Deserialize, Serialize, EnumString,
)]
<<<<<<< HEAD
#[serde(rename_all = "snake_case")]
#[strum(serialize_all = "snake_case")]
pub enum LifecycleMode {
    #[serde(alias = "replica")]
    #[strum(serialize = "replica")]
    Replica,
    #[default]
    #[serde(alias = "programs-replica")]
    #[strum(serialize = "programs-replica")]
    ProgramsReplica,
    #[serde(alias = "ephemeral")]
    #[strum(serialize = "ephemeral")]
    Ephemeral,
    #[serde(alias = "ephemeral-limited")]
    #[strum(serialize = "ephemeral-limited")]
    EphemeralLimited,
    #[serde(alias = "offline")]
    #[strum(serialize = "offline")]
=======
#[serde(rename_all = "kebab-case")]
#[strum(serialize_all = "kebab-case")]
pub enum LifecycleMode {
    Replica,
    #[default]
    ProgramsReplica,
    Ephemeral,
    EphemeralLimited,
>>>>>>> 032afa36
    Offline,
}

// -----------------
// CommitStrategy
// -----------------
// This is the lowest we found to pass the transactions through mainnet fairly
// consistently
const COMPUTE_UNIT_PRICE: u64 = 1_000_000; // 1 Lamport
#[derive(Debug, Clone, PartialEq, Eq, Deserialize, Serialize)]
pub struct CommitStrategy {
    #[serde(default = "default_frequency_millis")]
    pub frequency_millis: u64,
    /// The compute unit price offered when we send the commit account transaction
    /// This is in micro lamports and defaults to `1_000_000` (1 Lamport)
    #[serde(default = "default_compute_unit_price")]
    pub compute_unit_price: u64,
}

fn default_frequency_millis() -> u64 {
    500
}

fn default_compute_unit_price() -> u64 {
    COMPUTE_UNIT_PRICE
}

impl Default for CommitStrategy {
    fn default() -> Self {
        Self {
            frequency_millis: default_frequency_millis(),
            compute_unit_price: default_compute_unit_price(),
        }
    }
}

// -----------------
// Payer
// -----------------
#[derive(Debug, Clone, Default, PartialEq, Eq, Deserialize, Serialize)]
pub struct Payer {
    /// The payer init balance in lamports.
    /// Read it via [Self::try_init_lamports].
    init_lamports: Option<u64>,
    /// The payer init balance in SOL.
    /// Read it via [Self::try_init_lamports].
    init_sol: Option<u64>,
}

impl Payer {
    pub fn new(init_lamports: Option<u64>, init_sol: Option<u64>) -> Self {
        Self {
            init_lamports,
            init_sol,
        }
    }
    pub fn try_init_lamports(&self) -> Result<Option<u64>, Box<dyn Error>> {
        if self.init_lamports.is_some() && self.init_sol.is_some() {
            return Err("Cannot specify both init_lamports and init_sol".into());
        }
        Ok(match self.init_lamports {
            Some(lamports) => Some(lamports),
            None => self.init_sol.map(|sol| sol * LAMPORTS_PER_SOL),
        })
    }
}<|MERGE_RESOLUTION|>--- conflicted
+++ resolved
@@ -24,11 +24,7 @@
 // RemoteConfig
 // -----------------
 #[derive(Debug, Clone, Default, PartialEq, Eq, Deserialize, Serialize)]
-<<<<<<< HEAD
-#[serde(rename_all = "snake_case")]
-=======
 #[serde(rename_all = "kebab-case")]
->>>>>>> 032afa36
 pub enum RemoteConfig {
     #[default]
     Devnet,
@@ -72,26 +68,6 @@
 #[derive(
     Debug, Clone, Default, PartialEq, Eq, Deserialize, Serialize, EnumString,
 )]
-<<<<<<< HEAD
-#[serde(rename_all = "snake_case")]
-#[strum(serialize_all = "snake_case")]
-pub enum LifecycleMode {
-    #[serde(alias = "replica")]
-    #[strum(serialize = "replica")]
-    Replica,
-    #[default]
-    #[serde(alias = "programs-replica")]
-    #[strum(serialize = "programs-replica")]
-    ProgramsReplica,
-    #[serde(alias = "ephemeral")]
-    #[strum(serialize = "ephemeral")]
-    Ephemeral,
-    #[serde(alias = "ephemeral-limited")]
-    #[strum(serialize = "ephemeral-limited")]
-    EphemeralLimited,
-    #[serde(alias = "offline")]
-    #[strum(serialize = "offline")]
-=======
 #[serde(rename_all = "kebab-case")]
 #[strum(serialize_all = "kebab-case")]
 pub enum LifecycleMode {
@@ -100,7 +76,6 @@
     ProgramsReplica,
     Ephemeral,
     EphemeralLimited,
->>>>>>> 032afa36
     Offline,
 }
 
