use std::path::PathBuf;

use clap::{Error, Parser};
use magicblock_config_helpers::Merge;
use solana_keypair::Keypair;

use crate::{EphemeralConfig, LedgerResumeStrategyType};

#[derive(Debug, Clone, Parser)]
pub struct MagicBlockConfig {
    #[arg(help = "Path to the config file")]
    pub config_file: Option<PathBuf>,

    #[arg(
        short,
        long,
        help = "The keypair to use for the validator. DO NOT PROVIDE THIS VALUE VIA THE CLI IN PROD! The default keypair has the pubkey mAGicPQYBMvcYveUZA5F5UNNwyHvfYh5xkLS2Fr1mev.",
        env = "VALIDATOR_KEYPAIR",
        default_value_t = default_keypair()
    )]
    pub validator_keypair: String,

<<<<<<< HEAD
    #[arg(
        long,
        help = "Clear the exixting ledger before starting the validator"
    )]
=======
    #[arg(long, help = "Clear the existing ledger before starting the validator")]
>>>>>>> 51872de7
    pub reset: bool,

    #[command(flatten)]
    pub config: EphemeralConfig,
}

impl MagicBlockConfig {
    pub fn validator_keypair(&self) -> Keypair {
        Keypair::from_base58_string(&self.validator_keypair)
    }

    pub fn parse_config() -> Self {
        let mb_config = Self::parse();
        mb_config.post_parse()
    }

    pub fn try_parse_config_from_arg(
        args: &Vec<String>,
    ) -> Result<Self, Error> {
        let mb_config = Self::try_parse_from(args)?;
        Ok(mb_config.post_parse())
    }

    fn post_parse(mut self) -> Self {
        self.config.post_parse();

        let config = match &self.config_file {
            Some(config_file) => EphemeralConfig::try_load_from_file(
                config_file,
            )
            .unwrap_or_else(|err| {
                panic!(
                    "Failed to load config file from '{:?}'. ({})",
                    config_file, err
                )
            }),
            None => Default::default(),
        };

        self.config.merge(config);

        if self.reset {
            self.config.ledger.resume_strategy_config.kind =
                LedgerResumeStrategyType::Reset
        }

        self
    }
}

fn default_keypair() -> String {
    bs58::encode(vec![
        7, 83, 184, 55, 200, 223, 238, 137, 166, 244, 107, 126, 189, 16, 194,
        36, 228, 68, 43, 143, 13, 91, 3, 81, 53, 253, 26, 36, 50, 198, 40, 159,
        11, 80, 9, 208, 183, 189, 108, 200, 89, 77, 168, 76, 233, 197, 132, 22,
        21, 186, 202, 240, 105, 168, 157, 64, 233, 249, 100, 104, 210, 41, 83,
        87,
    ])
    .into_string()
}<|MERGE_RESOLUTION|>--- conflicted
+++ resolved
@@ -20,14 +20,7 @@
     )]
     pub validator_keypair: String,
 
-<<<<<<< HEAD
-    #[arg(
-        long,
-        help = "Clear the exixting ledger before starting the validator"
-    )]
-=======
     #[arg(long, help = "Clear the existing ledger before starting the validator")]
->>>>>>> 51872de7
     pub reset: bool,
 
     #[command(flatten)]
