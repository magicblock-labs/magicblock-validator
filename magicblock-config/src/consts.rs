/// CLI Default Values
/// Default remote endpoint: devnet HTTP URL
pub const DEFAULT_REMOTE: &str = DEVNET_URL;

/// Default RPC address for the validator service
pub const DEFAULT_RPC_ADDR: &str = "127.0.0.1:8899";

/// Struct Default Values
/// Default storage directory for ledger and accounts data
pub const DEFAULT_STORAGE_DIRECTORY: &str = "magicblock-test-storage/";

/// WARNING: This keypair is for development/testing only.
/// Production deployments MUST provide their own keypair via config file, env var, or CLI argument.
pub const DEFAULT_VALIDATOR_KEYPAIR: &str =
     "9Vo7TbA5YfC5a33JhAi9Fb41usA6JwecHNRw3f9MzzHAM8hFnXTzL5DcEHwsAFjuUZ8vNQcJ4XziRFpMc3gTgBQ";

/// Default base fee in lamports for transactions
pub const DEFAULT_BASE_FEE: u64 = 0;

/// Default compute unit price in microlamports
pub const DEFAULT_COMPUTE_UNIT_PRICE: u64 = 1_000_000;

/// Remote URL Aliases - Mainnet, Testnet, Devnet, and Localhost
/// Solana mainnet-beta RPC endpoint
pub const MAINNET_URL: &str = "https://api.mainnet-beta.solana.com/";

/// Solana testnet RPC endpoint
pub const TESTNET_URL: &str = "https://api.testnet.solana.com/";

/// Solana devnet RPC endpoint (default for development)
pub const DEVNET_URL: &str = "https://api.devnet.solana.com/";

/// Localhost RPC endpoint for local development
pub const LOCALHOST_URL: &str = "http://localhost:8899/";

/// Figment Configuration
/// Environment variable prefix for configuration (MBV_)
pub const ENV_VAR_PREFIX: &str = "MBV_";

/// Accounts DB Defaults
/// Default size of the accounts database (100 MB)
pub const DEFAULT_ACCOUNTS_DB_SIZE: usize = 100 * 1024 * 1024;

/// Default size of the accounts index (16 MB)
pub const DEFAULT_ACCOUNTS_INDEX_SIZE: usize = 16 * 1024 * 1024;

/// Maximum number of account snapshots to retain
pub const DEFAULT_ACCOUNTS_MAX_SNAPSHOTS: u16 = 4;

/// Frequency of account snapshots (every N slots)
pub const DEFAULT_ACCOUNTS_SNAPSHOT_FREQUENCY: u64 = 1024;

/// Ledger Defaults
/// Default block time in milliseconds
pub const DEFAULT_LEDGER_BLOCK_TIME_MS: u64 = 50;

/// Default ledger size (100 GB)
pub const DEFAULT_LEDGER_SIZE: u64 = 100 * 1024 * 1024 * 1024;

/// Metrics Defaults
/// Default address for the metrics endpoint (Prometheus format)
pub const DEFAULT_METRICS_ADDR: &str = "0.0.0.0:9000";
<<<<<<< HEAD
pub const DEFAULT_METRICS_COLLECT_FREQUENCY_SEC: u64 = 30;

// Task Scheduler Defaults
pub const DEFAULT_TASK_SCHEDULER_MIN_INTERVAL_MILLIS: u64 = 10;
=======

/// Default frequency of metrics collection in seconds
pub const DEFAULT_METRICS_COLLECT_FREQUENCY_SEC: u64 = 30;
>>>>>>> a7ee5b74
<|MERGE_RESOLUTION|>--- conflicted
+++ resolved
@@ -60,13 +60,9 @@
 /// Metrics Defaults
 /// Default address for the metrics endpoint (Prometheus format)
 pub const DEFAULT_METRICS_ADDR: &str = "0.0.0.0:9000";
-<<<<<<< HEAD
+
+/// Default frequency of metrics collection in seconds
 pub const DEFAULT_METRICS_COLLECT_FREQUENCY_SEC: u64 = 30;
 
 // Task Scheduler Defaults
-pub const DEFAULT_TASK_SCHEDULER_MIN_INTERVAL_MILLIS: u64 = 10;
-=======
-
-/// Default frequency of metrics collection in seconds
-pub const DEFAULT_METRICS_COLLECT_FREQUENCY_SEC: u64 = 30;
->>>>>>> a7ee5b74
+pub const DEFAULT_TASK_SCHEDULER_MIN_INTERVAL_MILLIS: u64 = 10;