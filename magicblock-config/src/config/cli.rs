use std::path::PathBuf;

use clap::{Args, Parser};
use serde::Serialize;

use crate::{
    config::LifecycleMode,
    types::{network::Remote, BindAddress, SerdeKeypair},
};

/// CLI Arguments mirroring the structure of ValidatorParams.
/// All fields are optional to allow "overlay" behavior on top of the config file.
#[derive(Parser, Serialize, Debug)]
#[command(author, version, about)]
pub struct CliParams {
    /// Path to the TOML configuration file.
    pub config: Option<PathBuf>,

    /// List of remote endpoints for syncing with the base chain.
    /// Can be specified multiple times.
    ///
    /// SUPPORTED SCHEMES: http(s), ws(s), grpc(s)
    ///
    /// ALIASES: mainnet, devnet, testnet, localhost
    ///
    /// EXAMPLES:
    /// - `--remote devnet`
    /// - `--remote wss://devnet.solana.com`
    /// - `--remote grpcs://grpc.example.com`
    ///
    /// DEFAULT: devnet (HTTP endpoint with auto-added WS endpoint)
    #[arg(long)]
    #[serde(skip_serializing_if = "Option::is_none")]
    pub remotes: Option<Vec<Remote>>,

    /// The application's operational mode.
    #[arg(long)]
    #[serde(skip_serializing_if = "Option::is_none")]
    pub lifecycle: Option<LifecycleMode>,

    /// Root directory for application storage.
    #[arg(long)]
    #[serde(skip_serializing_if = "Option::is_none")]
    pub storage: Option<PathBuf>,

    /// Listen address for the metrics endpoint.
    #[arg(long, short)]
    #[serde(skip_serializing_if = "Option::is_none")]
    pub metrics: Option<BindAddress>,

    /// Validator-specific arguments.
    #[command(flatten)]
    pub validator: CliValidatorConfig,

<<<<<<< HEAD
    /// Aperture-specific arguments.
    #[command(flatten)]
    pub aperture: CliApertureConfig,
=======
    /// Ledger-specific arguments.
    #[command(flatten)]
    pub ledger: CliLedgerConfig,
>>>>>>> 5cac28bb
}

/// CLI analog of configuration for the validator's core behavior and identity.
#[derive(Args, Serialize, Debug)]
pub struct CliValidatorConfig {
    /// Base fee in lamports for transactions.
    #[arg(long)]
    #[serde(skip_serializing_if = "Option::is_none")]
    pub basefee: Option<u64>,

    /// The validator's identity keypair, encoded in Base58.
    #[arg(long, short)]
    #[serde(skip_serializing_if = "Option::is_none")]
    pub keypair: Option<SerdeKeypair>,
}

<<<<<<< HEAD
/// CLI analog of configuration for Aperture functionality: RPC, Websocket, Geyser
#[derive(Args, Serialize, Debug)]
#[clap(rename_all = "kebab-case")]
pub struct CliApertureConfig {
    /// Primary listen address for the main RPC service.
    #[arg(long, short)]
    #[serde(skip_serializing_if = "Option::is_none")]
    pub listen: Option<BindAddress>,
    /// Number of event processor background task, these are responsible
    /// for syncing aperture state with the rest of the validator and
    /// propagating the updates to websocket and geyser subscribers
    #[arg(long)]
    #[serde(skip_serializing_if = "Option::is_none")]
    pub event_processors: Option<usize>,
=======
#[derive(Args, Serialize, Debug, Default)]
pub struct CliLedgerConfig {
    /// Reset the ledger on startup (wipe existing ledger database).
    #[arg(long)]
    #[serde(skip_serializing_if = "is_false")]
    pub reset: bool,
}

fn is_false(v: &bool) -> bool {
    !*v
>>>>>>> 5cac28bb
}<|MERGE_RESOLUTION|>--- conflicted
+++ resolved
@@ -52,15 +52,12 @@
     #[command(flatten)]
     pub validator: CliValidatorConfig,
 
-<<<<<<< HEAD
-    /// Aperture-specific arguments.
+    /// Aperture-specific arguments
     #[command(flatten)]
     pub aperture: CliApertureConfig,
-=======
     /// Ledger-specific arguments.
     #[command(flatten)]
     pub ledger: CliLedgerConfig,
->>>>>>> 5cac28bb
 }
 
 /// CLI analog of configuration for the validator's core behavior and identity.
@@ -77,7 +74,6 @@
     pub keypair: Option<SerdeKeypair>,
 }
 
-<<<<<<< HEAD
 /// CLI analog of configuration for Aperture functionality: RPC, Websocket, Geyser
 #[derive(Args, Serialize, Debug)]
 #[clap(rename_all = "kebab-case")]
@@ -92,7 +88,8 @@
     #[arg(long)]
     #[serde(skip_serializing_if = "Option::is_none")]
     pub event_processors: Option<usize>,
-=======
+}
+
 #[derive(Args, Serialize, Debug, Default)]
 pub struct CliLedgerConfig {
     /// Reset the ledger on startup (wipe existing ledger database).
@@ -103,5 +100,4 @@
 
 fn is_false(v: &bool) -> bool {
     !*v
->>>>>>> 5cac28bb
 }