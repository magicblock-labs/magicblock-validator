--- conflicted
+++ resolved
@@ -1,9 +1,10 @@
-//! A layered configuration library for the MagicBlock validator.
-
 use std::{ffi::OsString, fmt::Display, path::PathBuf};
 
 use clap::Parser;
-use config::{cli::CliParams, metrics::MetricsConfig, LifecycleMode};
+use config::{
+    aperture::ApertureConfig, cli::CliParams, metrics::MetricsConfig,
+    LifecycleMode,
+};
 use figment::{
     providers::{Env, Format, Serialized, Toml},
     value::Uncased,
@@ -24,7 +25,7 @@
         CommittorConfig, LedgerConfig, LoadableProgram, TaskSchedulerConfig,
         ValidatorConfig,
     },
-    types::{BindAddress, RemoteCluster},
+    types::RemoteCluster,
 };
 
 /// Top-level configuration, assembled from multiple sources.
@@ -43,38 +44,14 @@
     /// Root directory for application storage.
     pub storage: StorageDirectory,
 
-    /// Primary listen address for the main RPC service.
-    pub listen: BindAddress,
-
     /// Listen address for the metrics endpoint.
     pub metrics: MetricsConfig,
 
-<<<<<<< HEAD
-#[derive(
-    Debug,
-    Default,
-    Clone,
-    PartialEq,
-    Eq,
-    Deserialize,
-    Serialize,
-    Args,
-    Mergeable,
-)]
-#[serde(deny_unknown_fields, rename_all = "kebab-case")]
-pub struct EphemeralConfig {
-    #[serde(default)]
-    #[command(flatten)]
-    pub accounts: AccountsConfig,
-    #[serde(default)]
-    #[command(flatten)]
-    pub rpc: ApertureConfig,
-    #[serde(default)]
-    #[command(flatten)]
-=======
     /// Validator-specific arguments.
->>>>>>> 368ccee0
     pub validator: ValidatorConfig,
+
+    /// Aperture-specific configuration.
+    pub aperture: ApertureConfig,
 
     // --- File-Only Configuration ---
     pub commit: CommittorConfig,
@@ -114,408 +91,15 @@
 
         // 5. Merge CLI "Overlay" (Highest Priority)
         figment = figment.merge(Serialized::from(&cli, Profile::Default));
-
         figment.extract()
     }
 }
 
-<<<<<<< HEAD
-    #[test]
-    fn test_merge_with_default() {
-        let mut config = EphemeralConfig {
-            accounts: AccountsConfig {
-                remote: RemoteConfig {
-                    cluster: RemoteCluster::CustomWithWs,
-                    url: Some(
-                        Url::parse("https://validator.example.com").unwrap(),
-                    ),
-                    ws_url: Some(vec![Url::parse(
-                        "wss://validator.example.com",
-                    )
-                    .unwrap()]),
-                },
-                lifecycle: LifecycleMode::Offline,
-                commit: CommitStrategyConfig {
-                    frequency_millis: 123,
-                    compute_unit_price: 123,
-                },
-                allowed_programs: vec![AllowedProgram {
-                    id: Pubkey::from_str_const(
-                        "mAGicPQYBMvcYveUZA5F5UNNwyHvfYh5xkLS2Fr1mev",
-                    ),
-                }],
-                db: AccountsDbConfig {
-                    db_size: 1000000000,
-                    block_size: BlockSize::Block128,
-                    index_map_size: 1000000000,
-                    max_snapshots: 1234,
-                    snapshot_frequency: 1000000000,
-                },
-                clone: AccountsCloneConfig {
-                    prepare_lookup_tables: PrepareLookupTables::Always,
-                    auto_airdrop_lamports: 123,
-                },
-                max_monitored_accounts: 1234,
-            },
-            rpc: ApertureConfig {
-                addr: IpAddr::V4(Ipv4Addr::new(0, 0, 0, 127)),
-                port: 9090,
-                ..Default::default()
-            },
-            validator: ValidatorConfig {
-                millis_per_slot: 5000,
-                sigverify: false,
-                fqdn: Some("validator.example.com".to_string()),
-                base_fees: Some(1000000000),
-                country_code: CountryCode::for_alpha2("FR").unwrap(),
-                claim_fees_interval_secs: DEFAULT_CLAIM_FEES_INTERVAL_SECS,
-            },
-            ledger: LedgerConfig {
-                resume_strategy_config: LedgerResumeStrategyConfig {
-                    kind: LedgerResumeStrategyType::Replay,
-                    reset_slot: Some(1),
-                    keep_accounts: Some(true),
-                    account_hydration_concurrency: 20,
-                },
-                skip_keypair_match_check: true,
-                path: "ledger.example.com".to_string(),
-                size: 1000000000,
-            },
-            programs: vec![ProgramConfig {
-                id: Pubkey::from_str_const(
-                    "mAGicPQYBMvcYveUZA5F5UNNwyHvfYh5xkLS2Fr1mev",
-                ),
-                path: "path1".to_string(),
-            }],
-            metrics: MetricsConfig {
-                enabled: true,
-                system_metrics_tick_interval_secs: 321,
-                service: MetricsServiceConfig {
-                    addr: IpAddr::V4(Ipv4Addr::new(0, 0, 0, 127)),
-                    port: 9090,
-                },
-            },
-            task_scheduler: TaskSchedulerConfig {
-                reset: true,
-                millis_per_tick: 1000,
-            },
-        };
-        let original_config = config.clone();
-        let other = EphemeralConfig::default();
-
-        config.merge(other);
-
-        assert_eq!(config, original_config);
-    }
-
-    #[test]
-    fn test_merge_default_with_non_default() {
-        let mut config = EphemeralConfig::default();
-        let other = EphemeralConfig {
-            accounts: AccountsConfig {
-                remote: RemoteConfig {
-                    cluster: RemoteCluster::CustomWithWs,
-                    url: Some(
-                        Url::parse("https://validator.example.com").unwrap(),
-                    ),
-                    ws_url: Some(vec![Url::parse(
-                        "wss://validator.example.com",
-                    )
-                    .unwrap()]),
-                },
-                lifecycle: LifecycleMode::Offline,
-                commit: CommitStrategyConfig {
-                    frequency_millis: 123,
-                    compute_unit_price: 123,
-                },
-                allowed_programs: vec![AllowedProgram {
-                    id: Pubkey::from_str_const(
-                        "mAGicPQYBMvcYveUZA5F5UNNwyHvfYh5xkLS2Fr1mev",
-                    ),
-                }],
-                db: AccountsDbConfig {
-                    db_size: 1000000000,
-                    block_size: BlockSize::Block128,
-                    index_map_size: 1000000000,
-                    max_snapshots: 12345,
-                    snapshot_frequency: 1000000000,
-                },
-                clone: AccountsCloneConfig {
-                    prepare_lookup_tables: PrepareLookupTables::Always,
-                    auto_airdrop_lamports: 123,
-                },
-                max_monitored_accounts: 1234,
-            },
-            rpc: ApertureConfig {
-                addr: IpAddr::V4(Ipv4Addr::new(0, 0, 0, 127)),
-                port: 9090,
-                ..Default::default()
-            },
-            validator: ValidatorConfig {
-                millis_per_slot: 5000,
-                sigverify: false,
-                fqdn: Some("validator.example.com".to_string()),
-                base_fees: Some(1000000000),
-                country_code: CountryCode::for_alpha2("FR").unwrap(),
-                claim_fees_interval_secs: DEFAULT_CLAIM_FEES_INTERVAL_SECS,
-            },
-            ledger: LedgerConfig {
-                resume_strategy_config: LedgerResumeStrategyConfig {
-                    kind: LedgerResumeStrategyType::Replay,
-                    reset_slot: Some(1),
-                    keep_accounts: Some(true),
-                    account_hydration_concurrency: 20,
-                },
-                skip_keypair_match_check: true,
-                path: "ledger.example.com".to_string(),
-                size: 1000000000,
-            },
-            programs: vec![ProgramConfig {
-                id: Pubkey::from_str_const(
-                    "mAGicPQYBMvcYveUZA5F5UNNwyHvfYh5xkLS2Fr1mev",
-                ),
-                path: "path1".to_string(),
-            }],
-            metrics: MetricsConfig {
-                enabled: true,
-                system_metrics_tick_interval_secs: 321,
-                service: MetricsServiceConfig {
-                    addr: IpAddr::V4(Ipv4Addr::new(0, 0, 0, 127)),
-                    port: 9090,
-                },
-            },
-            task_scheduler: TaskSchedulerConfig {
-                reset: true,
-                millis_per_tick: 1000,
-            },
-        };
-
-        config.merge(other.clone());
-
-        assert_eq!(config, other);
-    }
-
-    #[test]
-    fn test_merge_non_default() {
-        let mut config = EphemeralConfig {
-            accounts: AccountsConfig {
-                remote: RemoteConfig {
-                    cluster: RemoteCluster::CustomWithWs,
-                    url: Some(
-                        Url::parse("https://validator2.example.com").unwrap(),
-                    ),
-                    ws_url: Some(vec![Url::parse(
-                        "wss://validator2.example.com",
-                    )
-                    .unwrap()]),
-                },
-                lifecycle: LifecycleMode::Offline,
-                commit: CommitStrategyConfig {
-                    frequency_millis: 12365,
-                    compute_unit_price: 123665,
-                },
-                allowed_programs: vec![AllowedProgram {
-                    id: Pubkey::from_str_const(
-                        "mAGicPQYBMvcYveUZA5F5UNNwyHvfYh5xkLS2Fr1mev",
-                    ),
-                }],
-                db: AccountsDbConfig {
-                    db_size: 999,
-                    block_size: BlockSize::Block128,
-                    index_map_size: 999,
-                    max_snapshots: 12345,
-                    snapshot_frequency: 999,
-                },
-                clone: AccountsCloneConfig {
-                    prepare_lookup_tables: PrepareLookupTables::Always,
-                    auto_airdrop_lamports: 123,
-                },
-                max_monitored_accounts: 12346,
-            },
-            rpc: ApertureConfig {
-                addr: IpAddr::V4(Ipv4Addr::new(1, 0, 0, 127)),
-                port: 9091,
-                ..Default::default()
-            },
-            validator: ValidatorConfig {
-                millis_per_slot: 5001,
-                sigverify: false,
-                fqdn: Some("validator2.example.com".to_string()),
-                base_fees: Some(9999),
-                country_code: CountryCode::for_alpha2("DE").unwrap(),
-                claim_fees_interval_secs: DEFAULT_CLAIM_FEES_INTERVAL_SECS,
-            },
-            ledger: LedgerConfig {
-                resume_strategy_config: LedgerResumeStrategyConfig {
-                    kind: LedgerResumeStrategyType::ResumeOnly,
-                    reset_slot: Some(1),
-                    keep_accounts: Some(true),
-                    account_hydration_concurrency: 20,
-                },
-                skip_keypair_match_check: true,
-                path: "ledger2.example.com".to_string(),
-                size: 100000,
-            },
-            programs: vec![ProgramConfig {
-                id: Pubkey::from_str_const(
-                    "mAGicPQYBMvcYveUZA5F5UNNwyHvfYh5xkLS2Fr1mev",
-                ),
-                path: "path1".to_string(),
-            }],
-            metrics: MetricsConfig {
-                enabled: true,
-                system_metrics_tick_interval_secs: 3210,
-                service: MetricsServiceConfig {
-                    addr: IpAddr::V4(Ipv4Addr::new(1, 0, 0, 127)),
-                    port: 9090,
-                },
-            },
-            task_scheduler: TaskSchedulerConfig {
-                reset: true,
-                millis_per_tick: 2000,
-            },
-        };
-        let original_config = config.clone();
-        let other = EphemeralConfig {
-            accounts: AccountsConfig {
-                remote: RemoteConfig {
-                    cluster: RemoteCluster::CustomWithWs,
-                    url: Some(
-                        Url::parse("https://validator.example.com").unwrap(),
-                    ),
-                    ws_url: Some(vec![Url::parse(
-                        "wss://validator.example.com",
-                    )
-                    .unwrap()]),
-                },
-                lifecycle: LifecycleMode::Offline,
-                commit: CommitStrategyConfig {
-                    frequency_millis: 123,
-                    compute_unit_price: 123,
-                },
-                allowed_programs: vec![AllowedProgram {
-                    id: Pubkey::from_str_const(
-                        "mAGicPQYBMvcYveUZA5F5UNNwyHvfYh5xkLS2Fr1mev",
-                    ),
-                }],
-                db: AccountsDbConfig {
-                    db_size: 1000000000,
-                    block_size: BlockSize::Block128,
-                    index_map_size: 1000000000,
-                    max_snapshots: 12345,
-                    snapshot_frequency: 1000000000,
-                },
-                clone: AccountsCloneConfig {
-                    prepare_lookup_tables: PrepareLookupTables::Always,
-                    auto_airdrop_lamports: 12345,
-                },
-                max_monitored_accounts: 1234,
-            },
-            rpc: ApertureConfig {
-                addr: IpAddr::V4(Ipv4Addr::new(0, 0, 0, 127)),
-                port: 9090,
-                ..Default::default()
-            },
-            validator: ValidatorConfig {
-                millis_per_slot: 5000,
-                sigverify: false,
-                fqdn: Some("validator.example.com".to_string()),
-                base_fees: Some(1000000000),
-                country_code: CountryCode::for_alpha2("FR").unwrap(),
-                claim_fees_interval_secs: DEFAULT_CLAIM_FEES_INTERVAL_SECS,
-            },
-            ledger: LedgerConfig {
-                resume_strategy_config: LedgerResumeStrategyConfig {
-                    kind: LedgerResumeStrategyType::Replay,
-                    reset_slot: Some(2),
-                    keep_accounts: Some(false),
-                    account_hydration_concurrency: 20,
-                },
-                skip_keypair_match_check: true,
-                path: "ledger.example.com".to_string(),
-                size: 1000000000,
-            },
-            programs: vec![ProgramConfig {
-                id: Pubkey::from_str_const(
-                    "mAGicPQYBMvcYveUZA5F5UNNwyHvfYh5xkLS2Fr1mev",
-                ),
-                path: "path1".to_string(),
-            }],
-            metrics: MetricsConfig {
-                enabled: true,
-                system_metrics_tick_interval_secs: 321,
-                service: MetricsServiceConfig {
-                    addr: IpAddr::V4(Ipv4Addr::new(0, 0, 0, 127)),
-                    port: 9090,
-                },
-            },
-            task_scheduler: TaskSchedulerConfig {
-                reset: true,
-                millis_per_tick: 1000,
-            },
-        };
-
-        config.merge(other);
-
-        assert_eq!(config, original_config);
-    }
-
-    #[test]
-    fn test_accounts_clone_config_always() {
-        let mut config = EphemeralConfig::default();
-        let other = EphemeralConfig {
-            accounts: AccountsConfig {
-                remote: RemoteConfig {
-                    cluster: RemoteCluster::Devnet,
-                    url: None,
-                    ws_url: None,
-                },
-                lifecycle: LifecycleMode::Offline,
-                commit: CommitStrategyConfig {
-                    frequency_millis: 9_000_000_000_000,
-                    compute_unit_price: 1_000_000,
-                },
-                allowed_programs: vec![],
-                db: AccountsDbConfig::default(),
-                clone: AccountsCloneConfig {
-                    prepare_lookup_tables: PrepareLookupTables::Always,
-                    auto_airdrop_lamports: 0,
-                },
-                max_monitored_accounts: 2048,
-            },
-            rpc: ApertureConfig::default(),
-            validator: ValidatorConfig::default(),
-            ledger: LedgerConfig {
-                resume_strategy_config: LedgerResumeStrategyConfig {
-                    kind: LedgerResumeStrategyType::Replay,
-                    reset_slot: Some(1),
-                    keep_accounts: Some(true),
-                    account_hydration_concurrency: 20,
-                },
-                skip_keypair_match_check: true,
-                path: "ledger.example.com".to_string(),
-                size: 1000000000,
-            },
-            programs: vec![],
-            metrics: MetricsConfig::default(),
-            task_scheduler: TaskSchedulerConfig::default(),
-        };
-
-        config.merge(other.clone());
-
-        assert_eq!(config, other);
-        // Test that the clone config is properly set to Always
-        assert_eq!(
-            config.accounts.clone.prepare_lookup_tables,
-            PrepareLookupTables::Always
-        );
-=======
 impl Display for ValidatorParams {
     fn fmt(&self, f: &mut std::fmt::Formatter<'_>) -> std::fmt::Result {
         match toml::to_string_pretty(self) {
             Ok(s) => f.write_str(&s),
             Err(_) => write!(f, "{:?}", self),
         }
->>>>>>> 368ccee0
     }
 }