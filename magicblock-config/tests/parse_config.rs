--- conflicted
+++ resolved
@@ -221,30 +221,4 @@
     let res = toml::from_str::<EphemeralConfig>(toml);
     eprintln!("{:?}", res);
     assert!(res.is_err());
-<<<<<<< HEAD
-=======
-}
-
-#[test]
-fn test_accounts_payer_specifies_both_lamports_and_sol() {
-    let toml = r#"
-[accounts]
-payer = { init_sol = 2000, init_lamports = 300_000 }
-"#;
-
-    let config = toml::from_str::<EphemeralConfig>(toml).unwrap();
-    assert!(config.accounts.payer.try_init_lamports().is_err());
-}
-
-#[test]
-fn test_custom_remote_with_multiple_ws() {
-    let toml = r#"
-[accounts]
-remote = { http = "http://localhost:8899", ws = ["ws://awesomews1.com:933", "wss://awesomews2.com:944"] }
-"#;
-
-    let res = toml::from_str::<EphemeralConfig>(toml);
-    println!("{res:?}");
-    assert!(res.is_ok());
->>>>>>> 68eef55f
 }