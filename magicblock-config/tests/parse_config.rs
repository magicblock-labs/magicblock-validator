--- conflicted
+++ resolved
@@ -4,15 +4,10 @@
 use magicblock_config::{
     AccountsCloneConfig, AccountsConfig, AccountsDbConfig, AllowedProgram,
     BlockSize, CommitStrategyConfig, EphemeralConfig, GeyserGrpcConfig,
-<<<<<<< HEAD
-    LedgerConfig, LedgerResumeStrategy, LifecycleMode, MetricsConfig,
-    MetricsServiceConfig, PrepareLookupTables, ProgramConfig, RemoteCluster,
-    RemoteConfig, ReplayConfig, RpcConfig, ValidatorConfig,
-=======
     LedgerConfig, LedgerResumeStrategyConfig, LedgerResumeStrategyType,
     LifecycleMode, MetricsConfig, MetricsServiceConfig, PrepareLookupTables,
-    ProgramConfig, RemoteCluster, RemoteConfig, RpcConfig, ValidatorConfig,
->>>>>>> 263fc2ed
+    ProgramConfig, RemoteCluster, RemoteConfig, ReplayConfig,
+    RpcConfig, ValidatorConfig,
 };
 use solana_sdk::pubkey;
 use url::Url;
