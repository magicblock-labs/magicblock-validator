--- conflicted
+++ resolved
@@ -7,17 +7,10 @@
 use isocountry::CountryCode;
 use magicblock_config::{
     AccountsCloneConfig, AccountsConfig, CommitStrategyConfig, EphemeralConfig,
-<<<<<<< HEAD
     LedgerConfig, LedgerResumeStrategyConfig, LedgerResumeStrategyType,
     LifecycleMode, MagicBlockConfig, MetricsConfig, MetricsServiceConfig,
     PrepareLookupTables, ProgramConfig, RemoteCluster, RemoteConfig, RpcConfig,
     ValidatorConfig,
-=======
-    GeyserGrpcConfig, LedgerConfig, LedgerResumeStrategyConfig,
-    LedgerResumeStrategyType, LifecycleMode, MagicBlockConfig, MetricsConfig,
-    MetricsServiceConfig, PrepareLookupTables, ProgramConfig, RemoteCluster,
-    RemoteConfig, RpcConfig, TaskSchedulerConfig, ValidatorConfig,
->>>>>>> d6a9c69e
 };
 use solana_pubkey::pubkey;
 use url::Url;
