// Adapted yellowstone-grpc/yellowstone-grpc-geyser/src/grpc.rs

use crate::{
    grpc_messages::*,
    types::{GeyserMessageReceiver, SubscriptionsDb},
};

#[derive(Debug)]
pub struct GrpcService {}

impl GrpcService {
    pub(crate) async fn geyser_loop(
        messages_rx: GeyserMessageReceiver,
        subscriptions_db: SubscriptionsDb,
    ) {
<<<<<<< HEAD
        const PROCESSED_MESSAGES_MAX: usize = 31;
        // TODO(thlorenz): This could become a bottleneck affecting latency
        const PROCESSED_MESSAGES_SLEEP: Duration = Duration::from_millis(10);

        let mut messages: BTreeMap<u64, SlotMessages> = Default::default();
        let mut processed_messages = Vec::with_capacity(PROCESSED_MESSAGES_MAX);
        let mut processed_first_slot = None;
        let processed_sleep = sleep(PROCESSED_MESSAGES_SLEEP);
        tokio::pin!(processed_sleep);

        loop {
            tokio::select! {
                Some(message) = messages_rx.recv() => {
                    // Update blocks info
                    if let Some(blocks_meta_tx) = &blocks_meta_tx {
                        if matches!(*message, Message::Slot(_) | Message::BlockMeta(_)) {
                            let _ = blocks_meta_tx.send(message.clone());
                        }
                    }

                    // Remove outdated block reconstruction info
                    match *message {
                        Message::Slot(msg) if processed_first_slot.is_none() && msg.status == CommitmentLevel::Processed => {
                            processed_first_slot = Some(msg.slot);
                        }
                        // Note: all slots received by plugin are Finalized, as
                        // we don't have forks or the notion of slot trees
                        Message::Slot(msg) if msg.status == CommitmentLevel::Finalized => {
                            // NOTE: originally 10 slots were kept here, but we about 80x as many
                            // slots/sec
                            if let Some(msg_slot) = msg.slot.checked_sub(80) {
                                loop {
                                    match messages.keys().next().cloned() {
                                        Some(slot) if slot < msg_slot => {
                                            if let Some(slot_messages) = messages.remove(&slot) {
                                                match processed_first_slot {
                                                    Some(processed_first) if slot <= processed_first => continue,
                                                    None => continue,
                                                    _ => {}
                                                }

                                                if !slot_messages.sealed && slot_messages.finalized_at.is_some() {
                                                    let mut reasons = vec![];
                                                    if let Some(block_meta) = slot_messages.block_meta {
                                                        let block_txn_count = block_meta.executed_transaction_count as usize;
                                                        let msg_txn_count = slot_messages.transactions.len();
                                                        if block_txn_count != msg_txn_count {
                                                            reasons.push("InvalidTxnCount");
                                                            error!("failed to reconstruct #{slot} -- tx count: {block_txn_count} vs {msg_txn_count}");
                                                        }
                                                        let block_entries_count = block_meta.entries_count as usize;
                                                        let msg_entries_count = slot_messages.entries.len();
                                                        if block_entries_count != msg_entries_count {
                                                            reasons.push("InvalidEntriesCount");
                                                            error!("failed to reconstruct #{slot} -- entries count: {block_entries_count} vs {msg_entries_count}");
                                                        }
                                                    } else {
                                                        reasons.push("NoBlockMeta");
                                                    }
                                                    let reason = reasons.join(",");

                                                    match block_fail_action {
                                                        ConfigBlockFailAction::Log => {
                                                            error!("failed reconstruct #{slot} {reason}");
                                                        }
                                                        ConfigBlockFailAction::Panic => {
                                                            panic!("failed reconstruct #{slot} {reason}");
                                                        }
                                                    }
                                                }
                                            }
                                        }
                                        _ => break,
                                    }
                                }
                            }
                        }
                        _ => ()
                    }

                    // Update block reconstruction info
                    let slot_messages = messages.entry(message.get_slot()).or_default();

                    // Runs for all messages that aren't slot updates

                    if !matches!(*message, Message::Slot(_)) {
                        // Adds 8MB / 2secs
                        slot_messages.messages.push(Some(message.clone()));

                        // If we already build Block message, new message will be a problem
                        if slot_messages.sealed && !(matches!(*message, Message::Entry(_)) && slot_messages.entries_count == 0) {
                            match block_fail_action {
                                ConfigBlockFailAction::Log => {
                                    error!("unexpected message #{} -- {} (invalid order)", message.get_slot(), message.kind());
                                }
                                ConfigBlockFailAction::Panic => {
                                    panic!("unexpected message #{} -- {} (invalid order)", message.get_slot(), message.kind());
                                }
                            }
                        }
                    }

                    let mut sealed_block_msg = None;
                    match message.as_ref() {
                        Message::BlockMeta(msg) => {
                            if slot_messages.block_meta.is_some() {
                                match block_fail_action {
                                    ConfigBlockFailAction::Log => {
                                        error!("unexpected message #{} -- BlockMeta (duplicate)", message.get_slot());
                                    }
                                    ConfigBlockFailAction::Panic => {
                                        panic!("unexpected message #{} -- BlockMeta (duplicate)", message.get_slot());
                                    }
                                }
                            }
                            slot_messages.block_meta = Some(msg.clone());
                            sealed_block_msg = slot_messages.try_seal();
                        }
                        Message::Transaction(msg) => {
                            slot_messages.transactions.push(msg.transaction.clone());
                            sealed_block_msg = slot_messages.try_seal();
                        }
                        // Dedup accounts by max write_version
                        Message::Account(msg) => {
                            let write_version = msg.account.write_version;
                            let msg_index = slot_messages.messages.len() - 1;
                            if let Some(entry) = slot_messages.accounts_dedup.get_mut(&msg.account.pubkey) {
                                if entry.0 < write_version {
                                    // We can replace the message, but in this case we will lose the order
                                    slot_messages.messages[entry.1] = None;
                                    *entry = (write_version, msg_index);
                                }
                            } else {
                                slot_messages.accounts_dedup.insert(msg.account.pubkey, (write_version, msg_index));
                            }
                        }
                        Message::Entry(msg) => {
                            slot_messages.entries.push(msg.clone());
                            sealed_block_msg = slot_messages.try_seal();
                        }
                        _ => {}
                    }

                    // Send messages to filter (and to clients)
                    let mut messages_vec = vec![message];
                    if let Some(sealed_block_msg) = sealed_block_msg {
                        messages_vec.push(sealed_block_msg);
                    }

                    for message in messages_vec {
                        if let Message::Slot(slot) = *message {
                            let (mut confirmed_messages, mut finalized_messages) = match slot.status {
                                CommitmentLevel::Processed => {
                                    (Vec::with_capacity(1), Vec::with_capacity(1))
                                }
                                CommitmentLevel::Confirmed => {
                                    if let Some(slot_messages) = messages.get_mut(&slot.slot) {
                                        if !slot_messages.sealed {
                                            slot_messages.confirmed_at = Some(slot_messages.messages.len());
                                        }
                                    }

                                    let vec = messages
                                        .get(&slot.slot)
                                        .map(|slot_messages| slot_messages.messages.iter().flatten().cloned().collect())
                                        .unwrap_or_default();
                                    (vec, Vec::with_capacity(1))
                                }
                                CommitmentLevel::Finalized => {
                                    if let Some(slot_messages) = messages.get_mut(&slot.slot) {
                                        if !slot_messages.sealed {
                                            slot_messages.finalized_at = Some(slot_messages.messages.len());
                                        }
                                    }

                                    let vec = messages
                                        .get_mut(&slot.slot)
                                        .map(|slot_messages| slot_messages.messages.iter().flatten().cloned().collect())
                                        .unwrap_or_default();
                                    (Vec::with_capacity(1), vec)
                                }
                            };

                            // processed
                            processed_messages.push(message.clone());
                            let _ =
                                broadcast_tx.send((CommitmentLevel::Processed, processed_messages.into()));
                            processed_messages = Vec::with_capacity(PROCESSED_MESSAGES_MAX);
                            processed_sleep
                                .as_mut()
                                .reset(Instant::now() + PROCESSED_MESSAGES_SLEEP);

                            // confirmed
                            confirmed_messages.push(message.clone());
                            let _ =
                                broadcast_tx.send((CommitmentLevel::Confirmed, confirmed_messages.into()));

                            // finalized
                            finalized_messages.push(message);
                            let _ =
                                broadcast_tx.send((CommitmentLevel::Finalized, finalized_messages.into()));
                        } else {
                            let mut confirmed_messages = vec![];
                            let mut finalized_messages = vec![];
                            if matches!(*message, Message::Block(_)) {
                                if let Some(slot_messages) = messages.get(&message.get_slot()) {
                                    if let Some(confirmed_at) = slot_messages.confirmed_at {
                                        confirmed_messages.extend(
                                            slot_messages.messages.as_slice()[confirmed_at..].iter().filter_map(|x| x.clone())
                                        );
                                    }
                                    if let Some(finalized_at) = slot_messages.finalized_at {
                                        finalized_messages.extend(
                                            slot_messages.messages.as_slice()[finalized_at..].iter().filter_map(|x| x.clone())
                                        );
                                    }
                                }
                            }

                            processed_messages.push(message);
                            if processed_messages.len() >= PROCESSED_MESSAGES_MAX
                                || !confirmed_messages.is_empty()
                                || !finalized_messages.is_empty()
                            {
                                let _ = broadcast_tx
                                    .send((CommitmentLevel::Processed, processed_messages.into()));
                                processed_messages = Vec::with_capacity(PROCESSED_MESSAGES_MAX);
                                processed_sleep
                                    .as_mut()
                                    .reset(Instant::now() + PROCESSED_MESSAGES_SLEEP);
                            }

                            if !confirmed_messages.is_empty() {
                                let _ =
                                    broadcast_tx.send((CommitmentLevel::Confirmed, confirmed_messages.into()));
                            }

                            if !finalized_messages.is_empty() {
                                let _ =
                                    broadcast_tx.send((CommitmentLevel::Finalized, finalized_messages.into()));
                            }
                        }
                    }
                },
                () = &mut processed_sleep => {
                    if !processed_messages.is_empty() {
                        let _ = broadcast_tx.send((CommitmentLevel::Processed, processed_messages.into()));
                        processed_messages = Vec::with_capacity(PROCESSED_MESSAGES_MAX);
                    }
                    processed_sleep.as_mut().reset(Instant::now() + PROCESSED_MESSAGES_SLEEP);
=======
        while let Ok(message) = messages_rx.recv_async().await {
            match *message {
                Message::Slot(_) => {
                    subscriptions_db.send_slot(message).await;
>>>>>>> 190b676d
                }
                Message::Account(ref account) => {
                    let pubkey = account.account.pubkey;
                    let owner = account.account.owner;
                    subscriptions_db
                        .send_account_update(&pubkey, message.clone())
                        .await;
                    subscriptions_db.send_program_update(&owner, message).await;
                }
                Message::Transaction(ref txn) => {
                    let signature = txn.transaction.signature;
                    subscriptions_db
                        .send_signature_update(&signature, message.clone())
                        .await;
                    subscriptions_db.send_logs_update(message).await;
                }
                Message::Block(_) => {}
                _ => (),
            }
        }
    }
}<|MERGE_RESOLUTION|>--- conflicted
+++ resolved
@@ -13,263 +13,10 @@
         messages_rx: GeyserMessageReceiver,
         subscriptions_db: SubscriptionsDb,
     ) {
-<<<<<<< HEAD
-        const PROCESSED_MESSAGES_MAX: usize = 31;
-        // TODO(thlorenz): This could become a bottleneck affecting latency
-        const PROCESSED_MESSAGES_SLEEP: Duration = Duration::from_millis(10);
-
-        let mut messages: BTreeMap<u64, SlotMessages> = Default::default();
-        let mut processed_messages = Vec::with_capacity(PROCESSED_MESSAGES_MAX);
-        let mut processed_first_slot = None;
-        let processed_sleep = sleep(PROCESSED_MESSAGES_SLEEP);
-        tokio::pin!(processed_sleep);
-
-        loop {
-            tokio::select! {
-                Some(message) = messages_rx.recv() => {
-                    // Update blocks info
-                    if let Some(blocks_meta_tx) = &blocks_meta_tx {
-                        if matches!(*message, Message::Slot(_) | Message::BlockMeta(_)) {
-                            let _ = blocks_meta_tx.send(message.clone());
-                        }
-                    }
-
-                    // Remove outdated block reconstruction info
-                    match *message {
-                        Message::Slot(msg) if processed_first_slot.is_none() && msg.status == CommitmentLevel::Processed => {
-                            processed_first_slot = Some(msg.slot);
-                        }
-                        // Note: all slots received by plugin are Finalized, as
-                        // we don't have forks or the notion of slot trees
-                        Message::Slot(msg) if msg.status == CommitmentLevel::Finalized => {
-                            // NOTE: originally 10 slots were kept here, but we about 80x as many
-                            // slots/sec
-                            if let Some(msg_slot) = msg.slot.checked_sub(80) {
-                                loop {
-                                    match messages.keys().next().cloned() {
-                                        Some(slot) if slot < msg_slot => {
-                                            if let Some(slot_messages) = messages.remove(&slot) {
-                                                match processed_first_slot {
-                                                    Some(processed_first) if slot <= processed_first => continue,
-                                                    None => continue,
-                                                    _ => {}
-                                                }
-
-                                                if !slot_messages.sealed && slot_messages.finalized_at.is_some() {
-                                                    let mut reasons = vec![];
-                                                    if let Some(block_meta) = slot_messages.block_meta {
-                                                        let block_txn_count = block_meta.executed_transaction_count as usize;
-                                                        let msg_txn_count = slot_messages.transactions.len();
-                                                        if block_txn_count != msg_txn_count {
-                                                            reasons.push("InvalidTxnCount");
-                                                            error!("failed to reconstruct #{slot} -- tx count: {block_txn_count} vs {msg_txn_count}");
-                                                        }
-                                                        let block_entries_count = block_meta.entries_count as usize;
-                                                        let msg_entries_count = slot_messages.entries.len();
-                                                        if block_entries_count != msg_entries_count {
-                                                            reasons.push("InvalidEntriesCount");
-                                                            error!("failed to reconstruct #{slot} -- entries count: {block_entries_count} vs {msg_entries_count}");
-                                                        }
-                                                    } else {
-                                                        reasons.push("NoBlockMeta");
-                                                    }
-                                                    let reason = reasons.join(",");
-
-                                                    match block_fail_action {
-                                                        ConfigBlockFailAction::Log => {
-                                                            error!("failed reconstruct #{slot} {reason}");
-                                                        }
-                                                        ConfigBlockFailAction::Panic => {
-                                                            panic!("failed reconstruct #{slot} {reason}");
-                                                        }
-                                                    }
-                                                }
-                                            }
-                                        }
-                                        _ => break,
-                                    }
-                                }
-                            }
-                        }
-                        _ => ()
-                    }
-
-                    // Update block reconstruction info
-                    let slot_messages = messages.entry(message.get_slot()).or_default();
-
-                    // Runs for all messages that aren't slot updates
-
-                    if !matches!(*message, Message::Slot(_)) {
-                        // Adds 8MB / 2secs
-                        slot_messages.messages.push(Some(message.clone()));
-
-                        // If we already build Block message, new message will be a problem
-                        if slot_messages.sealed && !(matches!(*message, Message::Entry(_)) && slot_messages.entries_count == 0) {
-                            match block_fail_action {
-                                ConfigBlockFailAction::Log => {
-                                    error!("unexpected message #{} -- {} (invalid order)", message.get_slot(), message.kind());
-                                }
-                                ConfigBlockFailAction::Panic => {
-                                    panic!("unexpected message #{} -- {} (invalid order)", message.get_slot(), message.kind());
-                                }
-                            }
-                        }
-                    }
-
-                    let mut sealed_block_msg = None;
-                    match message.as_ref() {
-                        Message::BlockMeta(msg) => {
-                            if slot_messages.block_meta.is_some() {
-                                match block_fail_action {
-                                    ConfigBlockFailAction::Log => {
-                                        error!("unexpected message #{} -- BlockMeta (duplicate)", message.get_slot());
-                                    }
-                                    ConfigBlockFailAction::Panic => {
-                                        panic!("unexpected message #{} -- BlockMeta (duplicate)", message.get_slot());
-                                    }
-                                }
-                            }
-                            slot_messages.block_meta = Some(msg.clone());
-                            sealed_block_msg = slot_messages.try_seal();
-                        }
-                        Message::Transaction(msg) => {
-                            slot_messages.transactions.push(msg.transaction.clone());
-                            sealed_block_msg = slot_messages.try_seal();
-                        }
-                        // Dedup accounts by max write_version
-                        Message::Account(msg) => {
-                            let write_version = msg.account.write_version;
-                            let msg_index = slot_messages.messages.len() - 1;
-                            if let Some(entry) = slot_messages.accounts_dedup.get_mut(&msg.account.pubkey) {
-                                if entry.0 < write_version {
-                                    // We can replace the message, but in this case we will lose the order
-                                    slot_messages.messages[entry.1] = None;
-                                    *entry = (write_version, msg_index);
-                                }
-                            } else {
-                                slot_messages.accounts_dedup.insert(msg.account.pubkey, (write_version, msg_index));
-                            }
-                        }
-                        Message::Entry(msg) => {
-                            slot_messages.entries.push(msg.clone());
-                            sealed_block_msg = slot_messages.try_seal();
-                        }
-                        _ => {}
-                    }
-
-                    // Send messages to filter (and to clients)
-                    let mut messages_vec = vec![message];
-                    if let Some(sealed_block_msg) = sealed_block_msg {
-                        messages_vec.push(sealed_block_msg);
-                    }
-
-                    for message in messages_vec {
-                        if let Message::Slot(slot) = *message {
-                            let (mut confirmed_messages, mut finalized_messages) = match slot.status {
-                                CommitmentLevel::Processed => {
-                                    (Vec::with_capacity(1), Vec::with_capacity(1))
-                                }
-                                CommitmentLevel::Confirmed => {
-                                    if let Some(slot_messages) = messages.get_mut(&slot.slot) {
-                                        if !slot_messages.sealed {
-                                            slot_messages.confirmed_at = Some(slot_messages.messages.len());
-                                        }
-                                    }
-
-                                    let vec = messages
-                                        .get(&slot.slot)
-                                        .map(|slot_messages| slot_messages.messages.iter().flatten().cloned().collect())
-                                        .unwrap_or_default();
-                                    (vec, Vec::with_capacity(1))
-                                }
-                                CommitmentLevel::Finalized => {
-                                    if let Some(slot_messages) = messages.get_mut(&slot.slot) {
-                                        if !slot_messages.sealed {
-                                            slot_messages.finalized_at = Some(slot_messages.messages.len());
-                                        }
-                                    }
-
-                                    let vec = messages
-                                        .get_mut(&slot.slot)
-                                        .map(|slot_messages| slot_messages.messages.iter().flatten().cloned().collect())
-                                        .unwrap_or_default();
-                                    (Vec::with_capacity(1), vec)
-                                }
-                            };
-
-                            // processed
-                            processed_messages.push(message.clone());
-                            let _ =
-                                broadcast_tx.send((CommitmentLevel::Processed, processed_messages.into()));
-                            processed_messages = Vec::with_capacity(PROCESSED_MESSAGES_MAX);
-                            processed_sleep
-                                .as_mut()
-                                .reset(Instant::now() + PROCESSED_MESSAGES_SLEEP);
-
-                            // confirmed
-                            confirmed_messages.push(message.clone());
-                            let _ =
-                                broadcast_tx.send((CommitmentLevel::Confirmed, confirmed_messages.into()));
-
-                            // finalized
-                            finalized_messages.push(message);
-                            let _ =
-                                broadcast_tx.send((CommitmentLevel::Finalized, finalized_messages.into()));
-                        } else {
-                            let mut confirmed_messages = vec![];
-                            let mut finalized_messages = vec![];
-                            if matches!(*message, Message::Block(_)) {
-                                if let Some(slot_messages) = messages.get(&message.get_slot()) {
-                                    if let Some(confirmed_at) = slot_messages.confirmed_at {
-                                        confirmed_messages.extend(
-                                            slot_messages.messages.as_slice()[confirmed_at..].iter().filter_map(|x| x.clone())
-                                        );
-                                    }
-                                    if let Some(finalized_at) = slot_messages.finalized_at {
-                                        finalized_messages.extend(
-                                            slot_messages.messages.as_slice()[finalized_at..].iter().filter_map(|x| x.clone())
-                                        );
-                                    }
-                                }
-                            }
-
-                            processed_messages.push(message);
-                            if processed_messages.len() >= PROCESSED_MESSAGES_MAX
-                                || !confirmed_messages.is_empty()
-                                || !finalized_messages.is_empty()
-                            {
-                                let _ = broadcast_tx
-                                    .send((CommitmentLevel::Processed, processed_messages.into()));
-                                processed_messages = Vec::with_capacity(PROCESSED_MESSAGES_MAX);
-                                processed_sleep
-                                    .as_mut()
-                                    .reset(Instant::now() + PROCESSED_MESSAGES_SLEEP);
-                            }
-
-                            if !confirmed_messages.is_empty() {
-                                let _ =
-                                    broadcast_tx.send((CommitmentLevel::Confirmed, confirmed_messages.into()));
-                            }
-
-                            if !finalized_messages.is_empty() {
-                                let _ =
-                                    broadcast_tx.send((CommitmentLevel::Finalized, finalized_messages.into()));
-                            }
-                        }
-                    }
-                },
-                () = &mut processed_sleep => {
-                    if !processed_messages.is_empty() {
-                        let _ = broadcast_tx.send((CommitmentLevel::Processed, processed_messages.into()));
-                        processed_messages = Vec::with_capacity(PROCESSED_MESSAGES_MAX);
-                    }
-                    processed_sleep.as_mut().reset(Instant::now() + PROCESSED_MESSAGES_SLEEP);
-=======
         while let Ok(message) = messages_rx.recv_async().await {
             match *message {
                 Message::Slot(_) => {
                     subscriptions_db.send_slot(message).await;
->>>>>>> 190b676d
                 }
                 Message::Account(ref account) => {
                     let pubkey = account.account.pubkey;
