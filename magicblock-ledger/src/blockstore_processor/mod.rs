--- conflicted
+++ resolved
@@ -153,17 +153,8 @@
 ) -> LedgerResult<u64> {
     // Since transactions may refer to blockhashes that were present when they
     // ran initially we ensure that they are present during replay as well
-<<<<<<< HEAD
-    let blockhashes_only_starting_slot = if full_process_starting_slot > max_age
-    {
-        full_process_starting_slot - max_age
-    } else {
-        Default::default()
-    };
-=======
     let blockhashes_only_starting_slot =
         full_process_starting_slot.saturating_sub(max_age);
->>>>>>> 368ccee0
     debug!(
         "Loaded accounts into bank from storage replaying blockhashes from {} and transactions from {}",
         blockhashes_only_starting_slot, full_process_starting_slot
