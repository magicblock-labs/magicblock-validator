--- conflicted
+++ resolved
@@ -266,7 +266,7 @@
             .read()
             .expect(Self::LOWEST_CLEANUP_SLOT_POISONED)
     }
-    ///
+
     /// Updates both lowest_cleanup_slot and oldest_slot for CompactionFilter
     /// All slots less or equal to argument will be removed during compaction
     pub fn set_lowest_cleanup_slot(&self, slot: Slot) {
@@ -288,27 +288,12 @@
 
     /// Initializes lowest slot to cleanup from
     pub fn initialize_lowest_cleanup_slot(&self) -> Result<(), LedgerError> {
-<<<<<<< HEAD
-        let lowest_cleanup_slot =
-            match self.blockhash_cf.iter(IteratorMode::Start)?.next() {
-                Some((lowest_slot, _)) if lowest_slot > 0 => lowest_slot - 1,
-                _ => 0,
-            };
-
-        info!("initializing lowest cleanup slot: {}", lowest_cleanup_slot);
-        *self
-            .lowest_cleanup_slot
-            .write()
-            .expect(Self::LOWEST_CLEANUP_SLOT_POISONED) = lowest_cleanup_slot;
-
-=======
         let lowest_cleanup_slot = match self.get_lowest_slot()? {
             Some(lowest_slot) if lowest_slot > 0 => lowest_slot - 1,
             _ => 0,
         };
 
         info!("initializing lowest cleanup slot: {}", lowest_cleanup_slot);
->>>>>>> 3e915780
         self.set_lowest_cleanup_slot(lowest_cleanup_slot);
 
         Ok(())
@@ -1171,25 +1156,6 @@
         self.slot_signatures_cf.get(index)
     }
 
-    /// Updates both lowest_cleanup_slot and oldest_slot for CompactionFilter
-    /// All slots less or equal to argument will be removed during compaction
-    pub fn set_lowest_cleanup_slot(&self, slot: Slot) {
-        let mut lowest_cleanup_slot = self
-            .lowest_cleanup_slot
-            .write()
-            .expect(Self::LOWEST_CLEANUP_SLOT_POISONED);
-
-        let new_lowest_cleanup_slot = std::cmp::max(*lowest_cleanup_slot, slot);
-        *lowest_cleanup_slot = new_lowest_cleanup_slot;
-
-        if new_lowest_cleanup_slot == 0 {
-            // fresh db case
-            self.db.set_oldest_slot(new_lowest_cleanup_slot);
-        } else {
-            self.db.set_oldest_slot(new_lowest_cleanup_slot + 1);
-        }
-    }
-
     /// Permanently removes ledger data for slots in the inclusive range `[from_slot, to_slot]`.
     /// # Note:
     /// - This is a destructive operation that cannot be undone
@@ -1202,11 +1168,13 @@
     ) -> LedgerResult<()> {
         self.set_lowest_cleanup_slot(to_slot);
 
-<<<<<<< HEAD
-=======
         let mut batch = self.db.batch();
-        let num_deleted_slots = to_slot + 1 - from_slot;
->>>>>>> 3e915780
+        let mut lowest_cleanup_slot = self
+            .lowest_cleanup_slot
+            .write()
+            .expect(Self::LOWEST_CLEANUP_SLOT_POISONED);
+        *lowest_cleanup_slot = std::cmp::max(*lowest_cleanup_slot, to_slot);
+
         self.blocktime_cf.delete_range_in_batch(
             &mut batch,
             from_slot,
