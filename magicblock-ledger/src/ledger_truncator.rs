use std::{cmp::min, sync::Arc, time::Duration};

use log::{error, info, warn};
<<<<<<< HEAD
use solana_measure::measure::Measure;
use tokio::{
    task::{JoinError, JoinHandle},
=======
use magicblock_core::traits::FinalityProvider;
use tokio::{
    task::{spawn_blocking, JoinError, JoinHandle},
>>>>>>> e17d7450
    time::interval,
};
use tokio_util::sync::CancellationToken;

use crate::{
    database::columns::{
        AddressSignatures, Blockhash, Blocktime, PerfSamples, SlotSignatures,
        Transaction, TransactionMemos, TransactionStatus,
    },
    errors::LedgerResult,
    Ledger,
};

pub const DEFAULT_TRUNCATION_TIME_INTERVAL: Duration =
    Duration::from_secs(2 * 60);
const PERCENTAGE_TO_TRUNCATE: u8 = 10;
const FILLED_PERCENTAGE_LIMIT: u8 = 100 - PERCENTAGE_TO_TRUNCATE;

struct LedgerTrunctationWorker {
    ledger: Arc<Ledger>,
    truncation_time_interval: Duration,
    ledger_size: u64,
    cancellation_token: CancellationToken,
}

impl LedgerTrunctationWorker {
    pub fn new(
        ledger: Arc<Ledger>,
        truncation_time_interval: Duration,
        ledger_size: u64,
        cancellation_token: CancellationToken,
    ) -> Self {
        Self {
            ledger,
            truncation_time_interval,
            ledger_size,
            cancellation_token,
        }
    }

    pub async fn run(self) {
        self.ledger
            .initialize_lowest_cleanup_slot()
            .expect("Lowest cleanup slot initialization");
        let mut interval = interval(self.truncation_time_interval);
        loop {
            tokio::select! {
                _ = self.cancellation_token.cancelled() => {
                    return;
                }
                _ = interval.tick() => {
                    // Note: since we clean 10%, tomstones will take around 10% as well

                    let current_size = match self.ledger.storage_size() {
                        Ok(value) => value,
                        Err(err) => {
                            error!("Failed to check truncation condition: {err}");
                            continue;
                        }
                    };

                    // Check if we should truncate
                    if current_size < (self.ledger_size / 100) * FILLED_PERCENTAGE_LIMIT as u64 {
                        info!("Skipping truncation, ledger size: {}", current_size);
                        continue;
                    }

                    info!("Ledger size: {current_size}");
                    if let Err(err) = self.truncate(current_size).await {
                        error!("Failed to truncate ledger!: {:?}", err);
                    }
                }
            }
        }
    }

    pub async fn truncate(&self, current_ledger_size: u64) -> LedgerResult<()> {
        if current_ledger_size > self.ledger_size {
            self.truncate_fat_ledger(current_ledger_size).await?;
        } else {
            match self.estimate_truncation_range(current_ledger_size)? {
                Some((from_slot, to_slot)) => {
                    Self::truncate_slot_range(&self.ledger, from_slot, to_slot)
                        .await
                }
                None => warn!("Could not estimate truncation range"),
            }
        }

        Ok(())
    }

    /// Truncates ledger that is over desired size
    pub async fn truncate_fat_ledger(
        &self,
        current_ledger_size: u64,
    ) -> LedgerResult<()> {
        info!("Fat truncation");

        // Calculate excessive size
        let desired_size =
            (self.ledger_size / 100) * FILLED_PERCENTAGE_LIMIT as u64;
        let excess = current_ledger_size - desired_size;

        let (highest_slot, _) = self.ledger.get_max_blockhash()?;
        let lowest_slot = self.ledger.get_lowest_slot()?.unwrap_or(0);
        info!(
            "Fat truncation. lowest slot: {}, hightest slot: {}",
            lowest_slot, highest_slot
        );
        if lowest_slot == highest_slot {
            warn!("Nani3?");
            return Ok(());
        }

        // Estimating number of slot we need to truncating
        let num_slots = highest_slot - lowest_slot + 1;
        let slot_size = current_ledger_size / num_slots;
        let num_slots_to_truncate = excess / slot_size;

        // Calculating up to which slot we're truncating
        let truncate_to_slot = lowest_slot + num_slots_to_truncate - 1;

        info!(
            "Fat truncation: truncating up to(inclusive): {}",
            truncate_to_slot
        );
        self.ledger.set_lowest_cleanup_slot(truncate_to_slot);
        if let Err(err) = self.ledger.flush() {
            // We will still compact
            error!("Failed to flush: {}", err);
        }
        Self::compact_slot_range(&self.ledger, 0, truncate_to_slot).await;

        Ok(())
    }

    /// Returns range to truncate [from_slot, to_slot]
    fn estimate_truncation_range(
        &self,
        current_ledger_size: u64,
    ) -> LedgerResult<Option<(u64, u64)>> {
        let (from_slot, to_slot) =
            if let Some(val) = self.available_truncation_range() {
                val
            } else {
                return Ok(None);
            };

        let num_slots = self.ledger.count_blockhashes()?;
        if num_slots == 0 {
            info!("No slot were written yet. Nothing to truncate!");
            return Ok(None);
        }

        let slot_size = current_ledger_size / num_slots as u64;
        let size_to_truncate =
            (current_ledger_size / 100) * PERCENTAGE_TO_TRUNCATE as u64;
        let num_slots_to_truncate = size_to_truncate / slot_size;

        let to_slot = min(from_slot + num_slots_to_truncate, to_slot);
        Ok(Some((from_slot, to_slot)))
    }

    /// Returns [from_slot, to_slot] range that's safe to truncate
    fn available_truncation_range(&self) -> Option<(u64, u64)> {
        let lowest_cleanup_slot = self.ledger.get_lowest_cleanup_slot();
        let (highest_cleanup_slot, _) = self.ledger.get_max_blockhash().ok()?;

        // Fresh start case
        let next_from_slot = if lowest_cleanup_slot == 0 {
            0
        } else {
            lowest_cleanup_slot + 1
        };

        // we don't clean latest final slot
        Some((next_from_slot, highest_cleanup_slot))
    }

    /// Utility function for splitting truncation into smaller chunks
    /// Cleans slots [from_slot; to_slot] inclusive range
    pub async fn truncate_slot_range(
        ledger: &Arc<Ledger>,
        from_slot: u64,
        to_slot: u64,
    ) {
        // In order not to torture RocksDB's WriteBatch we split large tasks into chunks
        const SINGLE_TRUNCATION_LIMIT: usize = 300;

        if to_slot < from_slot {
            warn!("LedgerTruncator: Nani?");
            return;
        }

        info!(
            "LedgerTruncator: truncating slot range [{from_slot}; {to_slot}]"
        );
        (from_slot..=to_slot)
            .step_by(SINGLE_TRUNCATION_LIMIT)
            .for_each(|cur_from_slot| {
                let num_slots_to_truncate = min(
                    to_slot - cur_from_slot + 1,
                    SINGLE_TRUNCATION_LIMIT as u64,
                );
                let truncate_to_slot =
                    cur_from_slot + num_slots_to_truncate - 1;

                if let Err(err) =
                    ledger.delete_slot_range(cur_from_slot, truncate_to_slot)
                {
                    warn!(
                        "Failed to truncate slots {}-{}: {}",
                        cur_from_slot, truncate_to_slot, err
                    );
                }
            });
        // Flush memtables with tombstones prior to compaction
        if let Err(err) = ledger.flush() {
            error!("Failed to flush ledger: {err}");
        }

        Self::compact_slot_range(ledger, from_slot, to_slot).await;
    }

    /// Synchronous utility function that triggers and awaits compaction on all the columns
    /// Compacts [from_slot; to_slot] inclusing ramge
    pub async fn compact_slot_range(
        ledger: &Arc<Ledger>,
        from_slot: u64,
        to_slot: u64,
    ) {
        if to_slot < from_slot {
            warn!("LedgerTruncator: Nani2?");
            return;
        }

        // Compaction can be run concurrently for different cf
        // but it utilizes rocksdb threads, in order not to drain
        // our tokio rt threads, we split the effort in just 3 tasks
<<<<<<< HEAD
        let mut measure = Measure::start("Manual compaction");
        let ledger = ledger.clone();
        let compaction = tokio::task::spawn_blocking(move || {
            ledger.compact_slot_range_cf::<Blocktime>(
                Some(from_slot),
                Some(to_slot + 1),
            );
            ledger.compact_slot_range_cf::<Blockhash>(
                Some(from_slot),
                Some(to_slot + 1),
            );
            ledger.compact_slot_range_cf::<PerfSamples>(
                Some(from_slot),
                Some(to_slot + 1),
            );
            ledger.compact_slot_range_cf::<SlotSignatures>(
                Some((from_slot, u32::MIN)),
                Some((to_slot + 1, u32::MAX)),
            );
            ledger.compact_slot_range_cf::<TransactionStatus>(None, None);
            ledger.compact_slot_range_cf::<Transaction>(None, None);
            ledger.compact_slot_range_cf::<TransactionMemos>(None, None);
            ledger.compact_slot_range_cf::<AddressSignatures>(None, None);
        });

        let _ = compaction.await;
        measure.stop();
        info!("Manual compaction took: {measure}");
=======
        let ledger_copy = ledger.clone();
        let handler = spawn_blocking(move || {
            ledger_copy.compact_slot_range_cf::<Blocktime>(
                Some(from_slot),
                Some(to_slot + 1),
            );
            ledger_copy.compact_slot_range_cf::<Blockhash>(
                Some(from_slot),
                Some(to_slot + 1),
            );
            ledger_copy.compact_slot_range_cf::<PerfSamples>(
                Some(from_slot),
                Some(to_slot + 1),
            );
            ledger_copy.compact_slot_range_cf::<SlotSignatures>(
                Some((from_slot, u32::MIN)),
                Some((to_slot + 1, u32::MAX)),
            );

            ledger_copy.compact_slot_range_cf::<TransactionStatus>(None, None);
            ledger_copy.compact_slot_range_cf::<Transaction>(None, None);
            ledger_copy.compact_slot_range_cf::<TransactionMemos>(None, None);
            ledger_copy.compact_slot_range_cf::<AddressSignatures>(None, None);
        });
        if let Err(err) = handler.await {
            error!("compaction aborted {}", err);
        }
>>>>>>> e17d7450
    }
}

#[derive(Debug)]
struct WorkerController {
    cancellation_token: CancellationToken,
    worker_handle: JoinHandle<()>,
}

#[derive(Debug)]
enum ServiceState {
    Created,
    Running(WorkerController),
    Stopped(JoinHandle<()>),
}

pub struct LedgerTruncator {
    ledger: Arc<Ledger>,
    ledger_size: u64,
    truncation_time_interval: Duration,
    state: ServiceState,
}

impl LedgerTruncator {
    pub fn new(
        ledger: Arc<Ledger>,
        truncation_time_interval: Duration,
        ledger_size: u64,
    ) -> Self {
        Self {
            ledger,
            truncation_time_interval,
            ledger_size,
            state: ServiceState::Created,
        }
    }

    pub fn start(&mut self) {
        if let ServiceState::Created = self.state {
            let cancellation_token = CancellationToken::new();
            let worker = LedgerTrunctationWorker::new(
                self.ledger.clone(),
                self.truncation_time_interval,
                self.ledger_size,
                cancellation_token.clone(),
            );
            let worker_handle = tokio::spawn(worker.run());

            self.state = ServiceState::Running(WorkerController {
                cancellation_token,
                worker_handle,
            })
        } else {
            warn!("LedgerTruncator already running, no need to start.");
        }
    }

    pub fn stop(&mut self) {
        let state = std::mem::replace(&mut self.state, ServiceState::Created);
        if let ServiceState::Running(controller) = state {
            controller.cancellation_token.cancel();
            self.state = ServiceState::Stopped(controller.worker_handle);
        } else {
            warn!("LedgerTruncator not running, can not be stopped.");
            self.state = state;
        }
    }

    pub async fn join(mut self) -> Result<(), LedgerTruncatorError> {
        if matches!(self.state, ServiceState::Running(_)) {
            self.stop();
        }

        if let ServiceState::Stopped(worker_handle) = self.state {
            worker_handle.await?;
            Ok(())
        } else {
            warn!("LedgerTruncator was not running, nothing to stop");
            Ok(())
        }
    }
}

#[derive(thiserror::Error, Debug)]
pub enum LedgerTruncatorError {
    #[error("Failed to join worker: {0}")]
    JoinError(#[from] JoinError),
}<|MERGE_RESOLUTION|>--- conflicted
+++ resolved
@@ -1,15 +1,9 @@
 use std::{cmp::min, sync::Arc, time::Duration};
 
 use log::{error, info, warn};
-<<<<<<< HEAD
 use solana_measure::measure::Measure;
 use tokio::{
-    task::{JoinError, JoinHandle},
-=======
-use magicblock_core::traits::FinalityProvider;
-use tokio::{
     task::{spawn_blocking, JoinError, JoinHandle},
->>>>>>> e17d7450
     time::interval,
 };
 use tokio_util::sync::CancellationToken;
@@ -249,8 +243,8 @@
 
         // Compaction can be run concurrently for different cf
         // but it utilizes rocksdb threads, in order not to drain
-        // our tokio rt threads, we split the effort in just 3 tasks
-<<<<<<< HEAD
+        // our tokio rt threads, we split offload the effort to a
+        // separate thread
         let mut measure = Measure::start("Manual compaction");
         let ledger = ledger.clone();
         let compaction = tokio::task::spawn_blocking(move || {
@@ -276,38 +270,12 @@
             ledger.compact_slot_range_cf::<AddressSignatures>(None, None);
         });
 
-        let _ = compaction.await;
         measure.stop();
-        info!("Manual compaction took: {measure}");
-=======
-        let ledger_copy = ledger.clone();
-        let handler = spawn_blocking(move || {
-            ledger_copy.compact_slot_range_cf::<Blocktime>(
-                Some(from_slot),
-                Some(to_slot + 1),
-            );
-            ledger_copy.compact_slot_range_cf::<Blockhash>(
-                Some(from_slot),
-                Some(to_slot + 1),
-            );
-            ledger_copy.compact_slot_range_cf::<PerfSamples>(
-                Some(from_slot),
-                Some(to_slot + 1),
-            );
-            ledger_copy.compact_slot_range_cf::<SlotSignatures>(
-                Some((from_slot, u32::MIN)),
-                Some((to_slot + 1, u32::MAX)),
-            );
-
-            ledger_copy.compact_slot_range_cf::<TransactionStatus>(None, None);
-            ledger_copy.compact_slot_range_cf::<Transaction>(None, None);
-            ledger_copy.compact_slot_range_cf::<TransactionMemos>(None, None);
-            ledger_copy.compact_slot_range_cf::<AddressSignatures>(None, None);
-        });
-        if let Err(err) = handler.await {
-            error!("compaction aborted {}", err);
-        }
->>>>>>> e17d7450
+        if let Err(error) = compaction.await {
+            error!("compaction aborted: {error}");
+        } else {
+            info!("Manual compaction took: {measure}");
+        }
     }
 }
 
