mod shutdown;

use log::*;
use magicblock_api::{
    ledger,
    magic_validator::{MagicValidator, MagicValidatorConfig},
};
use magicblock_config::MagicBlockConfig;
use solana_sdk::signature::Signer;
use tokio::runtime::Builder;

use crate::shutdown::Shutdown;

fn init_logger() {
    let mut builder = env_logger::builder();
    builder.format_timestamp_micros().is_test(false);

    if let Ok(style) = std::env::var("RUST_LOG_STYLE") {
        use std::io::Write;
        match style.as_str() {
            "EPHEM" => {
                builder.format(|buf, record| {
                    writeln!(
                        buf,
                        "EPHEM [{}] {}: {} {}",
                        record.level(),
                        buf.timestamp_millis(),
                        record.module_path().unwrap_or_default(),
                        record.args()
                    )
                });
            }
            "DEVNET" => {
                builder.format(|buf, record| {
                    writeln!(
                        buf,
                        "DEVNET [{}] {}: {} {}",
                        record.level(),
                        buf.timestamp_millis(),
                        record.module_path().unwrap_or_default(),
                        record.args()
                    )
                });
            }
            _ => {}
        }
    }
    let _ = builder.try_init().inspect_err(|err| {
        eprintln!("Failed to init logger: {}", err);
    });
}

<<<<<<< HEAD
fn main() {
    // We dedicate half of the threads to async runtime (where RPC and other
    // io/timer bound services are running), and the other half is allocated
    // for the execution runtime (transaction scheduler/executor threads)
    let workers = (num_cpus::get() / 2).max(1);
    let runtime = Builder::new_multi_thread()
        .worker_threads(workers)
        .enable_all()
        .thread_name("async-runtime")
        .build()
        .expect("failed to build async runtime");
    runtime.block_on(run());
}

async fn run() {
=======
/// Print informational startup messages.
/// - If `RUST_LOG` is not set or is set to "quiet", prints to stdout using `println!()`.
/// - Otherwise, emits an `info!` log so operators can control visibility
///   (e.g., by setting `RUST_LOG=warn` to hide it).
fn print_info<S: std::fmt::Display>(msg: S) {
    let rust_log = std::env::var("RUST_LOG").unwrap_or_default();
    let rust_log_trimmed = rust_log.trim().to_ascii_lowercase();
    let use_plain_print =
        rust_log_trimmed.is_empty() || rust_log_trimmed == "quiet";
    if use_plain_print {
        println!("{}", msg);
    } else {
        info!("{}", msg);
    }
}

#[tokio::main]
async fn main() {
>>>>>>> 23e9867b
    init_logger();
    #[cfg(feature = "tokio-console")]
    console_subscriber::init();

    let mb_config = MagicBlockConfig::parse_config();

    match &mb_config.config_file {
        Some(file) => info!("Loading config from '{:?}'.", file),
        None => info!("Using default config. Override it by passing the path to a config file."),
    };

    info!("Starting validator with config:\n{}", mb_config.config);

    // Add a more developer-friendly startup message
    const WS_PORT_OFFSET: u16 = 1;
    let rpc_port = mb_config.config.rpc.port;
    let ws_port = rpc_port + WS_PORT_OFFSET; // WebSocket port is typically RPC port + 1
    let rpc_host = mb_config.config.rpc.addr;

    let validator_keypair = mb_config.validator_keypair();
    let validator_identity = validator_keypair.pubkey();

    let config = MagicValidatorConfig {
        validator_config: mb_config.config,
    };

    debug!("{:#?}", config);
    let mut api = MagicValidator::try_from_config(config, validator_keypair)
        .await
        .unwrap();
    debug!("Created API .. starting things up");

    // We need to create and hold on to the ledger lock here in order to keep the
    // underlying file locked while the app is running.
    // This prevents other processes from locking it until we exit.
    let mut ledger_lock = ledger::ledger_lockfile(api.ledger().ledger_path());
    let _ledger_write_guard =
        ledger::lock_ledger(api.ledger().ledger_path(), &mut ledger_lock);

    api.start().await.expect("Failed to start validator");
    let version = magicblock_version::Version::default();
    print_info("");
    print_info("🧙 Magicblock Validator is running! 🪄✦");
    print_info(format!(
        "🏷️ Validator version: {} (Git: {})",
        version, version.git_version
    ));
    print_info("-----------------------------------");
    print_info(format!(
        "📡 RPC endpoint:       http://{}:{}",
        rpc_host, rpc_port
    ));
    print_info(format!(
        "🔌 WebSocket endpoint: ws://{}:{}",
        rpc_host, ws_port
    ));
    print_info(format!("🖥️ Validator identity: {}", validator_identity));
    print_info(format!(
        "🗄️ Ledger location:    {}",
        api.ledger().ledger_path().to_str().unwrap_or("")
    ));
    print_info("-----------------------------------");
    print_info("Ready for connections!");
    print_info("");

    if let Err(err) = Shutdown::wait().await {
        error!("Failed to gracefully shutdown: {}", err);
    }
    api.stop().await;
}<|MERGE_RESOLUTION|>--- conflicted
+++ resolved
@@ -50,7 +50,6 @@
     });
 }
 
-<<<<<<< HEAD
 fn main() {
     // We dedicate half of the threads to async runtime (where RPC and other
     // io/timer bound services are running), and the other half is allocated
@@ -66,26 +65,6 @@
 }
 
 async fn run() {
-=======
-/// Print informational startup messages.
-/// - If `RUST_LOG` is not set or is set to "quiet", prints to stdout using `println!()`.
-/// - Otherwise, emits an `info!` log so operators can control visibility
-///   (e.g., by setting `RUST_LOG=warn` to hide it).
-fn print_info<S: std::fmt::Display>(msg: S) {
-    let rust_log = std::env::var("RUST_LOG").unwrap_or_default();
-    let rust_log_trimmed = rust_log.trim().to_ascii_lowercase();
-    let use_plain_print =
-        rust_log_trimmed.is_empty() || rust_log_trimmed == "quiet";
-    if use_plain_print {
-        println!("{}", msg);
-    } else {
-        info!("{}", msg);
-    }
-}
-
-#[tokio::main]
-async fn main() {
->>>>>>> 23e9867b
     init_logger();
     #[cfg(feature = "tokio-console")]
     console_subscriber::init();
@@ -155,4 +134,20 @@
         error!("Failed to gracefully shutdown: {}", err);
     }
     api.stop().await;
+}
+
+/// Print informational startup messages.
+/// - If `RUST_LOG` is not set or is set to "quiet", prints to stdout using `println!()`.
+/// - Otherwise, emits an `info!` log so operators can control visibility
+///   (e.g., by setting `RUST_LOG=warn` to hide it).
+fn print_info<S: std::fmt::Display>(msg: S) {
+    let rust_log = std::env::var("RUST_LOG").unwrap_or_default();
+    let rust_log_trimmed = rust_log.trim().to_ascii_lowercase();
+    let use_plain_print =
+        rust_log_trimmed.is_empty() || rust_log_trimmed == "quiet";
+    if use_plain_print {
+        println!("{}", msg);
+    } else {
+        info!("{}", msg);
+    }
 }