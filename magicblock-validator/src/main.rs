mod shutdown;

use log::*;
use magicblock_api::{
    ledger,
    magic_validator::{MagicValidator, MagicValidatorConfig},
};
use magicblock_config::MagicBlockConfig;
use solana_sdk::signature::Signer;

use crate::shutdown::Shutdown;

fn init_logger() {
    let mut builder = env_logger::builder();
    builder.format_timestamp_micros().is_test(false);

    if let Ok(style) = std::env::var("RUST_LOG_STYLE") {
        use std::io::Write;
        match style.as_str() {
            "EPHEM" => {
                builder.format(|buf, record| {
                    writeln!(
                        buf,
                        "EPHEM [{}] {}: {} {}",
                        record.level(),
                        buf.timestamp_millis(),
                        record.module_path().unwrap_or_default(),
                        record.args()
                    )
                });
            }
            "DEVNET" => {
                builder.format(|buf, record| {
                    writeln!(
                        buf,
                        "DEVNET [{}] {}: {} {}",
                        record.level(),
                        buf.timestamp_millis(),
                        record.module_path().unwrap_or_default(),
                        record.args()
                    )
                });
            }
            _ => {}
        }
    }
    let _ = builder.try_init().inspect_err(|err| {
        eprintln!("Failed to init logger: {}", err);
    });
}

/// Print informational startup messages.
/// If RUST_LOG is not set, prints to stdout using println! so users always see it.
/// If RUST_LOG is set, emits an info! log so operators can control visibility
/// (e.g., by setting RUST_LOG=warn to hide it).
fn print_info<S: std::fmt::Display>(msg: S) {
    if std::env::var_os("RUST_LOG").is_some() {
        info!("{}", msg);
    } else {
        println!("{}", msg);
    }
}

#[tokio::main]
async fn main() {
    init_logger();
    #[cfg(feature = "tokio-console")]
    console_subscriber::init();

    let mb_config = MagicBlockConfig::parse_config();

    match &mb_config.config_file {
        Some(file) => info!("Loading config from '{:?}'.", file),
        None => info!("Using default config. Override it by passing the path to a config file."),
    };

    info!("Starting validator with config:\n{}", mb_config.config);

    // Add a more developer-friendly startup message
    const WS_PORT_OFFSET: u16 = 1;
    let rpc_port = mb_config.config.rpc.port;
    let ws_port = rpc_port + WS_PORT_OFFSET; // WebSocket port is typically RPC port + 1
    let rpc_host = mb_config.config.rpc.addr;

    let validator_keypair = mb_config.validator_keypair();
    let validator_identity = validator_keypair.pubkey();

    let config = MagicValidatorConfig {
        validator_config: mb_config.config,
    };

    debug!("{:#?}", config);
    let mut api = MagicValidator::try_from_config(config, validator_keypair)
        .await
        .unwrap();
    debug!("Created API .. starting things up");

    // We need to create and hold on to the ledger lock here in order to keep the
    // underlying file locked while the app is running.
    // This prevents other processes from locking it until we exit.
    let mut ledger_lock = ledger::ledger_lockfile(api.ledger().ledger_path());
    let _ledger_write_guard =
        ledger::lock_ledger(api.ledger().ledger_path(), &mut ledger_lock);

    api.start().await.expect("Failed to start validator");
    let version = magicblock_version::Version::default();
    print_info("");
    print_info("🧙 Magicblock Validator is running! 🪄✦");
    print_info(format!(
        "🏷️ Validator version: {} (Git: {})",
        version, version.git_version
<<<<<<< HEAD
    );
    info!("-----------------------------------");
    info!("📡 RPC endpoint:       http://{}:{}", rpc_host, rpc_port);
    info!("🔌 WebSocket endpoint: ws://{}:{}", rpc_host, ws_port);
    info!("-----------------------------------");
    info!("Ready for connections!");
    info!("");
=======
    ));
    print_info("-----------------------------------");
    print_info(format!(
        "📡 RPC endpoint:       http://{}:{}",
        rpc_host, rpc_port
    ));
    print_info(format!(
        "🔌 WebSocket endpoint: ws://{}:{}",
        rpc_host, ws_port
    ));
    print_info(format!("🖥️ Validator identity: {}", validator_identity));
    print_info(format!(
        "🗄️ Ledger location:    {}",
        api.ledger().ledger_path().to_str().unwrap_or("")
    ));
    print_info("-----------------------------------");
    print_info("Ready for connections!");
    print_info("");
>>>>>>> e17d7450

    if let Err(err) = Shutdown::wait().await {
        error!("Failed to gracefully shutdown: {}", err);
    }
    api.stop().await;
}<|MERGE_RESOLUTION|>--- conflicted
+++ resolved
@@ -109,15 +109,6 @@
     print_info(format!(
         "🏷️ Validator version: {} (Git: {})",
         version, version.git_version
-<<<<<<< HEAD
-    );
-    info!("-----------------------------------");
-    info!("📡 RPC endpoint:       http://{}:{}", rpc_host, rpc_port);
-    info!("🔌 WebSocket endpoint: ws://{}:{}", rpc_host, ws_port);
-    info!("-----------------------------------");
-    info!("Ready for connections!");
-    info!("");
-=======
     ));
     print_info("-----------------------------------");
     print_info(format!(
@@ -136,7 +127,6 @@
     print_info("-----------------------------------");
     print_info("Ready for connections!");
     print_info("");
->>>>>>> e17d7450
 
     if let Err(err) = Shutdown::wait().await {
         error!("Failed to gracefully shutdown: {}", err);
