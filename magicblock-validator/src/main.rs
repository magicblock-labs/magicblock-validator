mod shutdown;

use log::*;
use magicblock_api::{ledger, magic_validator::MagicValidator};
use magicblock_config::ValidatorParams;
use solana_sdk::signature::Signer;
use tokio::runtime::Builder;

use crate::shutdown::Shutdown;

fn init_logger() {
    let mut builder = env_logger::builder();
    builder.format_timestamp_micros().is_test(false);

    if let Ok(style) = std::env::var("RUST_LOG_STYLE") {
        use std::io::Write;
        match style.as_str() {
            "EPHEM" => {
                builder.format(|buf, record| {
                    writeln!(
                        buf,
                        "EPHEM [{}] {}: {} {}",
                        record.level(),
                        buf.timestamp_millis(),
                        record.module_path().unwrap_or_default(),
                        record.args()
                    )
                });
            }
            "DEVNET" => {
                builder.format(|buf, record| {
                    writeln!(
                        buf,
                        "DEVNET [{}] {}: {} {}",
                        record.level(),
                        buf.timestamp_millis(),
                        record.module_path().unwrap_or_default(),
                        record.args()
                    )
                });
            }
            _ => {}
        }
    }
    let _ = builder.try_init().inspect_err(|err| {
        eprintln!("Failed to init logger: {}", err);
    });
}

fn main() {
    // We dedicate quarter of the threads to general async runtime (where io/timer
    // bound services are running), the rest is allocated for blocking io, rpc and
    // execution runtime (transaction scheduler/executor threads)
    let workers = (num_cpus::get() / 4).max(1);
    let runtime = Builder::new_multi_thread()
        .worker_threads(workers)
        .enable_all()
        .thread_name("async-runtime")
        .build()
        .expect("failed to build async runtime");
    runtime.block_on(run());
}

async fn run() {
    init_logger();
    #[cfg(feature = "tokio-console")]
    console_subscriber::init();
    let args = std::env::args_os();
    let config = match ValidatorParams::try_new(args) {
        Ok(c) => c,
        Err(err) => {
            eprintln!("Failed to read validator config: {err}");
            std::process::exit(1);
        }
    };
<<<<<<< HEAD
    info!("Starting validator with config:\n{}", mb_config.config);
=======
    info!("Starting validator with config:\n{:#?}", config);
    // Add a more developer-friendly startup message
>>>>>>> 368ccee0
    const WS_PORT_OFFSET: u16 = 1;
    let rpc_port = config.listen.port();
    let ws_port = rpc_port + WS_PORT_OFFSET; // WebSocket port is typically RPC port + 1
    let rpc_host = config.listen.ip();
    let validator_identity = config.validator.keypair.pubkey();
    let mut api = match MagicValidator::try_from_config(config).await {
        Ok(api) => api,
        Err(error) => {
            eprintln!("Failed to create validator runtime: {error}");
            std::process::exit(1);
        }
    };
    debug!("Created API .. starting things up");
    // We need to create and hold on to the ledger lock here in order to keep the
    // underlying file locked while the app is running.
    // This prevents other processes from locking it until we exit.
    let mut ledger_lock = ledger::ledger_lockfile(api.ledger().ledger_path());
    let _ledger_write_guard =
        ledger::lock_ledger(api.ledger().ledger_path(), &mut ledger_lock);
    api.start().await.expect("Failed to start validator");
    let version = magicblock_version::Version::default();
    print_info("");
    print_info("🧙 Magicblock Validator is running! 🪄✦");
    print_info(format!(
        "🏷️ Validator version: {} (Git: {})",
        version, version.git_version
    ));
    print_info("-----------------------------------");
    print_info(format!(
        "📡 RPC endpoint:       http://{}:{}",
        rpc_host, rpc_port
    ));
    print_info(format!(
        "🔌 WebSocket endpoint: ws://{}:{}",
        rpc_host, ws_port
    ));
    print_info(format!("🖥️ Validator identity: {}", validator_identity));
    print_info(format!(
        "🗄️ Ledger location:    {}",
        api.ledger().ledger_path().to_str().unwrap_or("")
    ));
    print_info("-----------------------------------");
    print_info("Ready for connections!");
    print_info("");
    if let Err(err) = Shutdown::wait().await {
        error!("Failed to gracefully shutdown: {}", err);
    }
    api.stop().await;
}

/// Print informational startup messages.
/// - If `RUST_LOG` is not set or is set to "quiet", prints to stdout using `println!()`.
/// - Otherwise, emits an `info!` log so operators can control visibility
///   (e.g., by setting `RUST_LOG=warn` to hide it).
fn print_info<S: std::fmt::Display>(msg: S) {
    let rust_log = std::env::var("RUST_LOG").unwrap_or_default();
    let rust_log_trimmed = rust_log.trim().to_ascii_lowercase();
    let use_plain_print =
        rust_log_trimmed.is_empty() || rust_log_trimmed == "quiet";
    if use_plain_print {
        println!("{}", msg);
    } else {
        info!("{}", msg);
    }
}<|MERGE_RESOLUTION|>--- conflicted
+++ resolved
@@ -73,12 +73,7 @@
             std::process::exit(1);
         }
     };
-<<<<<<< HEAD
     info!("Starting validator with config:\n{}", mb_config.config);
-=======
-    info!("Starting validator with config:\n{:#?}", config);
-    // Add a more developer-friendly startup message
->>>>>>> 368ccee0
     const WS_PORT_OFFSET: u16 = 1;
     let rpc_port = config.listen.port();
     let ws_port = rpc_port + WS_PORT_OFFSET; // WebSocket port is typically RPC port + 1
