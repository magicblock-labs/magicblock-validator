mod shutdown;

use log::*;
use magicblock_api::{
    ledger,
    magic_validator::{MagicValidator, MagicValidatorConfig},
};
use magicblock_config::MagicBlockConfig;
use solana_sdk::signature::Signer;
use tokio::runtime::Builder;

use crate::shutdown::Shutdown;

fn init_logger() {
    let mut builder = env_logger::builder();
    builder.format_timestamp_micros().is_test(false);

    if let Ok(style) = std::env::var("RUST_LOG_STYLE") {
        use std::io::Write;
        match style.as_str() {
            "EPHEM" => {
                builder.format(|buf, record| {
                    writeln!(
                        buf,
                        "EPHEM [{}] {}: {} {}",
                        record.level(),
                        buf.timestamp_millis(),
                        record.module_path().unwrap_or_default(),
                        record.args()
                    )
                });
            }
            "DEVNET" => {
                builder.format(|buf, record| {
                    writeln!(
                        buf,
                        "DEVNET [{}] {}: {} {}",
                        record.level(),
                        buf.timestamp_millis(),
                        record.module_path().unwrap_or_default(),
                        record.args()
                    )
                });
            }
            _ => {}
        }
    }
    let _ = builder.try_init().inspect_err(|err| {
        eprintln!("Failed to init logger: {}", err);
    });
}

fn main() {
    // We dedicate half of the threads to async runtime (where RPC and other
    // io/timer bound services are running), and the other half is allocated
    // for the execution runtime (transaction scheduler/executor threads)
    let workers = (num_cpus::get() / 2).max(1);
    let runtime = Builder::new_multi_thread()
        .worker_threads(workers)
        .enable_all()
        .thread_name("async-runtime")
        .build()
        .expect("failed to build async runtime");
    runtime.block_on(run());
}

<<<<<<< HEAD
=======
fn main() {
    // We dedicate quarter of the threads to general async runtime (where io/timer
    // bound services are running), the rest is allocated for blocking io, rpc and
    // execution runtime (transaction scheduler/executor threads)
    let workers = (num_cpus::get() / 4).max(1);
    let runtime = Builder::new_multi_thread()
        .worker_threads(workers)
        .enable_all()
        .thread_name("async-runtime")
        .build()
        .expect("failed to build async runtime");
    runtime.block_on(run());
}

>>>>>>> ad8e9bbd
async fn run() {
    init_logger();
    #[cfg(feature = "tokio-console")]
    console_subscriber::init();
    let mb_config = MagicBlockConfig::parse_config();
    match &mb_config.config_file {
        Some(file) => info!("Loading config from '{:?}'.", file),
        None => info!("Using default config. Override it by passing the path to a config file."),
    };
    info!("Starting validator with config:\n{}", mb_config.config);
    // Add a more developer-friendly startup message
    const WS_PORT_OFFSET: u16 = 1;
    let rpc_port = mb_config.config.rpc.port;
    let ws_port = rpc_port + WS_PORT_OFFSET; // WebSocket port is typically RPC port + 1
    let rpc_host = mb_config.config.rpc.addr;
    let validator_keypair = mb_config.validator_keypair();
    let validator_identity = validator_keypair.pubkey();
    let config = MagicValidatorConfig {
        validator_config: mb_config.config,
    };
    debug!("{:#?}", config);
    let mut api = MagicValidator::try_from_config(config, validator_keypair)
        .await
        .unwrap();
    debug!("Created API .. starting things up");
    // We need to create and hold on to the ledger lock here in order to keep the
    // underlying file locked while the app is running.
    // This prevents other processes from locking it until we exit.
    let mut ledger_lock = ledger::ledger_lockfile(api.ledger().ledger_path());
    let _ledger_write_guard =
        ledger::lock_ledger(api.ledger().ledger_path(), &mut ledger_lock);
    api.start().await.expect("Failed to start validator");
    let version = magicblock_version::Version::default();
    print_info("");
    print_info("🧙 Magicblock Validator is running! 🪄✦");
    print_info(format!(
        "🏷️ Validator version: {} (Git: {})",
        version, version.git_version
    ));
    print_info("-----------------------------------");
    print_info(format!(
        "📡 RPC endpoint:       http://{}:{}",
        rpc_host, rpc_port
    ));
    print_info(format!(
        "🔌 WebSocket endpoint: ws://{}:{}",
        rpc_host, ws_port
    ));
    print_info(format!("🖥️ Validator identity: {}", validator_identity));
    print_info(format!(
        "🗄️ Ledger location:    {}",
        api.ledger().ledger_path().to_str().unwrap_or("")
    ));
    print_info("-----------------------------------");
    print_info("Ready for connections!");
    print_info("");
    if let Err(err) = Shutdown::wait().await {
        error!("Failed to gracefully shutdown: {}", err);
    }
    api.stop().await;
}

/// Print informational startup messages.
/// - If `RUST_LOG` is not set or is set to "quiet", prints to stdout using `println!()`.
/// - Otherwise, emits an `info!` log so operators can control visibility
///   (e.g., by setting `RUST_LOG=warn` to hide it).
fn print_info<S: std::fmt::Display>(msg: S) {
    let rust_log = std::env::var("RUST_LOG").unwrap_or_default();
    let rust_log_trimmed = rust_log.trim().to_ascii_lowercase();
    let use_plain_print =
        rust_log_trimmed.is_empty() || rust_log_trimmed == "quiet";
    if use_plain_print {
        println!("{}", msg);
    } else {
        info!("{}", msg);
    }
}<|MERGE_RESOLUTION|>--- conflicted
+++ resolved
@@ -51,22 +51,6 @@
 }
 
 fn main() {
-    // We dedicate half of the threads to async runtime (where RPC and other
-    // io/timer bound services are running), and the other half is allocated
-    // for the execution runtime (transaction scheduler/executor threads)
-    let workers = (num_cpus::get() / 2).max(1);
-    let runtime = Builder::new_multi_thread()
-        .worker_threads(workers)
-        .enable_all()
-        .thread_name("async-runtime")
-        .build()
-        .expect("failed to build async runtime");
-    runtime.block_on(run());
-}
-
-<<<<<<< HEAD
-=======
-fn main() {
     // We dedicate quarter of the threads to general async runtime (where io/timer
     // bound services are running), the rest is allocated for blocking io, rpc and
     // execution runtime (transaction scheduler/executor threads)
@@ -80,7 +64,6 @@
     runtime.block_on(run());
 }
 
->>>>>>> ad8e9bbd
 async fn run() {
     init_logger();
     #[cfg(feature = "tokio-console")]
@@ -91,7 +74,6 @@
         None => info!("Using default config. Override it by passing the path to a config file."),
     };
     info!("Starting validator with config:\n{}", mb_config.config);
-    // Add a more developer-friendly startup message
     const WS_PORT_OFFSET: u16 = 1;
     let rpc_port = mb_config.config.rpc.port;
     let ws_port = rpc_port + WS_PORT_OFFSET; // WebSocket port is typically RPC port + 1
