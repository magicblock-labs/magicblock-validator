--- conflicted
+++ resolved
@@ -11,10 +11,7 @@
 use magicblock_account_updates::AccountUpdatesStub;
 use magicblock_accounts_api::InternalAccountProviderStub;
 use magicblock_committor_service::stubs::ChangesetCommittorStub;
-<<<<<<< HEAD
-=======
 use magicblock_config::AccountsCloneConfig;
->>>>>>> 42bfd238
 use magicblock_mutator::idl::{get_pubkey_anchor_idl, get_pubkey_shank_idl};
 use solana_sdk::{
     bpf_loader_upgradeable::get_program_data_address,
@@ -46,11 +43,7 @@
         account_fetcher,
         account_updates,
         account_dumper,
-<<<<<<< HEAD
         changeset_committor,
-=======
-        Some(changeset_committor),
->>>>>>> 42bfd238
         allowed_program_ids,
         blacklisted_accounts,
         ValidatorCollectionMode::NoFees,
