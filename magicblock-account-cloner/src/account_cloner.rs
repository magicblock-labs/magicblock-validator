use std::sync::Arc;

use magicblock_committor_service::{
    error::{CommittorServiceError, CommittorServiceResult},
    BaseIntentCommittor,
};
<<<<<<< HEAD
use magicblock_rpc_client::MagicblockRpcClient;
=======
>>>>>>> cb558246
use thiserror::Error;
use tokio::sync::oneshot;

pub type AccountClonerResult<T> = Result<T, AccountClonerError>;

#[derive(Debug, Clone, Error)]
pub enum AccountClonerError {
    #[error(transparent)]
    RecvError(#[from] tokio::sync::oneshot::error::RecvError),

    #[error("JoinError ({0})")]
    JoinError(String),

    #[error("CommittorServiceError {0}")]
    CommittorServiceError(String),
}

pub async fn map_committor_request_result<T, CC: BaseIntentCommittor>(
    res: oneshot::Receiver<CommittorServiceResult<T>>,
    intent_committor: Arc<CC>,
) -> AccountClonerResult<T> {
    match res.await.map_err(|err| {
        // Send request error
        AccountClonerError::CommittorServiceError(format!(
            "error sending request {err:?}"
        ))
    })? {
        Ok(val) => Ok(val),
        Err(err) => {
            // Commit error
            match err {
                CommittorServiceError::TableManiaError(table_mania_err) => {
                    let Some(sig) = table_mania_err.signature() else {
                        return Err(AccountClonerError::CommittorServiceError(
                            format!("{:?}", table_mania_err),
                        ));
                    };
                    let (logs, cus) = crate::util::get_tx_diagnostics(
                        &sig,
                        &intent_committor,
                    )
                    .await;

                    let cus_str = cus
                        .map(|cus| format!("{:?}", cus))
                        .unwrap_or("N/A".to_string());
                    let logs_str = logs
                        .map(|logs| format!("{:#?}", logs))
                        .unwrap_or("N/A".to_string());
                    Err(AccountClonerError::CommittorServiceError(format!(
                        "{:?}\nCUs: {cus_str}\nLogs: {logs_str}",
                        table_mania_err
                    )))
                }
                _ => Err(AccountClonerError::CommittorServiceError(format!(
                    "{:?}",
                    err
                ))),
            }
        }
    }
}<|MERGE_RESOLUTION|>--- conflicted
+++ resolved
@@ -4,10 +4,6 @@
     error::{CommittorServiceError, CommittorServiceResult},
     BaseIntentCommittor,
 };
-<<<<<<< HEAD
-use magicblock_rpc_client::MagicblockRpcClient;
-=======
->>>>>>> cb558246
 use thiserror::Error;
 use tokio::sync::oneshot;
 
