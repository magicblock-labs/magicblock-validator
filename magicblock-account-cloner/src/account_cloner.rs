--- conflicted
+++ resolved
@@ -8,15 +8,12 @@
 use magicblock_account_dumper::AccountDumperError;
 use magicblock_account_fetcher::AccountFetcherError;
 use magicblock_account_updates::AccountUpdatesError;
-<<<<<<< HEAD
-use magicblock_committor_service::error::CommittorServiceResult;
-=======
 use magicblock_committor_service::{
     error::{CommittorServiceError, CommittorServiceResult},
-    ChangesetCommittor,
+    BaseIntentCommittor,
 };
->>>>>>> 42bfd238
 use magicblock_core::magic_program;
+use magicblock_rpc_client::MagicblockRpcClient;
 use solana_sdk::{clock::Slot, pubkey::Pubkey, signature::Signature};
 use thiserror::Error;
 use tokio::sync::oneshot::{self, Sender};
@@ -41,13 +38,8 @@
     #[error(transparent)]
     AccountDumperError(#[from] AccountDumperError),
 
-<<<<<<< HEAD
-    #[error("CommittorSerivceError {0}")]
-    CommittorSerivceError(String),
-=======
     #[error("CommittorServiceError {0}")]
     CommittorServiceError(String),
->>>>>>> 42bfd238
 
     #[error("ProgramDataDoesNotExist")]
     ProgramDataDoesNotExist,
@@ -85,25 +77,9 @@
     DelegatedAccountsNotClonedWhileHydrating,
 }
 
-<<<<<<< HEAD
-pub async fn map_committor_request_result<T>(
+pub async fn map_committor_request_result<T, CC: BaseIntentCommittor>(
     res: oneshot::Receiver<CommittorServiceResult<T>>,
-) -> AccountClonerResult<T> {
-    res.await
-        .map_err(|err| {
-            // Send request error
-            AccountClonerError::CommittorSerivceError(format!(
-                "error sending request {err:?}"
-            ))
-        })?
-        .map_err(|err| {
-            // Commit error
-            AccountClonerError::CommittorSerivceError(format!("{:?}", err))
-        })
-=======
-pub async fn map_committor_request_result<T, CC: ChangesetCommittor>(
-    res: oneshot::Receiver<CommittorServiceResult<T>>,
-    changeset_committor: Arc<CC>,
+    intent_committor: Arc<CC>,
 ) -> AccountClonerResult<T> {
     match res.await.map_err(|err| {
         // Send request error
@@ -121,10 +97,21 @@
                             format!("{:?}", table_mania_err),
                         ));
                     };
-                    let cus =
-                        changeset_committor.get_transaction_cus(&sig).await;
-                    let logs =
-                        changeset_committor.get_transaction_logs(&sig).await;
+                    let (logs, cus) = if let Ok(Ok(transaction)) =
+                        intent_committor.get_transaction(&sig).await
+                    {
+                        let cus = MagicblockRpcClient::get_cus_from_transaction(
+                            &transaction,
+                        );
+                        let logs =
+                            MagicblockRpcClient::get_logs_from_transaction(
+                                &transaction,
+                            );
+                        (logs, cus)
+                    } else {
+                        (None, None)
+                    };
+
                     let cus_str = cus
                         .map(|cus| format!("{:?}", cus))
                         .unwrap_or("N/A".to_string());
@@ -143,7 +130,6 @@
             }
         }
     }
->>>>>>> 42bfd238
 }
 
 #[derive(Debug, Clone)]
