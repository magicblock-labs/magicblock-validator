--- conflicted
+++ resolved
@@ -11,11 +11,7 @@
 use magicblock_account_fetcher::AccountFetcher;
 use magicblock_account_updates::AccountUpdates;
 use magicblock_accounts_api::InternalAccountProvider;
-<<<<<<< HEAD
 use magicblock_committor_service::BaseIntentCommittor;
-=======
-use magicblock_committor_service::ChangesetCommittor;
->>>>>>> 42bfd238
 use solana_sdk::pubkey::Pubkey;
 use tokio::sync::oneshot::channel;
 
@@ -38,11 +34,7 @@
         AFE: AccountFetcher,
         AUP: AccountUpdates,
         ADU: AccountDumper,
-<<<<<<< HEAD
         CC: BaseIntentCommittor,
-=======
-        CC: ChangesetCommittor,
->>>>>>> 42bfd238
     {
         Self {
             clone_request_sender: worker.get_clone_request_sender(),
