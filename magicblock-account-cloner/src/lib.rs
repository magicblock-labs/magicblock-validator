use std::{
    sync::Arc,
    time::{Duration, Instant},
};

use async_trait::async_trait;
use log::*;
use magicblock_accounts_db::AccountsDb;
use magicblock_chainlink::{
    cloner::{
        errors::{ClonerError, ClonerResult},
        AccountCloneRequest, Cloner,
    },
    remote_account_provider::program_account::{
        DeployableV4Program, LoadedProgram, RemoteProgramLoader,
    },
};
use magicblock_committor_service::{
    error::{CommittorServiceError, CommittorServiceResult},
    BaseIntentCommittor, CommittorService,
};
use magicblock_config::config::ChainLinkConfig;
use magicblock_core::link::transactions::TransactionSchedulerHandle;
use magicblock_ledger::LatestBlock;
use magicblock_magic_program_api::instruction::AccountModification;
use magicblock_program::{
    args::ScheduleTaskArgs,
    instruction::MagicBlockInstruction,
    instruction_utils::InstructionUtils,
    validator::{validator_authority, validator_authority_id},
    MAGIC_CONTEXT_PUBKEY,
};
use solana_account::ReadableAccount;
use solana_hash::Hash;
use solana_instruction::{AccountMeta, Instruction};
use solana_loader_v4_interface::state::LoaderV4Status;
use solana_pubkey::Pubkey;
use solana_sdk_ids::loader_v4;
use solana_signature::Signature;
use solana_signer::{Signer, SignerError};
use solana_sysvar::rent::Rent;
use solana_transaction::Transaction;
use tokio::sync::oneshot;

use crate::bpf_loader_v1::BpfUpgradableProgramModifications;

mod account_cloner;
mod bpf_loader_v1;
mod util;

pub use account_cloner::*;

pub struct ChainlinkCloner {
    changeset_committor: Option<Arc<CommittorService>>,
    config: ChainLinkConfig,
    tx_scheduler: TransactionSchedulerHandle,
    accounts_db: Arc<AccountsDb>,
    block: LatestBlock,
}

impl ChainlinkCloner {
    pub fn new(
        changeset_committor: Option<Arc<CommittorService>>,
        config: ChainLinkConfig,
        tx_scheduler: TransactionSchedulerHandle,
        accounts_db: Arc<AccountsDb>,
        block: LatestBlock,
    ) -> Self {
        Self {
            changeset_committor,
            config,
            tx_scheduler,
            accounts_db,
            block,
        }
    }

    async fn send_transaction(
        &self,
        tx: Transaction,
    ) -> ClonerResult<Signature> {
        let sig = tx.signatures[0];
        self.tx_scheduler.execute(tx).await?;
        Ok(sig)
    }

    fn transaction_to_clone_regular_account(
        &self,
        request: &AccountCloneRequest,
        recent_blockhash: Hash,
    ) -> Result<Transaction, SignerError> {
        let account_modification = AccountModification {
            pubkey: request.pubkey,
            lamports: Some(request.account.lamports()),
            owner: Some(*request.account.owner()),
            rent_epoch: Some(request.account.rent_epoch()),
            data: Some(request.account.data().to_owned()),
            executable: Some(request.account.executable()),
            delegated: Some(request.account.delegated()),
            confined: Some(request.account.confined()),
            remote_slot: Some(request.account.remote_slot()),
        };

        let modify_ix = InstructionUtils::modify_accounts_instruction(vec![
            account_modification,
        ]);
        // Defined positive commit frequency means commits should be scheduled
        let ixs = match request.commit_frequency_ms {
<<<<<<< HEAD
            Some(commit_frequency_ms) => {
=======
            // TODO(GabrielePicco): Hotfix. Do not schedule frequency commits until we impose limits.
            // 1. Allow configuring a higher minimum.
            // 2. Stop committing accounts if they have been committed more than X times,
            //    where X corresponds to what we can charge.
            #[allow(clippy::overly_complex_bool_expr)]
            Some(commit_frequency_ms) if commit_frequency_ms > 0 && false => {
>>>>>>> a7ee5b74
                // The task ID is randomly generated to avoid conflicts with other tasks
                // TODO: remove once the program handles generating tasks instead of the client
                // https://github.com/magicblock-labs/magicblock-validator/issues/625
                let task_id = rand::random();
                let schedule_commit_ix = Instruction::new_with_bincode(
                    magicblock_program::ID,
                    &MagicBlockInstruction::ScheduleCommit,
                    vec![
                        AccountMeta::new(validator_authority_id(), true),
                        AccountMeta::new(MAGIC_CONTEXT_PUBKEY, false),
                        AccountMeta::new_readonly(request.pubkey, false),
                    ],
                );
                let crank_commits_ix =
                    InstructionUtils::schedule_task_instruction(
                        &validator_authority_id(),
                        ScheduleTaskArgs {
                            task_id,
                            execution_interval_millis: commit_frequency_ms
                                as i64,
                            iterations: i64::MAX,
                            instructions: vec![schedule_commit_ix.clone()],
                        },
                        &[
                            request.pubkey,
                            MAGIC_CONTEXT_PUBKEY,
                            validator_authority_id(),
                        ],
                    );
                vec![modify_ix, crank_commits_ix]
            }
            _ => vec![modify_ix],
        };

        let mut tx =
            Transaction::new_with_payer(&ixs, Some(&validator_authority_id()));
        tx.try_sign(&[&validator_authority()], recent_blockhash)?;
        Ok(tx)
    }

    /// Creates a transaction to clone the given program into the validator.
    /// Handles the initial (and only) clone of a BPF Loader V1 program which is just
    /// cloned as is without running an upgrade instruction.
    /// Also see [magicblock_chainlink::chainlink::fetch_cloner::FetchCloner::handle_executable_sub_update]
    /// For all other loaders we use the LoaderV4 and run a deploy instruction.
    /// Returns None if the program is currently retracted on chain.
    fn try_transaction_to_clone_program(
        &self,
        program: LoadedProgram,
        recent_blockhash: Hash,
    ) -> ClonerResult<Option<Transaction>> {
        use RemoteProgramLoader::*;
        match program.loader {
            V1 => {
                // NOTE: we don't support modifying this kind of program once it was
                // deployed into our validator once.
                // By nature of being immutable on chain this should never happen.
                // Thus we avoid having to run the upgrade instruction and get
                // away with just directly modifying the program and program data accounts.
                debug!("Loading V1 program {}", program.program_id);
                let validator_kp = validator_authority();

                // BPF Loader (non-upgradeable) cannot be loaded via newer loaders,
                // thus we just copy the account as is. It won't be upgradeable.
                // For these programs, we use a slot that's earlier than the current slot to simulate
                // that the program was deployed earlier and is ready to be used.
                let deploy_slot =
                    self.accounts_db.slot().saturating_sub(5).max(1);
                let modifications =
                    BpfUpgradableProgramModifications::try_from(
                        &program,
                        deploy_slot,
                    )?;
                let mod_ix =
                    InstructionUtils::modify_accounts_instruction(vec![
                        modifications.program_id_modification,
                        modifications.program_data_modification,
                    ]);

                Ok(Some(Transaction::new_signed_with_payer(
                    &[mod_ix],
                    Some(&validator_kp.pubkey()),
                    &[&validator_kp],
                    recent_blockhash,
                )))
            }
            _ => {
                let validator_kp = validator_authority();
                // All other versions are loaded via the LoaderV4, no matter what
                // the original loader was. We do this via a proper deploy instruction.
                let program_id = program.program_id;

                // We don't allow users to retract the program in the ER, since in that case any
                // accounts of that program still in the ER could never be committed nor
                // undelegated
                if matches!(program.loader_status, LoaderV4Status::Retracted) {
                    debug!(
                        "Program {} is retracted on chain, won't retract it. When it is deployed on chain we deploy the new version.",
                        program.program_id
                    );
                    return Ok(None);
                }
                debug!(
                    "Deploying program with V4 loader {}",
                    program.program_id
                );

                // Create and initialize the program account in retracted state
                // and then deploy it and finally set the authority to match the
                // one on chain
                let slot = self.accounts_db.slot();
                let program_remote_slot = program.remote_slot;
                let DeployableV4Program {
                    pre_deploy_loader_state,
                    deploy_instruction,
                    post_deploy_loader_state,
                } = program.try_into_deploy_data_and_ixs_v4(
                    slot,
                    validator_kp.pubkey(),
                )?;

                let lamports = Rent::default()
                    .minimum_balance(pre_deploy_loader_state.len());

                let disable_executable_check_instruction =
                    InstructionUtils::disable_executable_check_instruction(
                        &validator_kp.pubkey(),
                    );

                // Programs aren't marked as confined since they are also never delegated
                let pre_deploy_mod_instruction = {
                    let pre_deploy_mods = vec![AccountModification {
                        pubkey: program_id,
                        lamports: Some(lamports),
                        owner: Some(loader_v4::id()),
                        executable: Some(true),
                        data: Some(pre_deploy_loader_state),
                        confined: Some(false),
                        remote_slot: Some(program_remote_slot),
                        ..Default::default()
                    }];
                    InstructionUtils::modify_accounts_instruction(
                        pre_deploy_mods,
                    )
                };

                let post_deploy_mod_instruction = {
                    let post_deploy_mods = vec![AccountModification {
                        pubkey: program_id,
                        data: Some(post_deploy_loader_state),
                        confined: Some(false),
                        remote_slot: Some(program_remote_slot),
                        ..Default::default()
                    }];
                    InstructionUtils::modify_accounts_instruction(
                        post_deploy_mods,
                    )
                };

                let enable_executable_check_instruction =
                    InstructionUtils::enable_executable_check_instruction(
                        &validator_kp.pubkey(),
                    );

                let ixs = vec![
                    disable_executable_check_instruction,
                    pre_deploy_mod_instruction,
                    deploy_instruction,
                    post_deploy_mod_instruction,
                    enable_executable_check_instruction,
                ];
                let tx = Transaction::new_signed_with_payer(
                    &ixs,
                    Some(&validator_kp.pubkey()),
                    &[&validator_kp],
                    recent_blockhash,
                );

                Ok(Some(tx))
            }
        }
    }

    fn maybe_prepare_lookup_tables(&self, pubkey: Pubkey, owner: Pubkey) {
        // Allow the committer service to reserve pubkeys in lookup tables
        // that could be needed when we commit this account
        if let Some(committor) = self.changeset_committor.as_ref() {
            if self.config.prepare_lookup_tables {
                let committor = committor.clone();
                tokio::spawn(async move {
                    match Self::map_committor_request_result(
                        committor.reserve_pubkeys_for_committee(pubkey, owner),
                        &committor,
                    )
                    .await
                    {
                        Ok(initiated) => {
                            trace!(
                                "Reserving lookup keys for {pubkey} took {:?}",
                                initiated.elapsed()
                            );
                        }
                        Err(err) => {
                            error!("Failed to reserve lookup keys for {pubkey}: {err:?}");
                        }
                    };
                });
            }
        }
    }

    async fn map_committor_request_result(
        res: oneshot::Receiver<CommittorServiceResult<Instant>>,
        committor: &Arc<CommittorService>,
    ) -> ClonerResult<Instant> {
        match res.await.map_err(|err| {
            // Send request error
            ClonerError::CommittorServiceError(format!(
                "error sending request {err:?}"
            ))
        })? {
            Ok(val) => Ok(val),
            Err(err) => {
                // Commit error
                match err {
                    CommittorServiceError::TableManiaError(table_mania_err) => {
                        let Some(sig) = table_mania_err.signature() else {
                            return Err(ClonerError::CommittorServiceError(
                                format!("{:?}", table_mania_err),
                            ));
                        };
                        let (logs, cus) =
                            crate::util::get_tx_diagnostics(&sig, committor)
                                .await;

                        let cus_str = cus
                            .map(|cus| format!("{:?}", cus))
                            .unwrap_or("N/A".to_string());
                        let logs_str = logs
                            .map(|logs| format!("{:#?}", logs))
                            .unwrap_or("N/A".to_string());
                        Err(ClonerError::CommittorServiceError(format!(
                            "{:?}\nCUs: {cus_str}\nLogs: {logs_str}",
                            table_mania_err
                        )))
                    }
                    _ => Err(ClonerError::CommittorServiceError(format!(
                        "{:?}",
                        err
                    ))),
                }
            }
        }
    }
}

#[async_trait]
impl Cloner for ChainlinkCloner {
    async fn clone_account(
        &self,
        request: AccountCloneRequest,
    ) -> ClonerResult<Signature> {
        let recent_blockhash = self.block.load().blockhash;
        let tx = self
            .transaction_to_clone_regular_account(&request, recent_blockhash)?;
        if request.account.delegated() {
            self.maybe_prepare_lookup_tables(
                request.pubkey,
                *request.account.owner(),
            );
        }
        self.send_transaction(tx).await.map_err(|err| {
            ClonerError::FailedToCloneRegularAccount(
                request.pubkey,
                Box::new(err),
            )
        })
    }

    async fn clone_program(
        &self,
        program: LoadedProgram,
    ) -> ClonerResult<Signature> {
        let recent_blockhash = self.block.load().blockhash;
        let program_id = program.program_id;
        if let Some(tx) = self
            .try_transaction_to_clone_program(program, recent_blockhash)
            .map_err(|err| {
                ClonerError::FailedToCreateCloneProgramTransaction(
                    program_id,
                    Box::new(err),
                )
            })?
        {
            let res = self.send_transaction(tx).await.map_err(|err| {
                ClonerError::FailedToCloneProgram(program_id, Box::new(err))
            })?;
            // After cloning a program we need to wait at least one slot for it to become
            // usable, so we do that here
            let current_slot = self.accounts_db.slot();
            while self.accounts_db.slot() == current_slot {
                tokio::time::sleep(Duration::from_millis(25)).await;
            }
            Ok(res)
        } else {
            // No-op, program was retracted
            Ok(Signature::default())
        }
    }
}<|MERGE_RESOLUTION|>--- conflicted
+++ resolved
@@ -106,16 +106,12 @@
         ]);
         // Defined positive commit frequency means commits should be scheduled
         let ixs = match request.commit_frequency_ms {
-<<<<<<< HEAD
-            Some(commit_frequency_ms) => {
-=======
             // TODO(GabrielePicco): Hotfix. Do not schedule frequency commits until we impose limits.
             // 1. Allow configuring a higher minimum.
             // 2. Stop committing accounts if they have been committed more than X times,
             //    where X corresponds to what we can charge.
             #[allow(clippy::overly_complex_bool_expr)]
             Some(commit_frequency_ms) if commit_frequency_ms > 0 && false => {
->>>>>>> a7ee5b74
                 // The task ID is randomly generated to avoid conflicts with other tasks
                 // TODO: remove once the program handles generating tasks instead of the client
                 // https://github.com/magicblock-labs/magicblock-validator/issues/625
