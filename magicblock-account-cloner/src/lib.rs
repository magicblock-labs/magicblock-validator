--- conflicted
+++ resolved
@@ -92,16 +92,6 @@
         recent_blockhash: Hash,
     ) -> Result<Transaction, SignerError> {
         let account_modification = AccountModification {
-<<<<<<< HEAD
-            pubkey: *pubkey,
-            lamports: Some(account.lamports()),
-            owner: Some(*account.owner()),
-            rent_epoch: Some(account.rent_epoch()),
-            data: Some(account.data().to_owned()),
-            executable: Some(account.executable()),
-            delegated: Some(account.delegated()),
-            confined: Some(account.confined()),
-=======
             pubkey: request.pubkey,
             lamports: Some(request.account.lamports()),
             owner: Some(*request.account.owner()),
@@ -109,7 +99,7 @@
             data: Some(request.account.data().to_owned()),
             executable: Some(request.account.executable()),
             delegated: Some(request.account.delegated()),
->>>>>>> 368ccee0
+            confined: Some(request.account.confined()),
         };
 
         let modify_ix = InstructionUtils::modify_accounts_instruction(vec![
