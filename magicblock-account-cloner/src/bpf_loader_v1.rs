--- conflicted
+++ resolved
@@ -50,13 +50,9 @@
                 executable: Some(false),
                 rent_epoch: Some(u64::MAX),
                 delegated: Some(false),
-<<<<<<< HEAD
                 compressed: Some(false),
                 confined: Some(false),
-=======
-                confined: Some(false),
                 remote_slot: Some(loaded_program.remote_slot),
->>>>>>> 128148ff
             }
         };
 
@@ -76,13 +72,9 @@
                 executable: Some(true),
                 rent_epoch: Some(u64::MAX),
                 delegated: Some(false),
-<<<<<<< HEAD
                 compressed: Some(false),
                 confined: Some(false),
-=======
-                confined: Some(false),
                 remote_slot: Some(loaded_program.remote_slot),
->>>>>>> 128148ff
             }
         };
 
