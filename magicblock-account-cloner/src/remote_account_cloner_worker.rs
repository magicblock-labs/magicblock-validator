use std::{
    collections::{hash_map::Entry, HashMap, HashSet},
    sync::{Arc, RwLock},
    time::Duration,
    vec,
};

use conjunto_transwise::{
    AccountChainSnapshotShared, AccountChainState, DelegationRecord,
};
<<<<<<< HEAD
use dlp::pda::ephemeral_balance_from_payer;
use futures_util::future::join_all;
=======
use futures_util::{
    future::join_all,
    stream::{self, StreamExt, TryStreamExt},
};
>>>>>>> 30d9a589
use log::*;
use magicblock_account_dumper::AccountDumper;
use magicblock_account_fetcher::AccountFetcher;
use magicblock_account_updates::AccountUpdates;
use magicblock_accounts_api::InternalAccountProvider;
use magicblock_metrics::metrics;
use magicblock_mutator::idl::{get_pubkey_anchor_idl, get_pubkey_shank_idl};
use solana_sdk::{
    account::{Account, ReadableAccount},
    bpf_loader_upgradeable::{self, get_program_data_address},
    clock::Slot,
    pubkey::Pubkey,
    signature::Signature,
};
use tokio::{
    sync::mpsc::{unbounded_channel, UnboundedReceiver, UnboundedSender},
    time::sleep,
};
use tokio_util::sync::CancellationToken;

use crate::{
    AccountClonerError, AccountClonerListeners, AccountClonerOutput,
    AccountClonerPermissions, AccountClonerResult,
    AccountClonerUnclonableReason,
};

pub enum ValidatorStage {
    Hydrating {
        /// The identity of our validator
        validator_identity: Pubkey,
        /// The owner of the account we consider cloning during the hydrating phase
        /// This is not really part of the validator stage, but related to a particular
        /// case of cloning an account during ledger replay.
        /// NOTE: that this will not be needed once every delegation record contains
        /// the validator authority.
        account_owner: Pubkey,
    },
    Running,
}

impl ValidatorStage {
    fn should_clone_delegated_account(
        &self,
        record: &DelegationRecord,
    ) -> bool {
        use ValidatorStage::*;
        match self {
            // If an account is delegated then one of the following is true:
            // a) it is delegated to us and we made changes to it which we should not overwrite
            //    no changes on chain were possible while it was delegated to us
            // b) it is delegated to another validator and might have changed in the meantime in
            //    which case we actually should clone it
            Hydrating {
                validator_identity,
                account_owner,
            } => {
                // If the account is delegated to us, we should not clone it
                // We can only determine this if the record.authority
                // is set to a valid address
                if record.authority.ne(&Pubkey::default()) {
                    record.authority.ne(validator_identity)
                } else {
                    // At this point the record.authority is not always set.
                    // As a workaround we check if on the account inside our validator
                    // the owner was set to the original owner of the account on chain
                    // which means it was delegated to us.
                    // If it was cloned as a readable its owner would still be the delegation
                    // program
                    account_owner.ne(&record.owner)
                }
            }
            Running => true,
        }
    }
}

pub struct RemoteAccountClonerWorker<IAP, AFE, AUP, ADU> {
    internal_account_provider: IAP,
    account_fetcher: AFE,
    account_updates: AUP,
    account_dumper: ADU,
    allowed_program_ids: Option<HashSet<Pubkey>>,
    blacklisted_accounts: HashSet<Pubkey>,
    payer_init_lamports: Option<u64>,
    is_gasless: bool,
    permissions: AccountClonerPermissions,
    fetch_retries: u64,
    clone_request_receiver: UnboundedReceiver<Pubkey>,
    clone_request_sender: UnboundedSender<Pubkey>,
    clone_listeners: Arc<RwLock<HashMap<Pubkey, AccountClonerListeners>>>,
    last_clone_output: Arc<RwLock<HashMap<Pubkey, AccountClonerOutput>>>,
    validator_identity: Pubkey,
}

impl<IAP, AFE, AUP, ADU> RemoteAccountClonerWorker<IAP, AFE, AUP, ADU>
where
    IAP: InternalAccountProvider,
    AFE: AccountFetcher,
    AUP: AccountUpdates,
    ADU: AccountDumper,
{
    #[allow(clippy::too_many_arguments)]
    pub fn new(
        internal_account_provider: IAP,
        account_fetcher: AFE,
        account_updates: AUP,
        account_dumper: ADU,
        allowed_program_ids: Option<HashSet<Pubkey>>,
        blacklisted_accounts: HashSet<Pubkey>,
        payer_init_lamports: Option<u64>,
        is_gasless: bool,
        permissions: AccountClonerPermissions,
        validator_authority: Pubkey,
    ) -> Self {
        let (clone_request_sender, clone_request_receiver) =
            unbounded_channel();
        let fetch_retries = 5;
        Self {
            internal_account_provider,
            account_fetcher,

            account_updates,
            account_dumper,
            allowed_program_ids,
            blacklisted_accounts,
            payer_init_lamports,
            is_gasless,
            permissions,
            fetch_retries,
            clone_request_receiver,
            clone_request_sender,
            clone_listeners: Default::default(),
            last_clone_output: Default::default(),
            validator_identity: validator_authority,
        }
    }

    pub fn get_clone_request_sender(&self) -> UnboundedSender<Pubkey> {
        self.clone_request_sender.clone()
    }

    pub fn get_last_clone_outputs(
        &self,
    ) -> Arc<RwLock<HashMap<Pubkey, AccountClonerOutput>>> {
        self.last_clone_output.clone()
    }

    pub fn get_clone_listeners(
        &self,
    ) -> Arc<RwLock<HashMap<Pubkey, AccountClonerListeners>>> {
        self.clone_listeners.clone()
    }

    pub async fn start_clone_request_processing(
        &mut self,
        cancellation_token: CancellationToken,
    ) {
        loop {
            let mut requests = vec![];
            tokio::select! {
                _ = self.clone_request_receiver.recv_many(&mut requests, 100) => {
                    join_all(
                        requests
                            .into_iter()
                            .map(|request| self.process_clone_request(request))
                    ).await;
                }
                _ = cancellation_token.cancelled() => {
                    return;
                }
            }
        }
    }

    async fn process_clone_request(&self, pubkey: Pubkey) {
        // Actually run the whole cloning process on the bank, yield until done
        let result = self.do_clone_or_use_cache(&pubkey).await;
        // Collecting the list of listeners awaiting for the clone to be done
        let listeners = match self.clone_listeners
            .write()
            .expect(
                "RwLock of RemoteAccountClonerWorker.clone_listeners is poisoned",
            )
            .entry(pubkey)
        {
            // If the entry didn't exist for some reason, something is very wrong, just fail here
            Entry::Vacant(_) => {
                return error!("Clone listeners were discarded improperly: {}", pubkey);
            }
            // If the entry exists, we want to consume the list of listeners
            Entry::Occupied(entry) => entry.remove(),
        };
        // Notify every listeners of the clone's result
        for listener in listeners {
            if let Err(error) = listener.send(result.clone()) {
                error!("Could not send clone result: {}: {:?}", pubkey, error);
            }
        }
    }

    fn can_clone(&self) -> bool {
        self.permissions.allow_cloning_feepayer_accounts
            || self.permissions.allow_cloning_undelegated_accounts
            || self.permissions.allow_cloning_delegated_accounts
            || self.permissions.allow_cloning_program_accounts
    }

    pub async fn hydrate(&self) -> AccountClonerResult<()> {
        if !self.can_clone() {
            warn!("Cloning is disabled, no need to hydrate the cache");
            return Ok(());
        }
        let account_keys = self
            .internal_account_provider
            .get_all_accounts()
            .into_iter()
            .filter(|(pubkey, _)| !self.blacklisted_accounts.contains(pubkey))
            .filter(|(pubkey, acc)| {
                // NOTE: there is an account that has ◎18,446,744,073.709553 which is present
                // at validator start. We already blacklist the faucet and validator authority and
                // therefore I don't know which account it is nor how to blacklist it.
                // The address is different every time the validator starts.
                if acc.lamports() > u64::MAX / 2 {
                    debug!("Account '{}' lamports > (u64::MAX / 2). Will not clone.", pubkey);
                    return false;
                }

                // Program accounts owned by the BPFUpgradableLoader have two parts:
                // The program and the executable data account, program account marked as `executable`.
                // The cloning pipeline already treats executable accounts specially and will
                // auto-clone the data account for each executable account. We never
                // provide the executable data account to the cloning pipeline directly (no
                // transaction ever mentions it).
                // However during hydrate we try to clone each account, including the executable
                // data which the cloning pipeline then treats as the program account and tries to
                // find its executable data account.
                // Therefore we manually remove the executable data accounts from the hydrate list
                // using the fact that only the program account is marked as executable.
                if !acc.executable() && acc.owner().eq(&bpf_loader_upgradeable::ID) {
                    return false;
                }
                true
            })
            .map(|(pubkey, acc)| (pubkey, *acc.owner()))
            .collect::<HashSet<_>>();

        debug!("Hydrating {} accounts", account_keys.len());
        let stream = stream::iter(account_keys);
        // NOTE: depending on the RPC provider we may get rate limited if we request
        // account states at a too high rate.
        // I confirmed the the following concurrency working fine:
        //   Solana Mainnet: 10
        //   Helius: 20
        // If we go higher than this we hit 429s which causes the fetcher to have to
        // retry resulting in overall slower hydration.
        // If the optimal rate here is desired we might make this configurable in the
        // future.
        stream
            .map(Ok::<_, AccountClonerError>)
            .try_for_each_concurrent(10, |(pubkey, owner)| async move {
                debug!("Hydrating '{}'", pubkey);
                let res = self
                    .do_clone_and_update_cache(
                        &pubkey,
                        ValidatorStage::Hydrating {
                            validator_identity: self.validator_identity,
                            account_owner: owner,
                        },
                    )
                    .await;
                match res {
                    Ok(output) => {
                        debug!("Cloned '{}': {:?}", pubkey, output);
                        Ok(())
                    }
                    Err(err) => {
                        error!("Failed to clone {} ('{:?}')", pubkey, err);
                        // NOTE: the account fetch already has retries built in, so
                        // we don't to retry here
                        Err(err)
                    }
                }
            })
            .await
    }

    async fn do_clone_or_use_cache(
        &self,
        pubkey: &Pubkey,
    ) -> AccountClonerResult<AccountClonerOutput> {
        // If we don't allow any cloning, no need to do anything at all
        if !self.can_clone() {
            return Ok(AccountClonerOutput::Unclonable {
                pubkey: *pubkey,
                reason: AccountClonerUnclonableReason::NoCloningAllowed,
                at_slot: u64::MAX, // we should never try cloning, ever
            });
        }
        // Check for the latest updates onchain for that account
        let last_known_update_slot = self
            .account_updates
            .get_last_known_update_slot(pubkey)
            .unwrap_or(u64::MIN);
        // Check for the happy/fast path, we may already have cloned this account before
        match self.get_last_clone_output(pubkey) {
            // If we already cloned this account, check what the output of the clone was
            Some(last_clone_output) => match &last_clone_output {
                // If the previous clone suceeded, we may be able to re-use it, need to check further
                AccountClonerOutput::Cloned {
                    account_chain_snapshot: snapshot,
                    ..
                } => {
                    // If the clone output is recent enough, that directly
                    if snapshot.at_slot >= last_known_update_slot {
                        Ok(last_clone_output)
                    }
                    // If the cloned account has been updated since clone, update the cache
                    else {
                        self.do_clone_and_update_cache(
                            pubkey,
                            ValidatorStage::Running,
                        )
                        .await
                    }
                }
                // If the previous clone marked the account as unclonable, we may be able to re-use that output
                AccountClonerOutput::Unclonable {
                    at_slot: until_slot,
                    ..
                } => {
                    // If the clone output is recent enough, use that
                    if *until_slot >= last_known_update_slot {
                        Ok(last_clone_output)
                    }
                    // If the cloned account has been updated since clone, try to update the cache
                    else {
                        self.do_clone_and_update_cache(
                            pubkey,
                            ValidatorStage::Running,
                        )
                        .await
                    }
                }
            },
            // If we never cloned the account before, we can't use the cache
            None => {
                // If somehow we already have this account in the bank, keep it as is
                if self.internal_account_provider.has_account(pubkey) {
                    Ok(AccountClonerOutput::Unclonable {
                        pubkey: *pubkey,
                        reason: AccountClonerUnclonableReason::AlreadyLocallyOverriden,
                        at_slot: u64::MAX, // we will never try cloning again
                    })
                }
                // If we need to clone it for the first time and update the cache
                else {
                    self.do_clone_and_update_cache(
                        pubkey,
                        ValidatorStage::Running,
                    )
                    .await
                }
            }
        }
    }

    async fn do_clone_and_update_cache(
        &self,
        pubkey: &Pubkey,
        stage: ValidatorStage,
    ) -> AccountClonerResult<AccountClonerOutput> {
        let updated_clone_output = self.do_clone(pubkey, stage).await?;
        self.last_clone_output
            .write()
            .expect("RwLock of RemoteAccountClonerWorker.last_clone_output is poisoned")
            .insert(*pubkey, updated_clone_output.clone());
        Ok(updated_clone_output)
    }

    async fn do_clone(
        &self,
        pubkey: &Pubkey,
        stage: ValidatorStage,
    ) -> AccountClonerResult<AccountClonerOutput> {
        // If the account is blacklisted against cloning, no need to do anything anytime
        if self.blacklisted_accounts.contains(pubkey) {
            return Ok(AccountClonerOutput::Unclonable {
                pubkey: *pubkey,
                reason: AccountClonerUnclonableReason::IsBlacklisted,
                at_slot: u64::MAX, // we should never try cloning again
            });
        }
        // Get the latest state of the account
        let account_chain_snapshot = if self.permissions.allow_cloning_refresh {
            // Mark the account for monitoring, we want to start to detect futures updates on it
            // since we're cloning it now, it's now part of the validator monitored accounts
            // TODO:
            //  - https://github.com/magicblock-labs/magicblock-validator/issues/95
            //  - handle the case of the lamports updates better
            //  - we may not want to track lamport changes, especially for payers
            self.account_updates
                .ensure_account_monitoring(pubkey)
                .map_err(AccountClonerError::AccountUpdatesError)?;
            // Fetch the account, repeat and retry until we have a satisfactory response
            let mut fetch_count = 0;
            loop {
                fetch_count += 1;
                let min_context_slot =
                    self.account_updates.get_first_subscribed_slot(pubkey);
                match self
                    .fetch_account_chain_snapshot(pubkey, min_context_slot)
                    .await
                {
                    Ok(account_chain_snapshot) => {
                        // We consider it a satisfactory response if the slot at which the state is from
                        // is more recent than the first successful subscription to the account
                        if account_chain_snapshot.at_slot
                            >= self
                                .account_updates
                                .get_first_subscribed_slot(pubkey)
                                .unwrap_or(u64::MAX)
                        {
                            break account_chain_snapshot;
                        }
                        // If we failed to fetch too many time, stop here
                        if fetch_count >= self.fetch_retries {
                            return Err(
                                AccountClonerError::FailedToFetchSatisfactorySlot,
                            );
                        }
                    }
                    Err(error) => {
                        // If we failed to fetch too many time, stop here
                        if fetch_count >= self.fetch_retries {
                            return Err(error);
                        }
                    }
                };
                // Wait a bit in the hopes of the min_context_slot becoming available (about half a slot)
                sleep(Duration::from_millis(200)).await;
            }
        } else {
            self.fetch_account_chain_snapshot(pubkey, None).await?
        };
        // Generate cloning transactions
        let signature = match &account_chain_snapshot.chain_state {
            // If the account is a fee payer, we clone it assigning the init lamports of the escrowed lamports (if we are not in the gasless mode)
            AccountChainState::FeePayer { lamports, owner } => {
                if !self.permissions.allow_cloning_feepayer_accounts {
                    return Ok(AccountClonerOutput::Unclonable {
                        pubkey: *pubkey,
                        reason:
                        AccountClonerUnclonableReason::DoesNotAllowFeePayerAccount,
                        at_slot: account_chain_snapshot.at_slot,
                    });
                }
                if self.is_gasless {
                    self.do_clone_feepayer_account_gasless(
                        pubkey, *lamports, owner,
                    )?
                } else {
                    let Some(escrowed_payer_chain_snapshot) = self
                        .try_fetch_feepayer_chain_snapshot(pubkey, None)
                        .await?
                    else {
                        return Ok(AccountClonerOutput::Unclonable {
                            pubkey: *pubkey,
                            reason: AccountClonerUnclonableReason::DoesNotHasEscrowedLamports,
                            at_slot: account_chain_snapshot.at_slot,
                        });
                    };
                    let escrowed_account = escrowed_payer_chain_snapshot.chain_state.account().expect("AccountChainState::FeePayer should have an account");
                    self.do_clone_feepayer_account(
                        pubkey,
                        escrowed_account.lamports,
                        owner,
                        Some(&escrowed_payer_chain_snapshot.pubkey),
                    )?
                }
            }
            // If the account is present on-chain, but not delegated, it's just readonly data
            // We need to differenciate between programs and other accounts
            AccountChainState::Undelegated { account, .. } => {
                // If it's an executable, we may have some special fetching to do
                if account.executable {
                    if let Some(allowed_program_ids) = &self.allowed_program_ids
                    {
                        if !allowed_program_ids.contains(pubkey) {
                            return Ok(AccountClonerOutput::Unclonable {
                                pubkey: *pubkey,
                                reason: AccountClonerUnclonableReason::IsNotAnAllowedProgram,
                                at_slot: u64::MAX, // we will never try again
                            });
                        }
                    }
                    if !self.permissions.allow_cloning_program_accounts {
                        return Ok(AccountClonerOutput::Unclonable {
                            pubkey: *pubkey,
                            reason: AccountClonerUnclonableReason::DoesNotAllowProgramAccount,
                            at_slot: account_chain_snapshot.at_slot,
                        });
                    }
                    self.do_clone_program_accounts(
                        pubkey,
                        account,
                        Some(account_chain_snapshot.at_slot),
                    )
                    .await?
                }
                // If it's not an executble, simpler rules apply
                else {
                    if !self.permissions.allow_cloning_undelegated_accounts {
                        return Ok(AccountClonerOutput::Unclonable {
                            pubkey: *pubkey,
                            reason: AccountClonerUnclonableReason::DoesNotAllowUndelegatedAccount,
                            at_slot: account_chain_snapshot.at_slot,
                        });
                    }
                    self.do_clone_undelegated_account(pubkey, account)?
                }
            }
            // If the account delegated on-chain, we need to apply some overrides
            // So that if we are in ephemeral mode it can be used as writable
            AccountChainState::Delegated {
                account,
                delegation_record,
                ..
            } => {
                if !self.permissions.allow_cloning_delegated_accounts {
                    return Ok(AccountClonerOutput::Unclonable {
                        pubkey: *pubkey,
                        reason:
                        AccountClonerUnclonableReason::DoesNotAllowDelegatedAccount,
                        at_slot: account_chain_snapshot.at_slot,
                    });
                }
                if !stage.should_clone_delegated_account(delegation_record) {
                    // NOTE: the account was already cloned when the initial instance of this
                    // validator ran. We don't want to clone it again during ledger replay, however
                    // we want to use it as a delegated + cloned account, thus we respond in the
                    // same manner as we just cloned it.
                    // Unfortunately we don't know the signature, but during ledger replay
                    // this should not be too important.
                    return Ok(AccountClonerOutput::Cloned {
                        account_chain_snapshot,
                        signature: Signature::new_unique(),
                    });
                }
                self.do_clone_delegated_account(
                    pubkey,
                    &Account {
                        lamports: delegation_record.lamports,
                        ..account.clone()
                    },
                    delegation_record,
                )?
            }
        };
        // Return the result
        Ok(AccountClonerOutput::Cloned {
            account_chain_snapshot,
            signature,
        })
    }

    fn do_clone_feepayer_account(
        &self,
        pubkey: &Pubkey,
        lamports: u64,
        owner: &Pubkey,
        balance_pda: Option<&Pubkey>,
    ) -> AccountClonerResult<Signature> {
        self.account_dumper
            .dump_feepayer_account(pubkey, lamports, owner)
            .map_err(AccountClonerError::AccountDumperError)
            .inspect(|_| {
                metrics::inc_account_clone(metrics::AccountClone::FeePayer {
                    pubkey: &pubkey.to_string(),
                    balance_pda: balance_pda.map(|p| p.to_string()).as_deref(),
                });
            })
    }

    fn do_clone_feepayer_account_gasless(
        &self,
        pubkey: &Pubkey,
        lamports: u64,
        owner: &Pubkey,
    ) -> AccountClonerResult<Signature> {
        let lamports = self.payer_init_lamports.unwrap_or(lamports);
        self.do_clone_feepayer_account(pubkey, lamports, owner, None)
    }

    fn do_clone_undelegated_account(
        &self,
        pubkey: &Pubkey,
        account: &Account,
    ) -> AccountClonerResult<Signature> {
        self.account_dumper
            .dump_undelegated_account(pubkey, account)
            .map_err(AccountClonerError::AccountDumperError)
            .inspect(|_| {
                metrics::inc_account_clone(
                    metrics::AccountClone::Undelegated {
                        pubkey: &pubkey.to_string(),
                        owner: &account.owner().to_string(),
                    },
                );
            })
    }

    fn do_clone_delegated_account(
        &self,
        pubkey: &Pubkey,
        account: &Account,
        record: &DelegationRecord,
    ) -> AccountClonerResult<Signature> {
        // If we already cloned this account from the same delegation slot
        // Keep the local state as source of truth even if it changed on-chain
        if let Some(AccountClonerOutput::Cloned {
            account_chain_snapshot,
            signature,
        }) = self.get_last_clone_output(pubkey)
        {
            if let AccountChainState::Delegated {
                delegation_record, ..
            } = &account_chain_snapshot.chain_state
            {
                if delegation_record.delegation_slot == record.delegation_slot {
                    return Ok(signature);
                }
            }
        };
        // If its the first time we're seeing this delegated account, dump it to the bank
        self.account_dumper
            .dump_delegated_account(pubkey, account, &record.owner)
            .map_err(AccountClonerError::AccountDumperError)
            .inspect(|_| {
                metrics::inc_account_clone(metrics::AccountClone::Delegated {
                    pubkey: &pubkey.to_string(),
                    owner: &record.owner.to_string(),
                });
            })
    }

    async fn do_clone_program_accounts(
        &self,
        pubkey: &Pubkey,
        account: &Account,
        min_context_slot: Option<Slot>,
    ) -> AccountClonerResult<Signature> {
        let program_id_pubkey = pubkey;
        let program_id_account = account;

        // NOTE: first versions of BPF loader didn't store program in a separate
        // executable account, using program account instead and thus couldn't upgrade program.
        // As such, only use executable account derivation and cloning for upgradable BPF loader
        // https://github.com/magicblock-labs/magicblock-validator/issues/130
        if account.owner == solana_sdk::bpf_loader_deprecated::ID {
            // FIXME(bmuddha13): once deprecated loader becomes available in magic validator,
            // clone such programs like normal accounts
            return Err(AccountClonerError::ProgramDataDoesNotExist);
        } else if account.owner == solana_sdk::bpf_loader::ID {
            let signature =
                self.account_dumper.dump_program_account_with_old_bpf(
                    program_id_pubkey,
                    program_id_account,
                )?;
            return Ok(signature);
        }

        let program_data_pubkey = &get_program_data_address(program_id_pubkey);
        let program_data_snapshot = self
            .fetch_account_chain_snapshot(program_data_pubkey, min_context_slot)
            .await?;
        let program_data_account = program_data_snapshot
            .chain_state
            .account()
            .ok_or(AccountClonerError::ProgramDataDoesNotExist)?;
        self.account_dumper
            .dump_program_accounts(
                program_id_pubkey,
                program_id_account,
                program_data_pubkey,
                program_data_account,
                self.fetch_program_idl(program_id_pubkey, min_context_slot)
                    .await?,
            )
            .map_err(AccountClonerError::AccountDumperError)
            .inspect(|_| {
                metrics::inc_account_clone(metrics::AccountClone::Program {
                    pubkey: &pubkey.to_string(),
                });
            })
    }

    async fn fetch_program_idl(
        &self,
        program_id_pubkey: &Pubkey,
        min_context_slot: Option<Slot>,
    ) -> AccountClonerResult<Option<(Pubkey, Account)>> {
        // First check if we can find an anchor IDL
        let program_idl_anchor = self
            .try_fetch_program_idl_snapshot(
                get_pubkey_anchor_idl(program_id_pubkey),
                min_context_slot,
            )
            .await?;
        if program_idl_anchor.is_some() {
            return Ok(program_idl_anchor);
        }
        // If we couldn't find anchor, try to find shank IDL
        let program_idl_shank = self
            .try_fetch_program_idl_snapshot(
                get_pubkey_shank_idl(program_id_pubkey),
                min_context_slot,
            )
            .await?;
        if program_idl_shank.is_some() {
            return Ok(program_idl_shank);
        }
        // Otherwise give up
        Ok(None)
    }

    async fn try_fetch_program_idl_snapshot(
        &self,
        program_idl_pubkey: Option<Pubkey>,
        min_context_slot: Option<Slot>,
    ) -> AccountClonerResult<Option<(Pubkey, Account)>> {
        if let Some(program_idl_pubkey) = program_idl_pubkey {
            let program_idl_snapshot = self
                .fetch_account_chain_snapshot(
                    &program_idl_pubkey,
                    min_context_slot,
                )
                .await?;
            let program_idl_account =
                program_idl_snapshot.chain_state.account();
            if let Some(program_idl_account) = program_idl_account {
                return Ok(Some((
                    program_idl_pubkey,
                    program_idl_account.clone(),
                )));
            }
        }
        Ok(None)
    }

    async fn fetch_account_chain_snapshot(
        &self,
        pubkey: &Pubkey,
        min_context_slot: Option<Slot>,
    ) -> AccountClonerResult<AccountChainSnapshotShared> {
        self.account_fetcher
            .fetch_account_chain_snapshot(pubkey, min_context_slot)
            .await
            .map_err(AccountClonerError::AccountFetcherError)
    }

    async fn try_fetch_feepayer_chain_snapshot(
        &self,
        feepayer: &Pubkey,
        min_context_slot: Option<Slot>,
    ) -> AccountClonerResult<Option<AccountChainSnapshotShared>> {
        // NOTE: Assumption is that the feepayer has always ~= 1 associated ephemeral balance,
        // but if this becomes a bottleneck, we can switch to a parallel fetch
        for index in 0..10 {
            let account_snapshot = self
                .account_fetcher
                .fetch_account_chain_snapshot(
                    &ephemeral_balance_from_payer(feepayer, index),
                    min_context_slot,
                )
                .await
                .map_err(AccountClonerError::AccountFetcherError)?;

            if let AccountChainState::Delegated {
                account: _,
                delegation_record,
                ..
            } = &account_snapshot.chain_state
            {
                if delegation_record.authority == self.validator_identity
                    || delegation_record.authority == Pubkey::default()
                {
                    return Ok(Some(account_snapshot));
                }
            }
        }
        Ok(None)
    }

    fn get_last_clone_output(
        &self,
        pubkey: &Pubkey,
    ) -> Option<AccountClonerOutput> {
        self.last_clone_output
            .read()
            .expect("RwLock of RemoteAccountClonerWorker.last_clone_output is poisoned")
            .get(pubkey)
            .cloned()
    }
}<|MERGE_RESOLUTION|>--- conflicted
+++ resolved
@@ -8,15 +8,11 @@
 use conjunto_transwise::{
     AccountChainSnapshotShared, AccountChainState, DelegationRecord,
 };
-<<<<<<< HEAD
-use dlp::pda::ephemeral_balance_from_payer;
-use futures_util::future::join_all;
-=======
+use dlp::pda::ephemeral_balance_pda_from_payer;
 use futures_util::{
     future::join_all,
     stream::{self, StreamExt, TryStreamExt},
 };
->>>>>>> 30d9a589
 use log::*;
 use magicblock_account_dumper::AccountDumper;
 use magicblock_account_fetcher::AccountFetcher;
@@ -788,7 +784,7 @@
             let account_snapshot = self
                 .account_fetcher
                 .fetch_account_chain_snapshot(
-                    &ephemeral_balance_from_payer(feepayer, index),
+                    &ephemeral_balance_pda_from_payer(feepayer, index),
                     min_context_slot,
                 )
                 .await
