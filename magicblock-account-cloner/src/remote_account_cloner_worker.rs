--- conflicted
+++ resolved
@@ -16,12 +16,8 @@
 use magicblock_account_fetcher::AccountFetcher;
 use magicblock_account_updates::{AccountUpdates, AccountUpdatesResult};
 use magicblock_accounts_api::InternalAccountProvider;
-<<<<<<< HEAD
 use magicblock_committor_service::BaseIntentCommittor;
-=======
-use magicblock_committor_service::ChangesetCommittor;
 use magicblock_config::{AccountsCloneConfig, PrepareLookupTables};
->>>>>>> 42bfd238
 use magicblock_metrics::metrics;
 use magicblock_mutator::idl::{get_pubkey_anchor_idl, get_pubkey_shank_idl};
 use solana_sdk::{
@@ -101,11 +97,7 @@
     account_fetcher: AFE,
     account_updates: AUP,
     account_dumper: ADU,
-<<<<<<< HEAD
     changeset_committor: Arc<CC>,
-=======
-    changeset_committor: Option<Arc<CC>>,
->>>>>>> 42bfd238
     allowed_program_ids: Option<HashSet<Pubkey>>,
     blacklisted_accounts: HashSet<Pubkey>,
     validator_charges_fees: ValidatorCollectionMode,
@@ -141,11 +133,7 @@
     AFE: AccountFetcher,
     AUP: AccountUpdates,
     ADU: AccountDumper,
-<<<<<<< HEAD
     CC: BaseIntentCommittor,
-=======
-    CC: ChangesetCommittor,
->>>>>>> 42bfd238
 {
     #[allow(clippy::too_many_arguments)]
     pub fn new(
@@ -153,11 +141,7 @@
         account_fetcher: AFE,
         account_updates: AUP,
         account_dumper: ADU,
-<<<<<<< HEAD
         changeset_committor: Arc<CC>,
-=======
-        changeset_committor: Option<Arc<CC>>,
->>>>>>> 42bfd238
         allowed_program_ids: Option<HashSet<Pubkey>>,
         blacklisted_accounts: HashSet<Pubkey>,
         validator_charges_fees: ValidatorCollectionMode,
@@ -728,43 +712,36 @@
                     });
                 }
 
-<<<<<<< HEAD
-                let sig = self.do_clone_delegated_account(
-=======
                 // Allow the committer service to reserve pubkeys in lookup tables
                 // that could be needed when we commit this account
-                if let Some(committor) = self.changeset_committor.as_ref() {
-                    if self.clone_config.prepare_lookup_tables
-                        == PrepareLookupTables::Always
-                    {
-                        let committor = Arc::clone(committor);
-                        let pubkey = *pubkey;
-                        let owner = delegation_record.owner;
-                        tokio::spawn(async move {
-                            match map_committor_request_result(
-                                committor.reserve_pubkeys_for_committee(
-                                    pubkey, owner,
-                                ),
-                                committor,
-                            )
-                            .await
-                            {
-                                Ok(initiated) => {
-                                    trace!(
-                                    "Reserving lookup keys for {pubkey} took {:?}",
-                                    initiated.elapsed()
-                                );
-                                }
-                                Err(err) => {
-                                    error!("Failed to reserve lookup keys for {pubkey}: {err:?}");
-                                }
-                            };
-                        });
-                    }
+                if self.clone_config.prepare_lookup_tables
+                    == PrepareLookupTables::Always
+                {
+                    let committor = self.changeset_committor.clone();
+                    let pubkey = *pubkey;
+                    let owner = delegation_record.owner;
+                    tokio::spawn(async move {
+                        match map_committor_request_result(
+                            committor
+                                .reserve_pubkeys_for_committee(pubkey, owner),
+                            committor,
+                        )
+                        .await
+                        {
+                            Ok(initiated) => {
+                                trace!(
+                                "Reserving lookup keys for {pubkey} took {:?}",
+                                initiated.elapsed()
+                            );
+                            }
+                            Err(err) => {
+                                error!("Failed to reserve lookup keys for {pubkey}: {err:?}");
+                            }
+                        };
+                    });
                 }
 
                 self.do_clone_delegated_account(
->>>>>>> 42bfd238
                     pubkey,
                     // TODO(GabrielePicco): Avoid cloning
                     &Account {
@@ -772,19 +749,7 @@
                         ..account.clone()
                     },
                     delegation_record,
-                )?;
-
-                // Allow the committer service to reserve pubkeys in lookup tables
-                // that could be needed when we commit this account
-                map_committor_request_result(
-                    self.changeset_committor.reserve_pubkeys_for_committee(
-                        *pubkey,
-                        delegation_record.owner,
-                    ),
-                )
-                .await?;
-
-                sig
+                )?
             }
         };
         // Return the result
