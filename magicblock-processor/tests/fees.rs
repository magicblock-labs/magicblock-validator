use std::{collections::HashSet, time::Duration};

use guinea::GuineaInstruction;
use solana_account::{ReadableAccount, WritableAccount};
use solana_keypair::Keypair;
use solana_program::{
    instruction::{AccountMeta, Instruction},
    native_token::LAMPORTS_PER_SOL,
    rent::Rent,
};
use solana_pubkey::Pubkey;
use solana_transaction_error::TransactionError;
use test_kit::{ExecutionTestEnv, Signer};

pub const DELEGATION_PROGRAM_ID: Pubkey =
    Pubkey::from_str_const("DELeGGvXpWV2fqJUhqcF5ZSYMS4JTLjteaAMARRSaeSh");

/// A helper to derive the ephemeral balance PDA for a given payer.
/// This logic is specific to the delegation program being tested.
pub fn ephemeral_balance_pda_from_payer(payer: &Pubkey) -> Pubkey {
    Pubkey::find_program_address(
        &[b"balance", payer.as_ref(), &[0]],
        &DELEGATION_PROGRAM_ID,
    )
    .0
}

/// A test helper to build a simple instruction targeting the `guinea` test program.
fn setup_guinea_instruction(
    env: &ExecutionTestEnv,
    ix_data: &GuineaInstruction,
    is_writable: bool,
) -> (Instruction, Pubkey) {
    let balance = Rent::default().minimum_balance(128);
    let account = env
        .create_account_with_config(balance, 128, guinea::ID)
        .pubkey();
    let meta = if is_writable {
        AccountMeta::new(account, false)
    } else {
        AccountMeta::new_readonly(account, false)
    };
    let ix = Instruction::new_with_bincode(guinea::ID, ix_data, vec![meta]);
    (ix, account)
}

/// Verifies that a transaction fails if the fee payer has insufficient lamports.
#[tokio::test]
async fn test_insufficient_fee() {
    let env = ExecutionTestEnv::new();
    let mut payer = env.get_payer();
    payer.set_lamports(ExecutionTestEnv::BASE_FEE - 1);
    payer.commit();

    let (ix, _) =
        setup_guinea_instruction(&env, &GuineaInstruction::PrintSizes, false);
    let txn = env.build_transaction(&[ix]);

    let result = env.execute_transaction(txn).await;
    assert!(matches!(
        result,
        Err(TransactionError::InsufficientFundsForFee)
    ));
}

/// Verifies a transaction succeeds with a fee payer distinct from instruction accounts.
#[tokio::test]
async fn test_separate_fee_payer() {
    let env = ExecutionTestEnv::new();
    let sender =
        env.create_account_with_config(LAMPORTS_PER_SOL, 0, guinea::ID);
    let recipient = env.create_account(LAMPORTS_PER_SOL);
    let fee_payer_initial_balance = env.get_payer().lamports();
    const TRANSFER_AMOUNT: u64 = 1_000_000;

    let ix = Instruction::new_with_bincode(
        guinea::ID,
        &GuineaInstruction::Transfer(TRANSFER_AMOUNT),
        vec![
            AccountMeta::new(sender.pubkey(), false),
            AccountMeta::new(recipient.pubkey(), false),
        ],
    );
    let txn = env.build_transaction(&[ix]);

    env.execute_transaction(txn).await.unwrap();

    let sender_final = env.get_account(sender.pubkey()).lamports();
    let recipient_final = env.get_account(recipient.pubkey()).lamports();
    let fee_payer_final = env.get_payer().lamports();

    assert_eq!(sender_final, LAMPORTS_PER_SOL - TRANSFER_AMOUNT);
    assert_eq!(recipient_final, LAMPORTS_PER_SOL + TRANSFER_AMOUNT);
    assert_eq!(
        fee_payer_final,
        fee_payer_initial_balance - ExecutionTestEnv::BASE_FEE
    );
}

/// Verifies a transaction is rejected if its fee payer is not a delegated account.
#[tokio::test]
async fn test_non_delegated_payer_rejection() {
    let env = ExecutionTestEnv::new();
    let mut payer = env.get_payer();
    payer.set_delegated(false); // Mark the payer as not delegated
    let fee_payer_initial_balance = payer.lamports();
    payer.commit();

    let (ix, _) =
        setup_guinea_instruction(&env, &GuineaInstruction::PrintSizes, false);
    let txn = env.build_transaction(&[ix]);

    let result = env.execute_transaction(txn).await;
    assert!(
        matches!(result, Err(TransactionError::InvalidAccountForFee)),
        "transaction should be rejected if payer is not delegated"
    );

    let fee_payer_final_balance = env.get_payer().lamports();
    assert_eq!(
        fee_payer_final_balance, fee_payer_initial_balance,
        "payer should not be charged a fee for a rejected transaction"
    );
}

/// Verifies that a transaction can use a delegated escrow account to pay fees
/// when the primary fee payer is not delegated.
#[tokio::test]
async fn test_escrowed_payer_success() {
    let env = ExecutionTestEnv::new();
    let mut payer = env.get_payer();
    payer.set_lamports(ExecutionTestEnv::BASE_FEE - 1);
    payer.set_delegated(false);
    let escrow = ephemeral_balance_pda_from_payer(&payer.pubkey);
    payer.commit();

    env.fund_account(escrow, LAMPORTS_PER_SOL); // Fund the escrow PDA

    let fee_payer_initial_balance = env.get_payer().lamports();
    let escrow_initial_balance = env.get_account(escrow).lamports();

    let (ix, _) =
        setup_guinea_instruction(&env, &GuineaInstruction::PrintSizes, false);
    let txn = env.build_transaction(&[ix]);

    env.execute_transaction(txn)
        .await
        .expect("escrow swap transaction should succeed");

    let fee_payer_final_balance = env.get_payer().lamports();
    let escrow_final_balance = env.get_account(escrow).lamports();
    let mut updated_accounts = HashSet::new();
    while let Ok(acc) = env.dispatch.account_update.try_recv() {
        updated_accounts.insert(acc.account.pubkey);
    }

    assert_eq!(
        fee_payer_final_balance, fee_payer_initial_balance,
        "primary payer should not be charged"
    );
    assert_eq!(
        escrow_final_balance,
        escrow_initial_balance - ExecutionTestEnv::BASE_FEE,
        "escrow account should have paid the fee"
    );
    assert!(
        updated_accounts.contains(&escrow),
        "escrow account update should have been sent"
    );
    assert!(
        !updated_accounts.contains(&env.get_payer().pubkey),
        "orginal payer account update should not have been sent"
    );
}

/// Verifies the fee payer is charged even when the transaction fails during execution.
#[tokio::test]
async fn test_fee_charged_for_failed_transaction() {
    let env = ExecutionTestEnv::new();
    let fee_payer_initial_balance = env.get_payer().lamports();
    let account = env
        .create_account_with_config(LAMPORTS_PER_SOL, 0, guinea::ID) // Account with no data
        .pubkey();

    // This instruction will fail because it tries to write to an account with 0 data length.
    let ix = Instruction::new_with_bincode(
        guinea::ID,
        &GuineaInstruction::WriteByteToData(42),
        vec![AccountMeta::new(account, false)],
    );
    let txn = env.build_transaction(&[ix]);

    // `schedule` is used to bypass preflight checks that might catch the error early.
    env.transaction_scheduler.schedule(txn).await.unwrap();

    let status = env
        .dispatch
        .transaction_status
        .recv_timeout(Duration::from_millis(100))
        .expect("no transaction status received for failed txn");

    assert!(
        status.result.result.is_err(),
        "transaction should have failed"
    );
    let fee_payer_final_balance = env.get_payer().lamports();
    assert_eq!(
        fee_payer_final_balance,
        fee_payer_initial_balance - ExecutionTestEnv::BASE_FEE,
        "payer should be charged a fee even for a failed transaction"
    );
}

/// Verifies the fee is charged to the escrow account for a failed transaction.
#[tokio::test]
async fn test_escrow_charged_for_failed_transaction() {
    let env = ExecutionTestEnv::new();
    let mut payer = env.get_payer();
    payer.set_lamports(0);
    payer.set_delegated(false);
    let escrow = ephemeral_balance_pda_from_payer(&payer.pubkey);
    payer.commit();
    let account = env
        .create_account_with_config(LAMPORTS_PER_SOL, 0, guinea::ID) // Account with no data
        .pubkey();

    env.fund_account(escrow, LAMPORTS_PER_SOL);
    let escrow_initial_balance = env.get_account(escrow).lamports();

    // This instruction will fail because it tries to write to an account with 0 data length.
    let ix = Instruction::new_with_bincode(
        guinea::ID,
        &GuineaInstruction::WriteByteToData(42),
        vec![AccountMeta::new(account, false)],
    );
    let txn = env.build_transaction(&[ix]);

    env.transaction_scheduler.schedule(txn).await.unwrap();

    let status = env
        .dispatch
        .transaction_status
        .recv_timeout(Duration::from_millis(100))
        .expect("no transaction status received for failed escrow txn");

    assert!(
        status.result.result.is_err(),
        "transaction should have failed"
    );
    let escrow_final_balance = env.get_account(escrow).lamports();
    assert_eq!(
        escrow_final_balance,
        escrow_initial_balance - ExecutionTestEnv::BASE_FEE,
        "escrow account should be charged a fee for a failed transaction"
    );
}

/// Verifies that in zero-fee ("gasless") mode, transactions are processed
/// successfully even when the fee payer is a non-delegated account.
#[tokio::test]
async fn test_transaction_gasless_mode() {
    // Initialize the environment with a base fee of 0.
    let env = ExecutionTestEnv::new_with_config(0, 1, false);
    let mut payer = env.get_payer();
    payer.set_lamports(1); // Not enough to cover standard fee
    payer.set_delegated(false); // Explicitly set the payer as NON-delegated.
    let initial_balance = payer.lamports();
    payer.commit();

    let ix = Instruction::new_with_bincode(
        guinea::ID,
        &GuineaInstruction::PrintSizes,
        vec![],
    );
    let txn = env.build_transaction(&[ix]);
    let signature = txn.signatures[0];

    // In a normal fee-paying mode, this execution would fail.
    env.execute_transaction(txn)
        .await
        .expect("transaction should succeed in gasless mode");

    // Verify the transaction was fully processed and broadcast successfully.
    let status = env
        .dispatch
        .transaction_status
        .recv_timeout(Duration::from_millis(100))
        .expect("should receive a transaction status update");

    assert_eq!(status.signature, signature);
    assert!(
        status.result.result.is_ok(),
        "Transaction execution should be successful"
    );

    // Verify that absolutely no fee was charged.
    let final_balance = env.get_payer().lamports();
    assert_eq!(
        initial_balance, final_balance,
        "payer balance should not change in gasless mode"
    );
}

/// Verifies that in zero-fee ("gasless") mode, transactions are processed
/// successfully when using a not existing accounts (not the feepayer).
#[tokio::test]
async fn test_transaction_gasless_mode_with_not_existing_account() {
    // Initialize the environment with a base fee of 0.
    let env = ExecutionTestEnv::new_with_config(0, 1, false);
    let mut payer = env.get_payer();
    payer.set_lamports(1); // Not enough to cover standard fee
    payer.set_delegated(false); // Explicitly set the payer as NON-delegated.
    let initial_balance = payer.lamports();
    payer.commit();

    let ix = Instruction::new_with_bincode(
        guinea::ID,
        &GuineaInstruction::PrintSizes,
        vec![AccountMeta {
            pubkey: Keypair::new().pubkey(),
            is_signer: false,
            is_writable: false,
        }],
    );
    let txn = env.build_transaction(&[ix]);
    let signature = txn.signatures[0];

    // In a normal fee-paying mode, this execution would fail.
    env.execute_transaction(txn)
        .await
        .expect("transaction should succeed in gasless mode");

    // Verify the transaction was fully processed and broadcast successfully.
    let status = env
        .dispatch
        .transaction_status
        .recv_timeout(Duration::from_millis(100))
        .expect("should receive a transaction status update");

    assert_eq!(status.signature, signature);
    assert!(
        status.result.result.is_ok(),
        "Transaction execution should be successful"
    );

    // Verify that absolutely no fee was charged.
    let final_balance = env.get_payer().lamports();
    assert_eq!(
        initial_balance, final_balance,
        "payer balance should not change in gasless mode"
    );
<<<<<<< HEAD
}

/// Verifies that in zero-fee ("gasless") mode, transactions are processed
/// successfully even when the fee payer does not exists.
#[tokio::test]
async fn test_transaction_gasless_mode_not_existing_feepayer() {
    // Initialize the environment with a base fee of 0.
    let env = ExecutionTestEnv::new_with_config(0, 1, false);
    let payer = env.get_payer().pubkey;
    env.accountsdb.remove_account(&payer);

    // Simple noop instruction that does not touch the fee payer account
    let ix = Instruction::new_with_bincode(
        guinea::ID,
        &GuineaInstruction::PrintSizes,
        vec![],
    );
    let txn = env.build_transaction(&[ix]);
    let signature = txn.signatures[0];

    // In a normal fee-paying mode, this execution would fail.
    env.execute_transaction(txn)
        .await
        .expect("transaction should succeed in gasless mode");

    // Verify the transaction was fully processed and broadcast successfully.
    let status = env
        .dispatch
        .transaction_status
        .recv_timeout(Duration::from_millis(100))
        .expect("should receive a transaction status update");

    assert_eq!(status.signature, signature);
    assert!(
        status.result.result.is_ok(),
        "Transaction execution should be successful"
    );

    // Verify that the payer balance is zero (or doesn't exist)
    let final_balance = env
        .accountsdb
        .get_account(&payer)
        .unwrap_or_default()
        .lamports();
    assert_eq!(
        final_balance, 0,
        "payer balance of a not existing feepayer should be 0 in gasless mode"
    );
=======
>>>>>>> d305a604
}<|MERGE_RESOLUTION|>--- conflicted
+++ resolved
@@ -349,55 +349,4 @@
         initial_balance, final_balance,
         "payer balance should not change in gasless mode"
     );
-<<<<<<< HEAD
-}
-
-/// Verifies that in zero-fee ("gasless") mode, transactions are processed
-/// successfully even when the fee payer does not exists.
-#[tokio::test]
-async fn test_transaction_gasless_mode_not_existing_feepayer() {
-    // Initialize the environment with a base fee of 0.
-    let env = ExecutionTestEnv::new_with_config(0, 1, false);
-    let payer = env.get_payer().pubkey;
-    env.accountsdb.remove_account(&payer);
-
-    // Simple noop instruction that does not touch the fee payer account
-    let ix = Instruction::new_with_bincode(
-        guinea::ID,
-        &GuineaInstruction::PrintSizes,
-        vec![],
-    );
-    let txn = env.build_transaction(&[ix]);
-    let signature = txn.signatures[0];
-
-    // In a normal fee-paying mode, this execution would fail.
-    env.execute_transaction(txn)
-        .await
-        .expect("transaction should succeed in gasless mode");
-
-    // Verify the transaction was fully processed and broadcast successfully.
-    let status = env
-        .dispatch
-        .transaction_status
-        .recv_timeout(Duration::from_millis(100))
-        .expect("should receive a transaction status update");
-
-    assert_eq!(status.signature, signature);
-    assert!(
-        status.result.result.is_ok(),
-        "Transaction execution should be successful"
-    );
-
-    // Verify that the payer balance is zero (or doesn't exist)
-    let final_balance = env
-        .accountsdb
-        .get_account(&payer)
-        .unwrap_or_default()
-        .lamports();
-    assert_eq!(
-        final_balance, 0,
-        "payer balance of a not existing feepayer should be 0 in gasless mode"
-    );
-=======
->>>>>>> d305a604
 }