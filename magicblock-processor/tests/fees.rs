--- conflicted
+++ resolved
@@ -261,11 +261,7 @@
 #[tokio::test]
 async fn test_transaction_gasless_mode() {
     // Initialize the environment with a base fee of 0.
-<<<<<<< HEAD
     let env = ExecutionTestEnv::new_with_config(0, 1, false);
-=======
-    let env = ExecutionTestEnv::new_with_config(0);
->>>>>>> ad8e9bbd
     let mut payer = env.get_payer();
     payer.set_lamports(1); // Not enough to cover standard fee
     payer.set_delegated(false); // Explicitly set the payer as NON-delegated.
@@ -311,7 +307,7 @@
 #[tokio::test]
 async fn test_transaction_gasless_mode_with_not_existing_account() {
     // Initialize the environment with a base fee of 0.
-    let env = ExecutionTestEnv::new_with_config(0);
+    let env = ExecutionTestEnv::new_with_config(0, 1, false);
     let mut payer = env.get_payer();
     payer.set_lamports(1); // Not enough to cover standard fee
     payer.set_delegated(false); // Explicitly set the payer as NON-delegated.
@@ -361,7 +357,7 @@
 #[tokio::test]
 async fn test_transaction_gasless_mode_not_existing_feepayer() {
     // Initialize the environment with a base fee of 0.
-    let env = ExecutionTestEnv::new_with_config(0);
+    let env = ExecutionTestEnv::new_with_config(0, 1, false);
     let payer = env.get_payer().pubkey;
     env.accountsdb.remove_account(&payer);
 
