--- conflicted
+++ resolved
@@ -31,11 +31,7 @@
 solana-pubkey = { workspace = true }
 solana-rent-collector = { workspace = true }
 solana-sdk-ids = { workspace = true }
-<<<<<<< HEAD
-solana-svm = { workspace = true, features = ["dev-context-only-utils"] }
-=======
 solana-svm = { workspace = true }
->>>>>>> cb558246
 solana-svm-transaction = { workspace = true }
 solana-system-program = { workspace = true }
 solana-transaction = { workspace = true }
