--- conflicted
+++ resolved
@@ -42,13 +42,10 @@
     pub account_update_tx: AccountUpdateTx,
     /// The channel for sending final transaction statuses to downstream consumers.
     pub transaction_status_tx: TransactionStatusTx,
-<<<<<<< HEAD
+    /// A channel to send scheduled (crank) tasks created by transactions.
+    pub tasks_tx: ScheduledTasksTx,
     /// True when auto airdrop for fee payers is enabled (auto_airdrop_lamports > 0).
     pub is_auto_airdrop_lamports_enabled: bool,
-=======
-    /// A channel to send scheduled (crank) tasks created by transactions.
-    pub tasks_tx: ScheduledTasksTx,
->>>>>>> f9f737c5
 }
 
 impl TransactionSchedulerState {
