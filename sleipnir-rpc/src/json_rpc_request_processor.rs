--- conflicted
+++ resolved
@@ -95,11 +95,6 @@
     pub(crate) ledger: Arc<Ledger>,
     pub(crate) health: Arc<RpcHealth>,
     pub(crate) config: JsonRpcConfig,
-<<<<<<< HEAD
-    // TODO(thlorenz): lets use this in the future, or deprecate/remove it
-    transaction_sender: Arc<Mutex<Sender<TransactionInfo>>>,
-=======
->>>>>>> 6d3ee867
     pub(crate) genesis_hash: Hash,
     pub faucet_keypair: Arc<Keypair>,
 
