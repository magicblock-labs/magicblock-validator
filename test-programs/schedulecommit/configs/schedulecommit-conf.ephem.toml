--- conflicted
+++ resolved
@@ -1,10 +1,6 @@
 [accounts]
 remote = "http://0.0.0.0:7799"
-<<<<<<< HEAD
-lifecycle = "ephem-programs"
-=======
 lifecycle = "ephemeral-limited"
->>>>>>> 5a4d3834
 commit = { frequency_millis = 500_000, trigger = true, compute_unit_price = 1_000_000 }
 
 [rpc]
