use std::{
    io,
    net::TcpStream,
    path::Path,
    process::{self, Child},
    thread::sleep,
    time::Duration,
};

fn cleanup(ephem_validator: &mut Child, devnet_validator: &mut Child) {
    ephem_validator
        .kill()
        .expect("Failed to kill ephemeral validator");
    devnet_validator
        .kill()
        .expect("Failed to kill devnet validator");
}

pub fn main() {
    let manifest_dir = std::env::var("CARGO_MANIFEST_DIR").unwrap();

    // Start validators via `cargo run --release  -- <config>
    let mut devnet_validator = match start_validator_with_config(
        "test-programs/schedulecommit/configs/schedulecommit-conf.devnet.toml",
        7799,
    ) {
        Some(validator) => validator,
        None => {
            panic!("Failed to start devnet validator properly");
        }
    };
    let mut ephem_validator = match start_validator_with_config(
        "test-programs/schedulecommit/configs/schedulecommit-conf.ephem.toml",
        8899,
    ) {
        Some(validator) => validator,
        None => {
            devnet_validator
                .kill()
                .expect("Failed to kill devnet validator");
            panic!("Failed to start ephemeral validator properly");
        }
    };

    let test_security_dir =
        format!("{}/../{}", manifest_dir.clone(), "test-security");
    let test_security_output = match run_test(test_security_dir) {
        Ok(output) => output,
        Err(err) => {
            eprintln!("Failed to run security: {:?}", err);
            cleanup(&mut ephem_validator, &mut devnet_validator);
            return;
        }
    };
    let test_scenarios_dir =
        format!("{}/../{}", manifest_dir.clone(), "test-scenarios");
    let test_scenarios_output = match run_test(test_scenarios_dir) {
        Ok(output) => output,
        Err(err) => {
            eprintln!("Failed to run scenarios: {:?}", err);
            cleanup(&mut ephem_validator, &mut devnet_validator);
            return;
        }
    };

    // Kill Validators
    cleanup(&mut ephem_validator, &mut devnet_validator);

    // Assert that both test suites passed
    assert_cargo_tests_passed(test_security_output);
    assert_cargo_tests_passed(test_scenarios_output);
}

fn assert_cargo_tests_passed(output: process::Output) {
    if !output.status.success() {
        eprintln!("cargo test");
        eprintln!("status: {}", output.status);
        eprintln!("stdout: {}", String::from_utf8_lossy(&output.stdout));
        eprintln!("stderr: {}", String::from_utf8_lossy(&output.stderr));
    } else if std::env::var("DUMP").is_ok() {
        eprintln!("cargo test success");
        eprintln!("stdout: {}", String::from_utf8_lossy(&output.stdout));
        eprintln!("stderr: {}", String::from_utf8_lossy(&output.stderr));
    }
    // If a test in the suite fails the status shows that
    assert!(output.status.success(), "cargo test failed");
}

<<<<<<< HEAD
=======
fn assert_output(output: process::Output, test_name: &str) {
    if !output.status.success() {
        eprintln!("{} non-success status", test_name);
        eprintln!("status: {}", output.status);
        eprintln!("stdout: {}", String::from_utf8_lossy(&output.stdout));
        eprintln!("stderr: {}", String::from_utf8_lossy(&output.stderr));
    } else if std::env::var("DUMP").is_ok() {
        eprintln!("{} success", test_name);
        eprintln!("stdout: {}", String::from_utf8_lossy(&output.stdout));
        eprintln!("stderr: {}", String::from_utf8_lossy(&output.stderr));
    }
    assert!(
        output.status.success(),
        "{} status success failed",
        test_name
    );
    assert!(String::from_utf8_lossy(&output.stdout).ends_with("Success\n"));
}

fn run_bin(
    manifest_dir: String,
    bin_name: &str,
) -> io::Result<process::Output> {
    process::Command::new("cargo")
        .env(
            "RUST_LOG",
            std::env::var("RUST_LOG").unwrap_or_else(|_| "info".to_string()),
        )
        .arg("run")
        .arg("--bin")
        .arg(bin_name)
        .current_dir(manifest_dir.clone())
        .output()
}

>>>>>>> 7555462a
fn run_test(manifest_dir: String) -> io::Result<process::Output> {
    process::Command::new("cargo")
        .env(
            "RUST_LOG",
            std::env::var("RUST_LOG").unwrap_or_else(|_| "info".to_string()),
        )
        .arg("test")
        .arg("--")
        .arg("--nocapture")
        .current_dir(manifest_dir.clone())
        .output()
}

fn start_validator_with_config(
    config_path: &str,
    port: u16,
) -> Option<process::Child> {
    let manifest_dir = std::env::var("CARGO_MANIFEST_DIR").unwrap();
    let workspace_dir = Path::new(&manifest_dir).join("..").join("..");
    let root_dir = Path::new(&workspace_dir).join("..");

    // First build so that the validator can start fast
    let build_res = process::Command::new("cargo")
        .arg("build")
        .current_dir(root_dir.clone())
        .output();

    if build_res.map_or(false, |output| !output.status.success()) {
        eprintln!("Failed to build validator");
        return None;
    }

    // Start validator via `cargo run -- test-programs/triggercommit/triggercommit-conf.toml
    let mut validator = process::Command::new("cargo")
        .arg("run")
        .arg("--")
        .arg(config_path)
        .current_dir(root_dir)
        .spawn()
        .expect("Failed to start validator");

    // Wait until the validator is listening on 0.0.0.0:<port>
    let mut count = 0;
    loop {
        if TcpStream::connect(format!("0.0.0.0:{}", port)).is_ok() {
            break Some(validator);
        }
        count += 1;
        // 30 seconds
        if count >= 75 {
            eprintln!("Validator RPC on port {} failed to listen", port);
            validator.kill().expect("Failed to kill validator");
            break None;
        }
        sleep(Duration::from_millis(400));
    }
}<|MERGE_RESOLUTION|>--- conflicted
+++ resolved
@@ -86,44 +86,6 @@
     assert!(output.status.success(), "cargo test failed");
 }
 
-<<<<<<< HEAD
-=======
-fn assert_output(output: process::Output, test_name: &str) {
-    if !output.status.success() {
-        eprintln!("{} non-success status", test_name);
-        eprintln!("status: {}", output.status);
-        eprintln!("stdout: {}", String::from_utf8_lossy(&output.stdout));
-        eprintln!("stderr: {}", String::from_utf8_lossy(&output.stderr));
-    } else if std::env::var("DUMP").is_ok() {
-        eprintln!("{} success", test_name);
-        eprintln!("stdout: {}", String::from_utf8_lossy(&output.stdout));
-        eprintln!("stderr: {}", String::from_utf8_lossy(&output.stderr));
-    }
-    assert!(
-        output.status.success(),
-        "{} status success failed",
-        test_name
-    );
-    assert!(String::from_utf8_lossy(&output.stdout).ends_with("Success\n"));
-}
-
-fn run_bin(
-    manifest_dir: String,
-    bin_name: &str,
-) -> io::Result<process::Output> {
-    process::Command::new("cargo")
-        .env(
-            "RUST_LOG",
-            std::env::var("RUST_LOG").unwrap_or_else(|_| "info".to_string()),
-        )
-        .arg("run")
-        .arg("--bin")
-        .arg(bin_name)
-        .current_dir(manifest_dir.clone())
-        .output()
-}
-
->>>>>>> 7555462a
 fn run_test(manifest_dir: String) -> io::Result<process::Output> {
     process::Command::new("cargo")
         .env(
