--- conflicted
+++ resolved
@@ -9,10 +9,6 @@
 
 [dependencies]
 borsh = { workspace = true }
-<<<<<<< HEAD
-log = { workspace = true }
-=======
->>>>>>> 128148ff
 paste = { workspace = true }
 solana-account = { workspace = true }
 solana-program = { workspace = true }
