--- conflicted
+++ resolved
@@ -222,13 +222,9 @@
                         .map(set_account_mod_data),
                     rent_epoch: account_modification.rent_epoch,
                     delegated: account_modification.delegated,
-<<<<<<< HEAD
                     compressed: account_modification.compressed,
                     confined: account_modification.confined,
-=======
-                    confined: account_modification.confined,
                     remote_slot: account_modification.remote_slot,
->>>>>>> 128148ff
                 };
             account_mods.insert(
                 account_modification.pubkey,
