--- conflicted
+++ resolved
@@ -106,11 +106,11 @@
     }
 
     pub fn is_compressed(&self) -> bool {
-        match &self.base_intent {
+        matches!(
+            &self.base_intent,
             MagicBaseIntent::CompressedCommit(_)
-            | MagicBaseIntent::CompressedCommitAndUndelegate(_) => true,
-            _ => false,
-        }
+                | MagicBaseIntent::CompressedCommitAndUndelegate(_)
+        )
     }
 }
 
@@ -403,11 +403,7 @@
         match args {
             CommitTypeArgs::Standalone(committed_accounts) => {
                 let committed_accounts_ref = Self::extract_commit_accounts(
-<<<<<<< HEAD
                     &committed_accounts,
-=======
-                    &accounts,
->>>>>>> cb558246
                     context.transaction_context,
                 )?;
                 Self::validate_accounts(&committed_accounts_ref, context)?;
