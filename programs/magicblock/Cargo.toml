--- conflicted
+++ resolved
@@ -16,11 +16,6 @@
 num-traits = { workspace = true }
 parking_lot = { workspace = true }
 serde = { workspace = true, features = ["derive"] }
-<<<<<<< HEAD
-magicblock-core = { workspace = true }
-solana-account = { workspace = true }
-solana-program-runtime = { workspace = true }
-=======
 solana-account = { workspace = true }
 solana-account-info = { workspace = true }
 solana-clock = { workspace = true }
@@ -28,7 +23,6 @@
 solana-hash = { workspace = true }
 solana-instruction = { workspace = true }
 solana-keypair = { workspace = true }
->>>>>>> 33f33b70
 solana-log-collector = { workspace = true }
 solana-program-runtime = { workspace = true }
 solana-pubkey = { workspace = true }
