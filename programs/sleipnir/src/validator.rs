--- conflicted
+++ resolved
@@ -32,11 +32,7 @@
         .expect("Validator authority needs to be set on startup")
 }
 
-<<<<<<< HEAD
-pub fn set_validator_authority(keypair: Keypair) {
-=======
 pub fn init_validator_authority(keypair: Keypair) {
->>>>>>> 6b246622
     let mut validator_authority_lock = VALIDATOR_AUTHORITY
         .write()
         .expect("RwLock VALIDATOR_AUTHORITY poisoned");
@@ -46,23 +42,12 @@
     validator_authority_lock.replace(keypair);
 }
 
-<<<<<<< HEAD
-pub fn generate_validator_authority_if_needed() -> bool {
-=======
 pub fn generate_validator_authority_if_needed() {
->>>>>>> 6b246622
     let mut validator_authority_lock = VALIDATOR_AUTHORITY
         .write()
         .expect("RwLock VALIDATOR_AUTHORITY poisoned");
     if validator_authority_lock.as_ref().is_some() {
-<<<<<<< HEAD
-        return false;
-    }
-    validator_authority_lock.replace(Keypair::new());
-    true
-=======
         return;
     }
     validator_authority_lock.replace(Keypair::new());
->>>>>>> 6b246622
 }