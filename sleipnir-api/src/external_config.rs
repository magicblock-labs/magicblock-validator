use std::error::Error;

use sleipnir_accounts::{Cluster, LifecycleMode};
use solana_sdk::genesis_config::ClusterType;

pub(crate) fn try_convert_accounts_config(
    conf: &sleipnir_config::AccountsConfig,
) -> Result<sleipnir_accounts::AccountsConfig, Box<dyn Error>> {
<<<<<<< HEAD
    let cluster = cluster_from_remote(&conf.remote);
=======
    let remote_cluster = cluster_from_remote(&conf.remote);
>>>>>>> 032afa36
    let lifecycle = lifecycle_mode_from_lifecycle_mode(&conf.lifecycle);
    let payer_init_lamports = conf.payer.try_init_lamports()?;

    Ok(sleipnir_accounts::AccountsConfig {
<<<<<<< HEAD
        cluster,
=======
        remote_cluster,
>>>>>>> 032afa36
        lifecycle,
        payer_init_lamports,
        commit_compute_unit_price: conf.commit.compute_unit_price,
    })
}

pub(crate) fn cluster_from_remote(
    remote: &sleipnir_config::RemoteConfig,
) -> Cluster {
    use sleipnir_config::RemoteConfig::*;
    match remote {
        Devnet => Cluster::Known(ClusterType::Devnet),
        Mainnet => Cluster::Known(ClusterType::MainnetBeta),
        Testnet => Cluster::Known(ClusterType::Testnet),
        Development => Cluster::Known(ClusterType::Development),
        Custom(url) => Cluster::Custom(url.to_string()),
    }
}

fn lifecycle_mode_from_lifecycle_mode(
    clone: &sleipnir_config::LifecycleMode,
) -> LifecycleMode {
    use sleipnir_config::LifecycleMode::*;
    match clone {
        ProgramsReplica => LifecycleMode::ProgramsReplica,
        Replica => LifecycleMode::Replica,
        EphemeralLimited => LifecycleMode::EphemeralLimited,
        Ephemeral => LifecycleMode::Ephemeral,
        Offline => LifecycleMode::Offline,
    }
}<|MERGE_RESOLUTION|>--- conflicted
+++ resolved
@@ -6,20 +6,12 @@
 pub(crate) fn try_convert_accounts_config(
     conf: &sleipnir_config::AccountsConfig,
 ) -> Result<sleipnir_accounts::AccountsConfig, Box<dyn Error>> {
-<<<<<<< HEAD
-    let cluster = cluster_from_remote(&conf.remote);
-=======
     let remote_cluster = cluster_from_remote(&conf.remote);
->>>>>>> 032afa36
     let lifecycle = lifecycle_mode_from_lifecycle_mode(&conf.lifecycle);
     let payer_init_lamports = conf.payer.try_init_lamports()?;
 
     Ok(sleipnir_accounts::AccountsConfig {
-<<<<<<< HEAD
-        cluster,
-=======
         remote_cluster,
->>>>>>> 032afa36
         lifecycle,
         payer_init_lamports,
         commit_compute_unit_price: conf.commit.compute_unit_price,
