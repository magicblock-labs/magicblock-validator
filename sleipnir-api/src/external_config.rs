--- conflicted
+++ resolved
@@ -36,18 +36,10 @@
 ) -> LifecycleMode {
     use sleipnir_config::LifecycleMode::*;
     match clone {
-<<<<<<< HEAD
-        ChainWithPrograms => LifecycleMode::ChainWithPrograms,
-        ChainWithAnything => LifecycleMode::ChainWithAnything,
-        EphemeralWithPrograms => LifecycleMode::EphemeralWithPrograms,
-        EphemeralWithAnything => LifecycleMode::EphemeralWithAnything,
-        Isolated => LifecycleMode::Isolated,
-=======
         ProgramsReplica => LifecycleMode::ProgramsReplica,
         Replica => LifecycleMode::Replica,
         EphemeralLimited => LifecycleMode::EphemeralLimited,
         Ephemeral => LifecycleMode::Ephemeral,
         Offline => LifecycleMode::Offline,
->>>>>>> 5a4d3834
     }
 }