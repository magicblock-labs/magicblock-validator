use conjunto_transwise::RpcProviderConfig;
use log::*;
use sleipnir_account_cloner::{
    standard_blacklisted_accounts, RemoteAccountClonerClient,
    RemoteAccountClonerWorker,
};
use sleipnir_account_dumper::AccountDumperBank;
use sleipnir_account_fetcher::{
    RemoteAccountFetcherClient, RemoteAccountFetcherWorker,
};
use sleipnir_account_updates::{
    RemoteAccountUpdatesClient, RemoteAccountUpdatesWorker,
};
use sleipnir_accounts::{utils::try_rpc_cluster_from_cluster, AccountsManager};
use sleipnir_accounts_api::BankAccountProvider;
use sleipnir_bank::{
    bank::Bank, genesis_utils::create_genesis_config_with_leader,
    program_loader::load_programs_into_bank,
    transaction_logs::TransactionLogCollectorFilter,
    transaction_notifier_interface::TransactionNotifierArc,
};
use sleipnir_config::{ProgramConfig, SleipnirConfig};
use sleipnir_geyser_plugin::rpc::GeyserRpcService;
use sleipnir_ledger::Ledger;
use sleipnir_metrics::MetricsService;
use sleipnir_perf_service::SamplePerformanceService;
use sleipnir_program::init_validator_authority;
use sleipnir_pubsub::pubsub_service::{
    PubsubConfig, PubsubService, PubsubServiceCloseHandle,
};
use sleipnir_rpc::{
    json_rpc_request_processor::JsonRpcConfig, json_rpc_service::JsonRpcService,
};
use sleipnir_transaction_status::{
    TransactionStatusMessage, TransactionStatusSender,
};
use solana_geyser_plugin_manager::geyser_plugin_service::GeyserPluginService;
use solana_sdk::{
    commitment_config::CommitmentLevel, genesis_config::GenesisConfig,
    pubkey::Pubkey, signature::Keypair, signer::Signer,
};
use std::path::PathBuf;
use std::{
    net::SocketAddr,
    process,
    sync::{
        atomic::{AtomicBool, Ordering},
        Arc, RwLock,
    },
    thread,
    time::Duration,
};
use tempfile::TempDir;
use tokio_util::sync::CancellationToken;

use crate::{
    errors::{ApiError, ApiResult},
    external_config::try_convert_accounts_config,
    fund_account::{
        fund_magic_context, fund_validator_identity, funded_faucet,
    },
    geyser_transaction_notify_listener::GeyserTransactionNotifyListener,
    init_geyser_service::{init_geyser_service, InitGeyserServiceConfig},
<<<<<<< HEAD
    tickers::{
        init_commit_accounts_ticker, init_slot_ticker,
        init_system_metrics_ticker,
    },
=======
    ledger,
    tickers::{init_commit_accounts_ticker, init_slot_ticker},
>>>>>>> 18f0aa5e
};

// -----------------
// MagicValidatorConfig
// -----------------
#[derive(Default)]
pub struct MagicValidatorConfig {
    pub validator_config: SleipnirConfig,
    pub init_geyser_service_config: InitGeyserServiceConfig,
}

impl std::fmt::Debug for MagicValidatorConfig {
    fn fmt(&self, f: &mut std::fmt::Formatter<'_>) -> std::fmt::Result {
        f.debug_struct("MagicValidatorConfig")
            .field("validator_config", &self.validator_config)
            .field(
                "init_geyser_service_config",
                &self.init_geyser_service_config,
            )
            .finish()
    }
}

// -----------------
// MagicValidator
// -----------------
pub struct MagicValidator {
    config: SleipnirConfig,
    exit: Arc<AtomicBool>,
    token: CancellationToken,
    bank: Arc<Bank>,
    ledger: Arc<Ledger>,
    slot_ticker: Option<tokio::task::JoinHandle<()>>,
    pubsub_handle: RwLock<Option<thread::JoinHandle<()>>>,
    pubsub_close_handle: PubsubServiceCloseHandle,
    sample_performance_service: Option<SamplePerformanceService>,
    commit_accounts_ticker: Option<tokio::task::JoinHandle<()>>,
    remote_account_fetcher_worker: Option<RemoteAccountFetcherWorker>,
    remote_account_fetcher_handle: Option<thread::JoinHandle<()>>,
    remote_account_updates_worker: Option<RemoteAccountUpdatesWorker>,
    remote_account_updates_handle: Option<thread::JoinHandle<()>>,
    remote_account_cloner_worker: Option<
        RemoteAccountClonerWorker<
            BankAccountProvider,
            RemoteAccountFetcherClient,
            RemoteAccountUpdatesClient,
            AccountDumperBank,
        >,
    >,
    remote_account_cloner_handle: Option<thread::JoinHandle<()>>,
    accounts_manager: Arc<AccountsManager>,
    transaction_listener: GeyserTransactionNotifyListener,
    rpc_service: JsonRpcService,
    _metrics: Option<(MetricsService, tokio::task::JoinHandle<()>)>,
    geyser_rpc_service: Arc<GeyserRpcService>,
    pubsub_config: PubsubConfig,
    pub transaction_status_sender: TransactionStatusSender,
}

impl MagicValidator {
    // -----------------
    // Initialization
    // -----------------
    pub fn try_from_config(
        config: MagicValidatorConfig,
        identity_keypair: Keypair,
    ) -> ApiResult<Self> {
        // TODO(thlorenz): @@ this will need to be recreated on each start
        let token = CancellationToken::new();

        let (geyser_service, geyser_rpc_service) =
            init_geyser_service(config.init_geyser_service_config)?;

        let validator_pubkey = identity_keypair.pubkey();
        let sleipnir_bank::genesis_utils::GenesisConfigInfo {
            genesis_config,
            validator_pubkey,
            ..
        } = create_genesis_config_with_leader(u64::MAX, &validator_pubkey);

        let exit = Arc::<AtomicBool>::default();
        let bank = Self::init_bank(
            &geyser_service,
            &genesis_config,
            config.validator_config.validator.millis_per_slot,
            validator_pubkey,
        );

        let ledger = Self::init_ledger(
            config.validator_config.ledger.path.as_ref(),
            config.validator_config.ledger.reset,
        )?;

        fund_validator_identity(&bank, &validator_pubkey);
        fund_magic_context(&bank);
        let faucet_keypair = funded_faucet(&bank);

        load_programs_into_bank(
            &bank,
            &programs_to_load(&config.validator_config.programs),
        )
        .map_err(|err| {
            ApiError::FailedToLoadProgramsIntoBank(format!("{:?}", err))
        })?;

        let (transaction_sndr, transaction_listener) =
            Self::init_transaction_listener(
                &ledger,
                geyser_service.get_transaction_notifier(),
            );

        let metrics_config = &config.validator_config.metrics;
        let metrics = if metrics_config.enabled {
            let metrics_service = sleipnir_metrics::try_start_metrics_service(
                metrics_config.service.socket_addr(),
                token.clone(),
            )
            .map_err(ApiError::FailedToStartMetricsService)?;

            let system_metrics_ticker = init_system_metrics_ticker(
                Duration::from_secs(
                    metrics_config.system_metrics_tick_interval_secs,
                ),
                &ledger,
                token.clone(),
            );

            Some((metrics_service, system_metrics_ticker))
        } else {
            None
        };

        let accounts_config =
            try_convert_accounts_config(&config.validator_config.accounts)
                .map_err(ApiError::ConfigError)?;

        let remote_rpc_config = RpcProviderConfig::new(
            try_rpc_cluster_from_cluster(&accounts_config.remote_cluster)?,
            Some(CommitmentLevel::Confirmed),
        );

        let remote_account_fetcher_worker =
            RemoteAccountFetcherWorker::new(remote_rpc_config.clone());

        let remote_account_updates_worker = RemoteAccountUpdatesWorker::new(
            // We'll maintain 3 connections constantly (those could be on different nodes if we wanted to)
            vec![
                remote_rpc_config.clone(),
                remote_rpc_config.clone(),
                remote_rpc_config.clone(),
            ],
            // We'll kill/refresh one connection every 5 minutes
            Duration::from_secs(60 * 5),
        );

        let transaction_status_sender = TransactionStatusSender {
            sender: transaction_sndr,
        };

        let bank_account_provider = BankAccountProvider::new(bank.clone());
        let remote_account_fetcher_client =
            RemoteAccountFetcherClient::new(&remote_account_fetcher_worker);
        let remote_account_updates_client =
            RemoteAccountUpdatesClient::new(&remote_account_updates_worker);
        let account_dumper_bank = AccountDumperBank::new(
            bank.clone(),
            Some(transaction_status_sender.clone()),
        );
        let blacklisted_accounts =
            standard_blacklisted_accounts(&identity_keypair.pubkey());

        let remote_account_cloner_worker = RemoteAccountClonerWorker::new(
            bank_account_provider,
            remote_account_fetcher_client,
            remote_account_updates_client,
            account_dumper_bank,
            accounts_config.allowed_program_ids,
            blacklisted_accounts,
            accounts_config.payer_init_lamports,
            accounts_config.lifecycle.to_account_cloner_permissions(),
        );

        let accounts_manager = Self::init_accounts_manager(
            &bank,
            RemoteAccountClonerClient::new(&remote_account_cloner_worker),
            transaction_status_sender.clone(),
            &identity_keypair,
            &config.validator_config,
        );

        let pubsub_config = PubsubConfig::from_rpc(
            config.validator_config.rpc.addr,
            config.validator_config.rpc.port,
        );
        let rpc_service = Self::init_json_rpc_service(
            bank.clone(),
            ledger.clone(),
            faucet_keypair,
            &genesis_config,
            accounts_manager.clone(),
            transaction_status_sender.clone(),
            &pubsub_config,
            &config.validator_config,
        )?;

        init_validator_authority(identity_keypair);

        Ok(Self {
            config: config.validator_config,
            exit,
            rpc_service,
            _metrics: metrics,
            geyser_rpc_service,
            slot_ticker: None,
            commit_accounts_ticker: None,
            remote_account_fetcher_worker: Some(remote_account_fetcher_worker),
            remote_account_fetcher_handle: None,
            remote_account_updates_worker: Some(remote_account_updates_worker),
            remote_account_updates_handle: None,
            remote_account_cloner_worker: Some(remote_account_cloner_worker),
            remote_account_cloner_handle: None,
            pubsub_handle: Default::default(),
            pubsub_close_handle: Default::default(),
            sample_performance_service: None,
            pubsub_config,
            token,
            bank,
            ledger,
            accounts_manager,
            transaction_listener,
            transaction_status_sender,
        })
    }

    fn init_bank(
        geyser_service: &GeyserPluginService,
        genesis_config: &GenesisConfig,
        millis_per_slot: u64,
        validator_pubkey: Pubkey,
    ) -> Arc<Bank> {
        let runtime_config = Default::default();
        let bank = Bank::new(
            genesis_config,
            runtime_config,
            None,
            None,
            false,
            geyser_service.get_accounts_update_notifier(),
            geyser_service.get_slot_status_notifier(),
            millis_per_slot,
            validator_pubkey,
        );
        bank.transaction_log_collector_config
            .write()
            .unwrap()
            .filter = TransactionLogCollectorFilter::All;
        Arc::new(bank)
    }

    fn init_accounts_manager(
        bank: &Arc<Bank>,
        remote_account_cloner_client: RemoteAccountClonerClient,
        transaction_status_sender: TransactionStatusSender,
        validator_keypair: &Keypair,
        config: &SleipnirConfig,
    ) -> Arc<AccountsManager> {
        let accounts_config = try_convert_accounts_config(&config.accounts)
            .expect(
            "Failed to derive accounts config from provided sleipnir config",
        );
        let accounts_manager = AccountsManager::try_new(
            bank,
            remote_account_cloner_client,
            Some(transaction_status_sender),
            // NOTE: we could avoid passing a copy of the keypair here if we instead pass
            // something akin to a ValidatorTransactionSigner that gets it via the [validator_authority]
            // method from the [sleipnir_program] module, forgetting it immediately after.
            // That way we would at least hold it in memory for a long time only in one place and in all other
            // places only temporarily
            validator_keypair.insecure_clone(),
            accounts_config,
        )
        .expect("Failed to create accounts manager");

        Arc::new(accounts_manager)
    }

    #[allow(clippy::too_many_arguments)]
    fn init_json_rpc_service(
        bank: Arc<Bank>,
        ledger: Arc<Ledger>,
        faucet_keypair: Keypair,
        genesis_config: &GenesisConfig,
        accounts_manager: Arc<AccountsManager>,
        transaction_status_sender: TransactionStatusSender,
        pubsub_config: &PubsubConfig,
        config: &SleipnirConfig,
    ) -> ApiResult<JsonRpcService> {
        let rpc_socket_addr = SocketAddr::new(config.rpc.addr, config.rpc.port);
        let rpc_json_config = JsonRpcConfig {
            slot_duration: Duration::from_millis(
                config.validator.millis_per_slot,
            ),
            genesis_creation_time: genesis_config.creation_time,
            transaction_status_sender: Some(transaction_status_sender.clone()),
            rpc_socket_addr: Some(rpc_socket_addr),
            pubsub_socket_addr: Some(*pubsub_config.socket()),
            enable_rpc_transaction_history: true,
            disable_sigverify: !config.validator.sigverify,

            ..Default::default()
        };

        JsonRpcService::try_init(
            bank,
            ledger.clone(),
            faucet_keypair,
            genesis_config.hash(),
            accounts_manager,
            rpc_json_config,
        )
        .map_err(|err| {
            ApiError::FailedToInitJsonRpcService(format!("{:?}", err))
        })
    }

    fn init_ledger(
        ledger_path: Option<&String>,
        reset: bool,
    ) -> ApiResult<Arc<Ledger>> {
<<<<<<< HEAD
        let ledger = match ledger {
            Some(ledger) => {
                if reset {
                    return Err(
                        ApiError::CannotResetLedgerThatWasAlreadyInitialized,
                    );
                }
                Arc::new(ledger)
            }
            None => {
                let ledger_path = TempDir::new().unwrap();
                let ledger_path = ledger_path.path();
                if reset {
                    remove_directory_contents_if_exists(ledger_path).map_err(
                        |err| {
                            error!(
                                "Error: Unable to remove {}: {}",
                                ledger_path.display(),
                                err
                            );
                            ApiError::UnableToCleanLedgerDirectory(
                                ledger_path.display().to_string(),
                            )
                        },
                    )?;
                }
                Arc::new(
                    Ledger::open(ledger_path)
                        .expect("Expected to be able to open database ledger"),
                )
            }
        };
        Ok(ledger)
=======
        let ledger_path = match ledger_path {
            Some(ledger_path) => PathBuf::from(ledger_path),
            None => {
                let ledger_path = TempDir::new()?;
                ledger_path.path().to_path_buf()
            }
        };
        let ledger = ledger::init(ledger_path, reset)?;
        Ok(Arc::new(ledger))
>>>>>>> 18f0aa5e
    }

    fn init_transaction_listener(
        ledger: &Arc<Ledger>,
        transaction_notifier: Option<TransactionNotifierArc>,
    ) -> (
        crossbeam_channel::Sender<TransactionStatusMessage>,
        GeyserTransactionNotifyListener,
    ) {
        let (transaction_sndr, transaction_recvr) =
            crossbeam_channel::unbounded();
        (
            transaction_sndr,
            GeyserTransactionNotifyListener::new(
                transaction_notifier,
                transaction_recvr,
                ledger.clone(),
            ),
        )
    }

    // -----------------
    // Start/Stop
    // -----------------
    pub async fn start(&mut self) -> ApiResult<()> {
        // NOE: this only run only once, i.e. at creation time
        self.transaction_listener.run(true);

        self.slot_ticker = Some(init_slot_ticker(
            &self.bank,
            &self.accounts_manager,
            Some(self.transaction_status_sender.clone()),
            self.ledger.clone(),
            Duration::from_millis(self.config.validator.millis_per_slot),
            self.exit.clone(),
        ));

        self.commit_accounts_ticker = Some(init_commit_accounts_ticker(
            &self.accounts_manager,
            Duration::from_millis(self.config.accounts.commit.frequency_millis),
            self.token.clone(),
        ));

        self.start_remote_account_fetcher_worker();
        self.start_remote_account_updates_worker();
        self.start_remote_account_cloner_worker();

        self.rpc_service.start().map_err(|err| {
            ApiError::FailedToStartJsonRpcService(format!("{:?}", err))
        })?;

        info!(
            "Launched JSON RPC service at {:?} as part of process with pid {}",
            self.rpc_service.rpc_addr(),
            process::id(),
        );

        // NOTE: we need to create the pubsub service on each start since spawning
        // it takes ownership
        let pubsub_service = PubsubService::new(
            self.pubsub_config.clone(),
            self.geyser_rpc_service.clone(),
            self.bank.clone(),
        );

        let (pubsub_handle, pubsub_close_handle) =
            pubsub_service.spawn(self.pubsub_config.socket())?;
        self.pubsub_handle.write().unwrap().replace(pubsub_handle);
        self.pubsub_close_handle = pubsub_close_handle;

        self.sample_performance_service
            .replace(SamplePerformanceService::new(
                &self.bank,
                &self.ledger,
                self.exit.clone(),
            ));

        Ok(())
    }

    fn start_remote_account_fetcher_worker(&mut self) {
        if let Some(mut remote_account_fetcher_worker) =
            self.remote_account_fetcher_worker.take()
        {
            let cancellation_token = self.token.clone();
            self.remote_account_fetcher_handle =
                Some(thread::spawn(move || {
                    create_worker_runtime("remote_account_fetcher_worker")
                        .block_on(async move {
                            remote_account_fetcher_worker
                                .start_fetch_request_processing(
                                    cancellation_token,
                                )
                                .await;
                        });
                }));
        }
    }

    fn start_remote_account_updates_worker(&mut self) {
        if let Some(mut remote_account_updates_worker) =
            self.remote_account_updates_worker.take()
        {
            let cancellation_token = self.token.clone();
            self.remote_account_updates_handle =
                Some(thread::spawn(move || {
                    create_worker_runtime("remote_account_updates_worker")
                        .block_on(async move {
                            remote_account_updates_worker
                                .start_monitoring_request_processing(
                                    cancellation_token,
                                )
                                .await
                        });
                }));
        }
    }

    fn start_remote_account_cloner_worker(&mut self) {
        if let Some(mut remote_account_cloner_worker) =
            self.remote_account_cloner_worker.take()
        {
            let cancellation_token = self.token.clone();
            self.remote_account_cloner_handle =
                Some(thread::spawn(move || {
                    create_worker_runtime("remote_account_cloner_worker")
                        .block_on(async move {
                            remote_account_cloner_worker
                                .start_clone_request_processing(
                                    cancellation_token,
                                )
                                .await
                        });
                }));
        }
    }

    pub fn stop(&self) {
        self.exit.store(true, Ordering::Relaxed);
        self.rpc_service.close();
        PubsubService::close(&self.pubsub_close_handle);
        self.token.cancel();
    }

    pub fn join(&self) {
        self.rpc_service.join().unwrap();
        if let Some(x) = self.pubsub_handle.write().unwrap().take() {
            x.join().unwrap()
        }
    }

    pub fn bank_rc(&self) -> Arc<Bank> {
        self.bank.clone()
    }

    pub fn bank(&self) -> &Bank {
        &self.bank
    }

    pub fn ledger(&self) -> &Ledger {
        &self.ledger
    }
}

fn programs_to_load(programs: &[ProgramConfig]) -> Vec<(Pubkey, String)> {
    programs
        .iter()
        .map(|program| (program.id, program.path.clone()))
        .collect()
}

fn create_worker_runtime(thread_name: &str) -> tokio::runtime::Runtime {
    tokio::runtime::Builder::new_current_thread()
        .enable_all()
        .thread_name(thread_name)
        .build()
        .unwrap()
}<|MERGE_RESOLUTION|>--- conflicted
+++ resolved
@@ -61,15 +61,11 @@
     },
     geyser_transaction_notify_listener::GeyserTransactionNotifyListener,
     init_geyser_service::{init_geyser_service, InitGeyserServiceConfig},
-<<<<<<< HEAD
+    ledger,
     tickers::{
         init_commit_accounts_ticker, init_slot_ticker,
         init_system_metrics_ticker,
     },
-=======
-    ledger,
-    tickers::{init_commit_accounts_ticker, init_slot_ticker},
->>>>>>> 18f0aa5e
 };
 
 // -----------------
@@ -400,41 +396,6 @@
         ledger_path: Option<&String>,
         reset: bool,
     ) -> ApiResult<Arc<Ledger>> {
-<<<<<<< HEAD
-        let ledger = match ledger {
-            Some(ledger) => {
-                if reset {
-                    return Err(
-                        ApiError::CannotResetLedgerThatWasAlreadyInitialized,
-                    );
-                }
-                Arc::new(ledger)
-            }
-            None => {
-                let ledger_path = TempDir::new().unwrap();
-                let ledger_path = ledger_path.path();
-                if reset {
-                    remove_directory_contents_if_exists(ledger_path).map_err(
-                        |err| {
-                            error!(
-                                "Error: Unable to remove {}: {}",
-                                ledger_path.display(),
-                                err
-                            );
-                            ApiError::UnableToCleanLedgerDirectory(
-                                ledger_path.display().to_string(),
-                            )
-                        },
-                    )?;
-                }
-                Arc::new(
-                    Ledger::open(ledger_path)
-                        .expect("Expected to be able to open database ledger"),
-                )
-            }
-        };
-        Ok(ledger)
-=======
         let ledger_path = match ledger_path {
             Some(ledger_path) => PathBuf::from(ledger_path),
             None => {
@@ -444,7 +405,6 @@
         };
         let ledger = ledger::init(ledger_path, reset)?;
         Ok(Arc::new(ledger))
->>>>>>> 18f0aa5e
     }
 
     fn init_transaction_listener(
