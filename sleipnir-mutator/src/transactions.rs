--- conflicted
+++ resolved
@@ -121,20 +121,17 @@
     if let Some(program_idl_modification) = program_idl_modification {
         account_modifications.push(program_idl_modification)
     }
-<<<<<<< HEAD
 
     /*
-    // If the program does not exist yet, we just need to dump it
-=======
     // If the program does not exist yet, we just need to update it's data and don't
     // need to explicitly update the BPF loader
->>>>>>> b4ebd645
     if !is_upgrade {
         return Ok(vec![modify_accounts(
             account_modifications,
             recent_blockhash,
         )]);
-    } */
+    }
+     */
 
     let validator_keypair = &validator_authority();
     let validator_pubkey = &validator_authority_id();
