use std::path::{Path, PathBuf};

use chrono::Utc;
use magicblock_program::args::ScheduleTaskRequest;
use rusqlite::{params, Connection};
use solana_sdk::{instruction::Instruction, pubkey::Pubkey};
use tokio::sync::Mutex;

use crate::errors::TaskSchedulerError;

/// Represents a task in the database
/// Uses i64 for all timestamps and IDs to avoid overflows
#[derive(Debug, Clone, PartialEq, Eq)]
pub struct DbTask {
    /// Unique identifier for this task
    pub id: i64,
    /// Instructions to execute when triggered
    pub instructions: Vec<Instruction>,
    /// Authority that can modify or cancel this task
    pub authority: Pubkey,
    /// How frequently the task should be executed, in milliseconds
    pub execution_interval_millis: i64,
    /// Number of times this task still needs to be executed.
    pub executions_left: i64,
    /// Timestamp of the last execution of this task in milliseconds since UNIX epoch
    pub last_execution_millis: i64,
}

impl<'a> From<&'a ScheduleTaskRequest> for DbTask {
    fn from(task: &'a ScheduleTaskRequest) -> Self {
        Self {
            id: task.id,
            instructions: task.instructions.clone(),
            authority: task.authority,
            execution_interval_millis: task.execution_interval_millis,
            executions_left: task.iterations,
            last_execution_millis: 0,
        }
    }
}

#[derive(Debug, Clone)]
pub struct FailedScheduling {
    pub id: i64,
    pub timestamp: i64,
    pub task_id: i64,
    pub error: String,
}

#[derive(Debug, Clone)]
pub struct FailedTask {
    pub id: i64,
    pub timestamp: i64,
    pub task_id: i64,
    pub error: String,
}

pub struct SchedulerDatabase {
    conn: Mutex<Connection>,
}

impl SchedulerDatabase {
    pub fn path(path: &Path) -> PathBuf {
        path.join("task_scheduler.sqlite")
    }

    pub fn new<P: AsRef<Path>>(path: P) -> Result<Self, TaskSchedulerError> {
        let conn = Connection::open(path)?;

        // Create tables
        conn.execute(
            "CREATE TABLE IF NOT EXISTS tasks (
                id INTEGER PRIMARY KEY,
                instructions BLOB NOT NULL,
                authority TEXT NOT NULL,
                execution_interval_millis INTEGER NOT NULL,
                executions_left INTEGER NOT NULL,
                last_execution_millis INTEGER NOT NULL,
                created_at INTEGER NOT NULL,
                updated_at INTEGER NOT NULL
            )",
            [],
        )?;

        conn.execute(
            "CREATE TABLE IF NOT EXISTS failed_scheduling (
                id INTEGER PRIMARY KEY AUTOINCREMENT,
                timestamp INTEGER NOT NULL,
                task_id INTEGER,
                error TEXT NOT NULL
            )",
            [],
        )?;

        conn.execute(
            "CREATE TABLE IF NOT EXISTS failed_tasks (
                id INTEGER PRIMARY KEY AUTOINCREMENT,
                timestamp INTEGER NOT NULL,
                task_id INTEGER,
                error TEXT NOT NULL
            )",
            [],
        )?;

        Ok(Self {
            conn: Mutex::new(conn),
        })
    }

    pub async fn insert_task(
        &self,
        task: &DbTask,
    ) -> Result<(), TaskSchedulerError> {
        let instructions_bin = bincode::serialize(&task.instructions)?;
        let authority_str = task.authority.to_string();
        let now = Utc::now().timestamp_millis();

        self.conn.lock().await.execute(
            "INSERT OR REPLACE INTO tasks 
             (id, instructions, authority, execution_interval_millis, executions_left, last_execution_millis, created_at, updated_at)
             VALUES (?, ?, ?, ?, ?, ?, ?, ?)",
            params![
                task.id,
                instructions_bin,
                authority_str,
                task.execution_interval_millis,
                task.executions_left,
                task.last_execution_millis,
                now,
                now,
            ],
        )?;

        Ok(())
    }

    pub async fn update_task_after_execution(
        &self,
        task_id: i64,
        last_execution: i64,
    ) -> Result<(), TaskSchedulerError> {
        let now = Utc::now().timestamp_millis();

        self.conn.lock().await.execute(
            "UPDATE tasks 
             SET executions_left = executions_left - 1, 
                 last_execution_millis = ?,
                 updated_at = ?
             WHERE id = ?",
            params![last_execution, now, task_id],
        )?;

        Ok(())
    }

    pub async fn insert_failed_scheduling(
        &self,
        task_id: i64,
        error: String,
    ) -> Result<(), TaskSchedulerError> {
        self.conn.lock().await.execute(
            "INSERT INTO failed_scheduling (timestamp, task_id, error) VALUES (?, ?, ?)",
            params![Utc::now().timestamp_millis(), task_id, error],
        )?;

        Ok(())
    }

    pub async fn insert_failed_task(
        &self,
        task_id: i64,
        error: String,
    ) -> Result<(), TaskSchedulerError> {
        self.conn.lock().await.execute(
            "INSERT INTO failed_tasks (timestamp, task_id, error) VALUES (?, ?, ?)",
            params![Utc::now().timestamp_millis(), task_id, error],
        )?;

        Ok(())
    }

    pub async fn unschedule_task(
        &self,
        task_id: i64,
    ) -> Result<(), TaskSchedulerError> {
        self.conn.lock().await.execute(
            "UPDATE tasks SET executions_left = 0 WHERE id = ?",
            [task_id],
        )?;

        Ok(())
    }

<<<<<<< HEAD
    pub async fn remove_task(
        &self,
        task_id: u64,
    ) -> Result<(), TaskSchedulerError> {
=======
    pub fn remove_task(&self, task_id: i64) -> Result<(), TaskSchedulerError> {
>>>>>>> 208ca3c6
        self.conn
            .lock()
            .await
            .execute("DELETE FROM tasks WHERE id = ?", [task_id])?;

        Ok(())
    }

    pub async fn get_task(
        &self,
        task_id: i64,
    ) -> Result<Option<DbTask>, TaskSchedulerError> {
        let db = self.conn.lock().await;
        let mut stmt = db.prepare(
            "SELECT id, instructions, authority, execution_interval_millis, executions_left, last_execution_millis
             FROM tasks WHERE id = ?"
        )?;

        let mut rows = stmt.query_map([task_id], |row| {
            let instructions_bin: Vec<u8> = row.get(1)?;
            let instructions: Vec<Instruction> =
                bincode::deserialize(&instructions_bin).map_err(|e| {
                    rusqlite::Error::InvalidParameterName(format!(
                        "instructions: {}",
                        e
                    ))
                })?;
            let authority_str: String = row.get(2)?;
            let authority: Pubkey = authority_str.parse().map_err(|e| {
                rusqlite::Error::InvalidParameterName(format!(
                    "authority: {}",
                    e
                ))
            })?;

            Ok(DbTask {
                id: row.get(0)?,
                instructions,
                authority,
                execution_interval_millis: row.get(3)?,
                executions_left: row.get(4)?,
                last_execution_millis: row.get(5)?,
            })
        })?;

        Ok(rows.next().transpose()?)
    }

    pub async fn get_tasks(&self) -> Result<Vec<DbTask>, TaskSchedulerError> {
        let db = self.conn.lock().await;
        let mut stmt = db.prepare(
            "SELECT id, instructions, authority, execution_interval_millis, executions_left, last_execution_millis
             FROM tasks"
        )?;

        let mut tasks = Vec::new();
        let rows = stmt.query_map([], |row| {
            let instructions_bin: Vec<u8> = row.get(1)?;
            let instructions: Vec<Instruction> =
                bincode::deserialize(&instructions_bin).map_err(|e| {
                    rusqlite::Error::InvalidParameterName(format!(
                        "instructions: {}",
                        e
                    ))
                })?;
            let authority_str: String = row.get(2)?;
            let authority: Pubkey = authority_str.parse().map_err(|e| {
                rusqlite::Error::InvalidParameterName(format!(
                    "authority: {}",
                    e
                ))
            })?;

            Ok(DbTask {
                id: row.get(0)?,
                instructions,
                authority,
                execution_interval_millis: row.get(3)?,
                executions_left: row.get(4)?,
                last_execution_millis: row.get(5)?,
            })
        })?;

        for row in rows {
            tasks.push(row?);
        }

        Ok(tasks)
    }

<<<<<<< HEAD
    pub async fn get_task_ids(&self) -> Result<Vec<u64>, TaskSchedulerError> {
        let db = self.conn.lock().await;
        let mut stmt = db.prepare(
=======
    pub fn get_task_ids(&self) -> Result<Vec<i64>, TaskSchedulerError> {
        let mut stmt = self.conn.prepare(
>>>>>>> 208ca3c6
            "SELECT id 
             FROM tasks",
        )?;

        let rows = stmt.query_map([], |row| row.get(0))?;

        Ok(rows.collect::<Result<Vec<i64>, rusqlite::Error>>()?)
    }

    pub async fn get_failed_schedulings(
        &self,
    ) -> Result<Vec<FailedScheduling>, TaskSchedulerError> {
        let db = self.conn.lock().await;
        let mut stmt = db.prepare(
            "SELECT * 
             FROM failed_scheduling",
        )?;

        let rows = stmt.query_map([], |row| {
            Ok(FailedScheduling {
                id: row.get(0)?,
                timestamp: row.get(1)?,
                task_id: row.get(2)?,
                error: row.get(3)?,
            })
        })?;

        Ok(rows.collect::<Result<Vec<FailedScheduling>, rusqlite::Error>>()?)
    }

    pub async fn get_failed_tasks(
        &self,
    ) -> Result<Vec<FailedTask>, TaskSchedulerError> {
        let db = self.conn.lock().await;
        let mut stmt = db.prepare(
            "SELECT * 
             FROM failed_tasks",
        )?;

        let rows = stmt.query_map([], |row| {
            Ok(FailedTask {
                id: row.get(0)?,
                timestamp: row.get(1)?,
                task_id: row.get(2)?,
                error: row.get(3)?,
            })
        })?;

        Ok(rows.collect::<Result<Vec<FailedTask>, rusqlite::Error>>()?)
    }
}<|MERGE_RESOLUTION|>--- conflicted
+++ resolved
@@ -191,14 +191,10 @@
         Ok(())
     }
 
-<<<<<<< HEAD
     pub async fn remove_task(
         &self,
-        task_id: u64,
-    ) -> Result<(), TaskSchedulerError> {
-=======
-    pub fn remove_task(&self, task_id: i64) -> Result<(), TaskSchedulerError> {
->>>>>>> 208ca3c6
+        task_id: i64,
+    ) -> Result<(), TaskSchedulerError> {
         self.conn
             .lock()
             .await
@@ -289,14 +285,9 @@
         Ok(tasks)
     }
 
-<<<<<<< HEAD
-    pub async fn get_task_ids(&self) -> Result<Vec<u64>, TaskSchedulerError> {
-        let db = self.conn.lock().await;
-        let mut stmt = db.prepare(
-=======
-    pub fn get_task_ids(&self) -> Result<Vec<i64>, TaskSchedulerError> {
-        let mut stmt = self.conn.prepare(
->>>>>>> 208ca3c6
+    pub async fn get_task_ids(&self) -> Result<Vec<i64>, TaskSchedulerError> {
+        let db = self.conn.lock().await;
+        let mut stmt = db.prepare(
             "SELECT id 
              FROM tasks",
         )?;
