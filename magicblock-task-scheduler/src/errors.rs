use solana_program::example_mocks::solana_rpc_client_api;
use thiserror::Error;

pub type TaskSchedulerResult<T> = Result<T, TaskSchedulerError>;

#[derive(Error, Debug)]
pub enum TaskSchedulerError {
    #[error(transparent)]
    DatabaseConnection(#[from] rusqlite::Error),

    #[error(transparent)]
    Pubsub(
        Box<
            solana_pubsub_client::nonblocking::pubsub_client::PubsubClientError,
        >,
    ),

    #[error(transparent)]
    Bincode(#[from] bincode::Error),

    #[error(transparent)]
    Rpc(#[from] solana_rpc_client_api::client_error::ClientError),

    #[error("Task not found: {0}")]
    TaskNotFound(i64),

    #[error(transparent)]
    Transaction(#[from] solana_sdk::transaction::TransactionError),

    #[error("Task context not found")]
    TaskContextNotFound,

    #[error(transparent)]
    Io(#[from] std::io::Error),

    #[error("Failed to process some context requests: {0:?}")]
    SchedulingRequests(Vec<TaskSchedulerError>),

    #[error("Failed to serialize task context: {0:?}")]
    ContextSerialization(Vec<u8>),

    #[error("Failed to deserialize task context: {0:?}")]
    ContextDeserialization(Vec<u8>),

    #[error("Task {0} already exists and is owned by {1}, not {2}")]
    UnauthorizedReplacing(i64, String, String),
<<<<<<< HEAD
=======
}

impl From<solana_pubsub_client::nonblocking::pubsub_client::PubsubClientError>
    for TaskSchedulerError
{
    fn from(
        e: solana_pubsub_client::nonblocking::pubsub_client::PubsubClientError,
    ) -> Self {
        Self::Pubsub(Box::new(e))
    }
>>>>>>> 128148ff
}<|MERGE_RESOLUTION|>--- conflicted
+++ resolved
@@ -44,8 +44,6 @@
 
     #[error("Task {0} already exists and is owned by {1}, not {2}")]
     UnauthorizedReplacing(i64, String, String),
-<<<<<<< HEAD
-=======
 }
 
 impl From<solana_pubsub_client::nonblocking::pubsub_client::PubsubClientError>
@@ -56,5 +54,4 @@
     ) -> Self {
         Self::Pubsub(Box::new(e))
     }
->>>>>>> 128148ff
 }