--- conflicted
+++ resolved
@@ -80,11 +80,7 @@
         account_cloner,
         account_committer,
         account_updates,
-<<<<<<< HEAD
-        LifecycleMode::EphemeralWithAnything,
-=======
         LifecycleMode::Ephemeral,
->>>>>>> 5a4d3834
     )
 }
 
@@ -463,11 +459,7 @@
         account_cloner,
         account_committer,
         account_updates,
-<<<<<<< HEAD
-        LifecycleMode::ChainWithAnything,
-=======
         LifecycleMode::Replica,
->>>>>>> 5a4d3834
     );
 
     let holder = TransactionAccountsHolder {
