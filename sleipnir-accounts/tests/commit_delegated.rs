use std::sync::Arc;

use conjunto_transwise::{CommitFrequency, TransactionAccountsExtractorImpl};
use sleipnir_accounts::{
    ExternalAccountsManager, ExternalReadonlyMode, ExternalWritableMode,
};
use solana_sdk::{
    account::{Account, AccountSharedData},
    native_token::LAMPORTS_PER_SOL,
    pubkey::Pubkey,
};
use stubs::{
    account_cloner_stub::AccountClonerStub,
    account_committer_stub::AccountCommitterStub,
    account_updates_stub::AccountUpdatesStub,
    internal_account_provider_stub::InternalAccountProviderStub,
    scheduled_commits_processor_stub::ScheduledCommitsProcessorStub,
    validated_accounts_provider_stub::ValidatedAccountsProviderStub,
};
use test_tools_core::init_logger;

mod stubs;

fn setup(
    internal_account_provider: InternalAccountProviderStub,
    account_cloner: AccountClonerStub,
    account_committer: AccountCommitterStub,
    account_updates: AccountUpdatesStub,
    validated_accounts_provider: ValidatedAccountsProviderStub,
    validator_auth_id: Pubkey,
) -> ExternalAccountsManager<
    InternalAccountProviderStub,
    AccountClonerStub,
    AccountCommitterStub,
    AccountUpdatesStub,
    ValidatedAccountsProviderStub,
    TransactionAccountsExtractorImpl,
    ScheduledCommitsProcessorStub,
> {
    ExternalAccountsManager {
        internal_account_provider,
        account_cloner,
<<<<<<< HEAD
        account_committer: Arc::new(account_committer),
=======
        account_committer,
        account_updates,
>>>>>>> 68e62d9e
        validated_accounts_provider,
        transaction_accounts_extractor: TransactionAccountsExtractorImpl,
        scheduled_commits_processor: ScheduledCommitsProcessorStub::default(),
        external_readonly_accounts: Default::default(),
        external_writable_accounts: Default::default(),
        external_readonly_mode: ExternalReadonlyMode::All,
        external_writable_mode: ExternalWritableMode::Delegated,
        create_accounts: false,
        payer_init_lamports: Some(1_000 * LAMPORTS_PER_SOL),
        validator_id: validator_auth_id,
    }
}

fn acount_shared_data(pubkey: Pubkey) -> AccountSharedData {
    AccountSharedData::from(Account {
        lamports: 1_000 * LAMPORTS_PER_SOL,
        // Account owns itself for simplicity, just so we can identify them
        // via an equality check
        owner: pubkey,
        data: vec![],
        executable: false,
        rent_epoch: 0,
    })
}

#[tokio::test]
async fn test_commit_two_delegated_accounts_one_needs_commit() {
    init_logger!();

    let commit_needed = Pubkey::new_unique();
    let commit_needed_acc = acount_shared_data(commit_needed);
    let commit_not_needed = Pubkey::new_unique();
    let commit_not_needed_acc = acount_shared_data(commit_not_needed);

    let mut internal_account_provider = InternalAccountProviderStub::default();
    internal_account_provider.add(commit_needed, commit_needed_acc.clone());
    internal_account_provider.add(commit_not_needed, commit_not_needed_acc);

    let account_committer = AccountCommitterStub::default();
    let validator_auth_id = Pubkey::new_unique();

    let manager = setup(
        internal_account_provider,
        AccountClonerStub::default(),
        account_committer.clone(),
        AccountUpdatesStub::default(),
        ValidatedAccountsProviderStub::valid_default(),
        validator_auth_id,
    );

    let cloned_at_slot = 12;

    manager.external_writable_accounts.insert(
        commit_needed,
        cloned_at_slot,
        Some(CommitFrequency::Millis(1)),
    );

    manager.external_writable_accounts.insert(
        commit_not_needed,
        cloned_at_slot,
        Some(CommitFrequency::Millis(60_000)),
    );

    let last_commit_of_commit_needed =
        manager.last_commit(&commit_needed).unwrap();
    let last_commit_of_commit_not_needed =
        manager.last_commit(&commit_not_needed).unwrap();

    tokio::time::sleep(tokio::time::Duration::from_millis(2)).await;

    let result = manager.commit_delegated().await;
    // Ensure we committed the account that was due
    assert_eq!(account_committer.len(), 1);
    // with the current account data
    assert_eq!(
        account_committer.committed(&commit_needed),
        Some(commit_needed_acc)
    );
    // and that we returned that transaction signature for it.
    assert_eq!(result.unwrap().len(), 1);

    // Ensure that the last commit time was updated of the committed account
    assert!(
        manager.last_commit(&commit_needed).unwrap()
            > last_commit_of_commit_needed
    );
    // but not of the one that didn't need commit.
    assert_eq!(
        manager.last_commit(&commit_not_needed).unwrap(),
        last_commit_of_commit_not_needed
    );
}<|MERGE_RESOLUTION|>--- conflicted
+++ resolved
@@ -39,13 +39,9 @@
 > {
     ExternalAccountsManager {
         internal_account_provider,
+        account_committer: Arc::new(account_committer),
+        account_updates,
         account_cloner,
-<<<<<<< HEAD
-        account_committer: Arc::new(account_committer),
-=======
-        account_committer,
-        account_updates,
->>>>>>> 68e62d9e
         validated_accounts_provider,
         transaction_accounts_extractor: TransactionAccountsExtractorImpl,
         scheduled_commits_processor: ScheduledCommitsProcessorStub::default(),
