--- conflicted
+++ resolved
@@ -11,11 +11,8 @@
 async-trait = { workspace = true }
 conjunto-transwise = { workspace = true }
 delegation-program = { workspace = true }
-<<<<<<< HEAD
 futures-util = { workspace = true }
-=======
 lazy_static = { workspace = true }
->>>>>>> 36f6eadf
 log = { workspace = true }
 sleipnir-account-fetcher = { workspace = true }
 sleipnir-account-updates = { workspace = true }
