--- conflicted
+++ resolved
@@ -193,18 +193,10 @@
         accounts_holder: TransactionAccountsHolder,
         signature: String,
     ) -> AccountsResult<Vec<Signature>> {
-<<<<<<< HEAD
         // 2.A Collect all readonly accounts we've never seen before and need to clone for readonly
         let unseen_readonly_accounts = if self
             .external_readonly_mode
-            .clone_none()
-=======
-        // 2. Remove all accounts we already track as external accounts
-        //    and the ones that are found in our validator
-        let new_readonly_accounts = if self
-            .external_readonly_mode
             .is_clone_none()
->>>>>>> 664f5568
         {
             vec![]
         } else {
@@ -217,13 +209,7 @@
                 .filter(|pubkey| !self.external_writable_accounts.has(pubkey))
                 // If somehow the account is already in the validator data for other reason, no need to re-download it
                 .filter(|pubkey| {
-<<<<<<< HEAD
                     // Slowest lookup filter is done last
-=======
-                    // TODO(vbrunet):
-                    // - the AccountProvider interfaces could probably also implement a contains()
-                    // - this would make a lot of usecases much faster, not having to read the actual account
->>>>>>> 664f5568
                     self.internal_account_provider.get_account(pubkey).is_none()
                 })
                 .collect::<Vec<_>>()
@@ -233,16 +219,10 @@
             unseen_readonly_accounts
         );
 
-<<<<<<< HEAD
         // 2.B Collect all writable accounts we've never seen before and need to clone and prepare for writable
         let unseen_writable_accounts = if self
             .external_writable_mode
-            .clone_none()
-=======
-        let new_writable_accounts = if self
-            .external_writable_mode
             .is_clone_none()
->>>>>>> 664f5568
         {
             vec![]
         } else {
@@ -281,26 +261,15 @@
             )
             .await?;
 
-<<<<<<< HEAD
         // 4.A If a readonly account is not a program, but we only should clone programs then
         //     we have a problem since the account does not exist nor will it be created.
         //     Here we just remove it from the accounts to be cloned and let the  trigger
         //     transaction fail due to the missing account as it normally would.
         //     We have a similar problem if the account was not found at all in which case
         //     it's `is_program` field is `None`.
-        let programs_only = self.external_readonly_mode.clone_programs_only();
-        let validated_readonly_pubkeys = validated_accounts
-=======
-        // 4. If a readonly account is not a program, but we only should clone programs then
-        //    we have a problem since the account does not exist nor will it be created.
-        //    Here we just remove it from the accounts to be cloned and let the  trigger
-        //    transaction fail due to the missing account as it normally would.
-        //    We have a similar problem if the account was not found at all in which case
-        //    it's `is_program` field is `None`.
         let programs_only =
             self.external_readonly_mode.is_clone_programs_only();
-        let readonly_clones = validated_accounts
->>>>>>> 664f5568
+        let validated_readonly_pubkeys = validated_accounts
             .readonly
             .iter()
             .flat_map(|acc| {
