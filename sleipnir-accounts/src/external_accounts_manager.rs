--- conflicted
+++ resolved
@@ -17,11 +17,7 @@
 };
 
 use crate::{
-<<<<<<< HEAD
-    errors::{AccountsError, AccountsResult},
-=======
     errors::AccountsResult,
->>>>>>> 032afa36
     external_accounts::{ExternalReadonlyAccounts, ExternalWritableAccounts},
     traits::{AccountCloner, AccountCommitter, InternalAccountProvider},
     utils::get_epoch,
@@ -73,13 +69,9 @@
         tx: &SanitizedTransaction,
     ) -> AccountsResult<Vec<Signature>> {
         // If this validator does not clone any accounts then we're done
-<<<<<<< HEAD
-        if self.lifecycle.disable_cloning() {
-=======
         if self.lifecycle.is_clone_readable_none()
             && self.lifecycle.is_clone_writable_none()
         {
->>>>>>> 032afa36
             return Ok(vec![]);
         }
 
@@ -104,11 +96,7 @@
         let payer_id = accounts_holder.payer;
 
         // 2.A Collect all readonly accounts we've never seen before and need to clone as readonly
-<<<<<<< HEAD
-        let unseen_readonly_ids = if self.lifecycle.disable_cloning() {
-=======
         let unseen_readonly_ids = if self.lifecycle.is_clone_readable_none() {
->>>>>>> 032afa36
             vec![]
         } else {
             accounts_holder
@@ -125,34 +113,18 @@
                     // TODO(vbrunet)
                     //  - https://github.com/magicblock-labs/magicblock-validator/issues/95
                     //  - handle the case of the payer better, we may not want to track lamport changes
-<<<<<<< HEAD
-                    self.account_updates
-                        .request_start_account_monitoring(pubkey);
-=======
                     self.account_updates.request_account_monitoring(pubkey);
->>>>>>> 032afa36
                     // If there was an on-chain update since last clone, always re-clone
                     if let Some(cloned_at_slot) = self
                         .external_readonly_accounts
                         .get_cloned_at_slot(pubkey)
                     {
-<<<<<<< HEAD
-                        if let Some(last_known_update_slot) = self
-                            .account_updates
-                            .get_last_known_update_slot(pubkey)
-                        {
-                            if cloned_at_slot < last_known_update_slot {
-                                self.external_readonly_accounts.remove(pubkey);
-                                return true;
-                            }
-=======
                         if self
                             .account_updates
                             .has_known_update_since_slot(pubkey, cloned_at_slot)
                         {
                             self.external_readonly_accounts.remove(pubkey);
                             return true;
->>>>>>> 032afa36
                         }
                     }
                     // If we don't know of any recent update, and it's still in the cache, it can be used safely
@@ -171,11 +143,7 @@
         trace!("Newly seen readonly pubkeys: {:?}", unseen_readonly_ids);
 
         // 2.B If needed, Collect all writable accounts we've never seen before and need to clone and prepare as writable
-<<<<<<< HEAD
-        let unseen_writable_ids = if self.lifecycle.disable_cloning() {
-=======
         let unseen_writable_ids = if self.lifecycle.is_clone_writable_none() {
->>>>>>> 032afa36
             vec![]
         } else {
             accounts_holder
@@ -193,29 +161,6 @@
         trace!("Newly seen writable pubkeys: {:?}", unseen_writable_ids);
 
         // 3.A Fetch the accounts that we've seen for the first time
-<<<<<<< HEAD
-        let (readonly_snapshot, writable_snapshot) = try_join(
-            try_join_all(unseen_readonly_ids.iter().map(|pubkey| {
-                self.account_fetcher.fetch_account_chain_snapshot(pubkey)
-            })),
-            try_join_all(unseen_writable_ids.iter().map(|pubkey| {
-                self.account_fetcher.fetch_account_chain_snapshot(pubkey)
-            })),
-        )
-        .await
-        .map_err(AccountsError::FailedToFetchAccount)?;
-
-        // 3.B Validate the accounts that we see for the very first time
-        let tx_snapshot = TransactionAccountsSnapshot {
-            readonly: readonly_snapshot,
-            writable: writable_snapshot,
-            payer: accounts_holder.payer,
-        };
-        if self.lifecycle.require_ephemeral_validation() {
-            self.transaction_accounts_validator
-                .validate_ephemeral_transaction_accounts(&tx_snapshot)?;
-        }
-=======
         let acc_snapshot = self
             .account_fetcher
             .fetch_transaction_accounts_snapshot(&TransactionAccountsHolder {
@@ -239,7 +184,6 @@
                     .allows_new_account_for_writables(),
             },
         )?;
->>>>>>> 032afa36
 
         // 4.A If a readonly account is not a program, but we only should clone programs then
         //     we have a problem since the account does not exist nor will it be created.
@@ -247,12 +191,7 @@
         //     transaction fail due to the missing account as it normally would.
         //     We have a similar problem if the account was not found at all in which case
         //     it's `is_program` field is `None`.
-<<<<<<< HEAD
-        let allow_cloning_undelegated_non_programs =
-            self.lifecycle.allow_cloning_undelegated_non_programs();
-=======
         let programs_only = self.lifecycle.is_clone_readable_programs_only();
->>>>>>> 032afa36
 
         let cloned_readonly_accounts = tx_snapshot
             .readonly
