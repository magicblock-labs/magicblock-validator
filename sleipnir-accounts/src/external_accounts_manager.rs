use std::{collections::HashSet, sync::Arc, time::Duration};

use conjunto_transwise::{
    transaction_accounts_extractor::TransactionAccountsExtractor,
    transaction_accounts_holder::TransactionAccountsHolder,
    transaction_accounts_snapshot::TransactionAccountsSnapshot,
    transaction_accounts_validator::TransactionAccountsValidator,
    AccountChainState,
};
use futures_util::future::{try_join, try_join_all};
use lazy_static::lazy_static;
use log::*;
use sleipnir_account_fetcher::AccountFetcher;
use sleipnir_account_updates::AccountUpdates;
use sleipnir_program::sleipnir_instruction::AccountModification;
use solana_sdk::{
    pubkey::Pubkey, signature::Signature, sysvar,
    transaction::SanitizedTransaction,
};

use crate::{
<<<<<<< HEAD
    errors::AccountsResult,
    external_accounts_cache::ExternalAccountsCache,
=======
    errors::{AccountsError, AccountsResult},
    external_accounts::{ExternalReadonlyAccounts, ExternalWritableAccounts},
>>>>>>> 7e66c825
    traits::{AccountCloner, AccountCommitter, InternalAccountProvider},
    utils::get_epoch,
    AccountCommittee, CommitAccountsPayload, LifecycleMode,
    ScheduledCommitsProcessor, SendableCommitAccountsPayload,
};

lazy_static! {
    // TODO(vbrunet) - we will need a more general solution to those unfetchable accounts
    // progress tracked here: https://github.com/magicblock-labs/magicblock-validator/issues/124
    static ref BLACKLISTED_ACCOUNTS: HashSet<Pubkey> = {
        let mut accounts = HashSet::new();
        accounts.insert(sysvar::clock::ID);
        accounts.insert(sysvar::epoch_rewards::ID);
        accounts.insert(sysvar::epoch_schedule::ID);
        accounts.insert(sysvar::fees::ID);
        accounts.insert(sysvar::instructions::ID);
        accounts.insert(sysvar::last_restart_slot::ID);
        accounts.insert(sysvar::recent_blockhashes::ID);
        accounts.insert(sysvar::rent::ID);
        accounts.insert(sysvar::rewards::ID);
        accounts.insert(sysvar::slot_hashes::ID);
        accounts.insert(sysvar::slot_history::ID);
        accounts.insert(sysvar::stake_history::ID);
        accounts
    };
}

#[derive(Debug)]
pub struct ExternalAccountsManager<IAP, AFE, ACL, ACM, AUP, TAE, TAV, SCP>
where
    IAP: InternalAccountProvider,
    AFE: AccountFetcher,
    ACL: AccountCloner,
    ACM: AccountCommitter,
    AUP: AccountUpdates,
    TAE: TransactionAccountsExtractor,
    TAV: TransactionAccountsValidator,
    SCP: ScheduledCommitsProcessor,
{
    pub internal_account_provider: IAP,
    pub account_fetcher: AFE,
    pub account_cloner: ACL,
    pub account_committer: Arc<ACM>,
    pub account_updates: AUP,
    pub transaction_accounts_extractor: TAE,
    pub transaction_accounts_validator: TAV,
    pub scheduled_commits_processor: SCP,
    pub external_accounts_cache: ExternalAccountsCache,
    pub lifecycle: LifecycleMode,
    pub payer_init_lamports: Option<u64>,
    pub validator_id: Pubkey,
}

impl<IAP, AFE, ACL, ACM, AUP, TAE, TAV, SCP>
    ExternalAccountsManager<IAP, AFE, ACL, ACM, AUP, TAE, TAV, SCP>
where
    IAP: InternalAccountProvider,
    AFE: AccountFetcher,
    ACL: AccountCloner,
    ACM: AccountCommitter,
    AUP: AccountUpdates,
    TAE: TransactionAccountsExtractor,
    TAV: TransactionAccountsValidator,
    SCP: ScheduledCommitsProcessor,
{
    pub async fn ensure_accounts(
        &self,
        tx: &SanitizedTransaction,
    ) -> AccountsResult<Vec<Signature>> {
        // If this validator does not clone any accounts then we're done
        if self.lifecycle.is_clone_readable_none()
            && self.lifecycle.is_clone_writable_none()
        {
            return Ok(vec![]); // TODO
        }

        // 1. Extract all acounts from the transaction
        let accounts_holder = self
            .transaction_accounts_extractor
            .try_accounts_from_sanitized_transaction(tx)?;

        self.ensure_accounts_from_holder(
            accounts_holder,
            tx.signature().to_string(),
        )
        .await
    }

    // Direct use for tests only
    pub async fn ensure_accounts_from_holder(
        &self,
        accounts_holder: TransactionAccountsHolder,
        signature: String,
    ) -> AccountsResult<Vec<Signature>> {
        let payer_id = accounts_holder.payer;

        // Ensure that we are watching all readonly accounts
        accounts_holder
            .readonly
            .iter()
            .try_for_each(|pubkey| {
                // TODO(vbrunet)
                //  - https://github.com/magicblock-labs/magicblock-validator/issues/95
                //  - handle the case of the payer better, we may not want to track lamport changes
                self.account_updates.ensure_account_monitoring(pubkey)
            })
            .map_err(AccountsError::AccountUpdatesError)?;

        // 2.A Collect all readonly accounts we've never seen before and need to clone as readonly
        let unseen_readonly_ids = if self.lifecycle.is_clone_readable_none() {
            vec![]
        } else {
            accounts_holder
                .readonly
                .into_iter()
                // We never want to clone the validator authority account
                .filter(|pubkey| !self.validator_id.eq(pubkey))
                // We also never fetch some black-listed accounts (sysvars for example)
                .filter(|pubkey| !BLACKLISTED_ACCOUNTS.contains(pubkey))
                // Otherwise check if we know about the account from previous transactions
                .filter(|pubkey| {
                    // If an account has already been cloned and prepared to be used as writable,
                    // it can also be used as readonly, no questions asked, as it is already delegated
                    if self.external_writable_accounts.has(pubkey) {
                        return false;
                    }
                    // If there was an on-chain update since last clone, always re-clone
                    if let Some(cloned_at_slot) = self
                        .external_readonly_accounts
                        .get_cloned_at_slot(pubkey)
                    {
                        if let Some(last_known_update_slot) = self
                            .account_updates
                            .get_last_known_update_slot(pubkey)
                        {
                            if cloned_at_slot < last_known_update_slot {
                                self.external_readonly_accounts.remove(pubkey);
                                return true;
                            }
                        }
                    }
                    // If we don't know of any recent update, and it's still in the cache, it can be used safely
                    if self.external_readonly_accounts.has(pubkey) {
                        return false;
                    }
                    // If somehow the account is already in the validator data for other reason, no need to re-clone it
                    if self.internal_account_provider.has_account(pubkey) {
                        return false;
                    }
                    // If we have no knownledge of the account, clone it
                    true
                })
                .collect::<Vec<_>>()
        };
        trace!("Newly seen readonly pubkeys: {:?}", unseen_readonly_ids);

        // 2.B If needed, Collect all writable accounts we've never seen before and need to clone and prepare as writable
        let unseen_writable_ids = if self.lifecycle.is_clone_writable_none() {
            vec![]
        } else {
            accounts_holder
                .writable
                .into_iter()
                // We never want to clone the validator authority account
                .filter(|pubkey| !self.validator_id.eq(pubkey))
                // If an account has already been cloned and prepared to be used as writable, no need to re-do it
                .filter(|pubkey| !self.external_writable_accounts.has(pubkey))
                // Even if the account is already present in the validator,
                // we still need to prepare it so it can be used as a writable.
                // Because it may only be able to be used as a readonly until modified.
                .collect::<Vec<_>>()
        };
        trace!("Newly seen writable pubkeys: {:?}", unseen_writable_ids);

        // 3.A Fetch the accounts that we've seen for the first time
        let (readonly_snapshot, writable_snapshot) = try_join(
            try_join_all(unseen_readonly_ids.iter().map(|pubkey| {
                self.account_fetcher.fetch_account_chain_snapshot(pubkey)
            })),
            try_join_all(unseen_writable_ids.iter().map(|pubkey| {
                self.account_fetcher.fetch_account_chain_snapshot(pubkey)
            })),
        )
        .await
        .map_err(AccountsError::AccountFetcherError)?;

        // 3.B Validate the accounts that we see for the very first time
        let tx_snapshot = TransactionAccountsSnapshot {
            readonly: readonly_snapshot,
            writable: writable_snapshot,
            payer: accounts_holder.payer,
        };
        if self.lifecycle.requires_ephemeral_validation() {
            self.transaction_accounts_validator
                .validate_ephemeral_transaction_accounts(&tx_snapshot)?;
        }

        // 4.A If a readonly account is not a program, but we only should clone programs then
        //     we have a problem since the account does not exist nor will it be created.
        //     Here we just remove it from the accounts to be cloned and let the  trigger
        //     transaction fail due to the missing account as it normally would.
        //     We have a similar problem if the account was not found at all in which case
        //     it's `is_program` field is `None`.
        let programs_only = self.lifecycle.is_clone_readable_programs_only();

        let cloned_readonly_accounts = tx_snapshot
            .readonly
            .into_iter()
            .filter(|acc| match acc.chain_state.account() {
                // If it exists: Allow the account if its a program or if we allow non-programs to be cloned
                Some(account) => account.executable || !programs_only,
                // Otherwise, don't clone it
                None => false,
            })
            .collect::<Vec<_>>();

        // 4.B We will want to make sure that all accounts that exist on chain and are writable have been cloned
        let cloned_writable_accounts = tx_snapshot
            .writable
            .into_iter()
            .filter(|acc| acc.chain_state.account().is_some())
            .collect::<Vec<_>>();

        // Useful logging of involved writable/readables pubkeys
        if log::log_enabled!(log::Level::Debug) {
            if !cloned_readonly_accounts.is_empty() {
                debug!(
                    "Transaction '{}' triggered readonly account clones: {:?}",
                    signature,
                    cloned_readonly_accounts
                        .iter()
                        .map(|acc| acc.pubkey)
                        .collect::<Vec<_>>(),
                );
            }
            if !cloned_writable_accounts.is_empty() {
                let cloned_writable_descriptions = cloned_writable_accounts
                    .iter()
                    .map(|x| {
                        format!(
                            "{}{}{}",
                            if x.pubkey == payer_id { "[payer]:" } else { "" },
                            x.pubkey,
                            match x.chain_state {
                                AccountChainState::NewAccount => "NewAccount",
                                AccountChainState::Undelegated { .. } =>
                                    "Undelegated",
                                AccountChainState::Delegated { .. } =>
                                    "Delegated",
                                AccountChainState::Inconsistent { .. } =>
                                    "Inconsistent",
                            },
                        )
                    })
                    .collect::<Vec<_>>();
                debug!(
                    "Transaction '{}' triggered writable account clones: {:?}",
                    signature, cloned_writable_descriptions
                );
            }
        }

        let mut signatures = vec![];

        // 5.A Clone the unseen readonly accounts without any modifications
        for cloned_readonly_account in cloned_readonly_accounts {
            let mut clone_signatures = self
                .account_cloner
                .clone_account(
                    &cloned_readonly_account.pubkey,
                    cloned_readonly_account.chain_state.account(),
                    None,
                )
                .await?;
            signatures.append(&mut clone_signatures);
            self.external_readonly_accounts.insert(
                cloned_readonly_account.pubkey,
                cloned_readonly_account.at_slot,
            );
        }

        // 5.B Clone the unseen writable accounts and apply modifications so they represent
        //     the undelegated state they would have on chain, i.e. with the original owner
        for cloned_writable_account in cloned_writable_accounts {
            // Create and the transaction to dump data array, lamports and owner change to the local state
            let mut overrides = cloned_writable_account
                .chain_state
                .delegation_record()
                .as_ref()
                .map(|x| AccountModification {
                    owner: Some(x.owner),
                    ..Default::default()
                });
            if cloned_writable_account.pubkey == payer_id {
                if let Some(lamports) = self.payer_init_lamports {
                    match overrides {
                        Some(ref mut x) => x.lamports = Some(lamports),
                        None => {
                            overrides = Some(AccountModification {
                                lamports: Some(lamports),
                                ..Default::default()
                            })
                        }
                    }
                }
            }
            let mut clone_signatures = self
                .account_cloner
                .clone_account(
                    &cloned_writable_account.pubkey,
                    cloned_writable_account.chain_state.account(),
                    overrides,
                )
                .await?;
            signatures.append(&mut clone_signatures);
            // Remove the account from the readonlys and add it to writables
            self.external_readonly_accounts
                .remove(&cloned_writable_account.pubkey);
            self.external_writable_accounts.insert(
                cloned_writable_account.pubkey,
                cloned_writable_account.at_slot,
                cloned_writable_account
                    .chain_state
                    .delegation_record()
                    .as_ref()
                    .map(|x| x.commit_frequency),
            );
        }

        if log::log_enabled!(log::Level::Debug) && !signatures.is_empty() {
            debug!("Transactions {:?}", signatures,);
        }

        Ok(signatures)
    }

    /// This will look at the time that passed since the last commit and determine
    /// which accounts are due to be committed, perform that step for them
    /// and return the signatures of the transactions that were sent to the cluster.
    pub async fn commit_delegated(&self) -> AccountsResult<Vec<Signature>> {
        let now = get_epoch();
        // Find all accounts that are due to be committed let accounts_to_be_committed = self
        let accounts_to_be_committed = self
            .external_writable_accounts
            .read_accounts()
            .values()
            .filter(|x| x.needs_commit(now))
            .map(|x| x.pubkey)
            .collect::<Vec<_>>();
        let commit_infos = self
            .create_transactions_to_commit_specific_accounts(
                accounts_to_be_committed,
            )
            .await?;
        let sendables = commit_infos
            .into_iter()
            .flat_map(|x| match x.transaction {
                Some(tx) => Some(SendableCommitAccountsPayload {
                    transaction: tx,
                    committees: x.committees,
                }),
                None => None,
            })
            .collect::<Vec<_>>();
        self.run_transactions_to_commit_specific_accounts(now, sendables)
            .await
    }

    pub async fn create_transactions_to_commit_specific_accounts(
        &self,
        accounts_to_be_committed: Vec<Pubkey>,
    ) -> AccountsResult<Vec<CommitAccountsPayload>> {
        // Get current account states from internal account provider
        let mut committees = Vec::new();
        for pubkey in &accounts_to_be_committed {
            let account_state =
                self.internal_account_provider.get_account(pubkey);
            if let Some(acc) = account_state {
                committees.push(AccountCommittee {
                    pubkey: *pubkey,
                    account_data: acc,
                });
            } else {
                error!(
                    "Cannot find state for account that needs to be committed '{}' ",
                    pubkey
                );
            }
        }

        // NOTE: Once we run into issues that the data to be committed in a single
        // transaction is too large, we can split these into multiple batches
        // That is why we return a Vec of CreateCommitAccountsTransactionResult
        let txs = self
            .account_committer
            .create_commit_accounts_transactions(committees)
            .await?;

        Ok(txs)
    }

    pub async fn run_transactions_to_commit_specific_accounts(
        &self,
        now: Duration,
        payloads: Vec<SendableCommitAccountsPayload>,
    ) -> AccountsResult<Vec<Signature>> {
        let pubkeys = payloads
            .iter()
            .flat_map(|x| x.committees.iter().map(|x| x.0))
            .collect::<Vec<_>>();

        // Commit all transactions
        let signatures = self
            .account_committer
            .send_commit_transactions(payloads)
            .await?;

        // Mark committed accounts
        for pubkey in pubkeys {
            if let Some(acc) =
                self.external_writable_accounts.read_accounts().get(&pubkey)
            {
                acc.mark_as_committed(now);
            } else {
                // This should never happen
                error!(
                    "Account '{}' disappeared while being committed",
                    pubkey
                );
            }
        }

        Ok(signatures)
    }

    pub fn last_commit(&self, pubkey: &Pubkey) -> Option<Duration> {
        self.external_writable_accounts
            .read_accounts()
            .get(pubkey)
            .map(|x| x.last_committed_at())
    }

    pub async fn process_scheduled_commits(&self) -> AccountsResult<()> {
        self.scheduled_commits_processor
            .process(&self.account_committer, &self.internal_account_provider)
            .await
    }
}<|MERGE_RESOLUTION|>--- conflicted
+++ resolved
@@ -19,13 +19,8 @@
 };
 
 use crate::{
-<<<<<<< HEAD
     errors::AccountsResult,
     external_accounts_cache::ExternalAccountsCache,
-=======
-    errors::{AccountsError, AccountsResult},
-    external_accounts::{ExternalReadonlyAccounts, ExternalWritableAccounts},
->>>>>>> 7e66c825
     traits::{AccountCloner, AccountCommitter, InternalAccountProvider},
     utils::get_epoch,
     AccountCommittee, CommitAccountsPayload, LifecycleMode,
