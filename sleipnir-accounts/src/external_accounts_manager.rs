--- conflicted
+++ resolved
@@ -17,11 +17,7 @@
 };
 
 use crate::{
-<<<<<<< HEAD
     errors::{AccountsError, AccountsResult},
-=======
-    errors::AccountsResult,
->>>>>>> 5a4d3834
     external_accounts::{ExternalReadonlyAccounts, ExternalWritableAccounts},
     traits::{AccountCloner, AccountCommitter, InternalAccountProvider},
     utils::get_epoch,
@@ -115,18 +111,13 @@
                     // TODO(vbrunet)
                     //  - https://github.com/magicblock-labs/magicblock-validator/issues/95
                     //  - handle the case of the payer better, we may not want to track lamport changes
-<<<<<<< HEAD
                     self.account_updates
                         .request_start_account_monitoring(pubkey);
-=======
-                    self.account_updates.request_account_monitoring(pubkey);
->>>>>>> 5a4d3834
                     // If there was an on-chain update since last clone, always re-clone
                     if let Some(cloned_at_slot) = self
                         .external_readonly_accounts
                         .get_cloned_at_slot(pubkey)
                     {
-<<<<<<< HEAD
                         if let Some(last_known_update_slot) = self
                             .account_updates
                             .get_last_known_update_slot(pubkey)
@@ -135,14 +126,6 @@
                                 self.external_readonly_accounts.remove(pubkey);
                                 return true;
                             }
-=======
-                        if self
-                            .account_updates
-                            .has_known_update_since_slot(pubkey, cloned_at_slot)
-                        {
-                            self.external_readonly_accounts.remove(pubkey);
-                            return true;
->>>>>>> 5a4d3834
                         }
                     }
                     // If we don't know of any recent update, and it's still in the cache, it can be used safely
@@ -161,13 +144,7 @@
         trace!("Newly seen readonly pubkeys: {:?}", unseen_readonly_ids);
 
         // 2.B If needed, Collect all writable accounts we've never seen before and need to clone and prepare as writable
-<<<<<<< HEAD
-        let unseen_writable_ids = if self.lifecycle.disable_cloning()
-            || !self.lifecycle.allow_cloning_non_programs()
-        {
-=======
         let unseen_writable_ids = if self.lifecycle.disable_cloning() {
->>>>>>> 5a4d3834
             vec![]
         } else {
             accounts_holder
@@ -185,7 +162,6 @@
         trace!("Newly seen writable pubkeys: {:?}", unseen_writable_ids);
 
         // 3.A Fetch the accounts that we've seen for the first time
-<<<<<<< HEAD
         let (readonly_snapshot, writable_snapshot) = try_join(
             try_join_all(unseen_readonly_ids.iter().map(|pubkey| {
                 self.account_fetcher.fetch_account_chain_snapshot(pubkey)
@@ -207,31 +183,6 @@
             self.transaction_accounts_validator
                 .validate_ephemeral_transaction_accounts(&tx_snapshot)?;
         }
-=======
-        let acc_snapshot = self
-            .account_fetcher
-            .fetch_transaction_accounts_snapshot(&TransactionAccountsHolder {
-                readonly: unseen_readonly_ids,
-                writable: unseen_writable_ids,
-                payer: accounts_holder.payer,
-            })
-            .await?;
-
-        // 3.B Validate the accounts that we see for the very first time
-        self.transaction_accounts_validator.validate_accounts(
-            &acc_snapshot,
-            &ValidateAccountsConfig {
-                // Here we specify if we can clone all writable accounts or
-                // only the ones that were delegated
-                require_delegation: self
-                    .lifecycle
-                    .require_delegation_for_writable(),
-                allow_new_accounts: self
-                    .lifecycle
-                    .allow_new_account_for_writable(),
-            },
-        )?;
->>>>>>> 5a4d3834
 
         // 4.A If a readonly account is not a program, but we only should clone programs then
         //     we have a problem since the account does not exist nor will it be created.
@@ -239,13 +190,8 @@
         //     transaction fail due to the missing account as it normally would.
         //     We have a similar problem if the account was not found at all in which case
         //     it's `is_program` field is `None`.
-<<<<<<< HEAD
-        let allow_cloning_non_programs =
-            self.lifecycle.allow_cloning_non_programs();
-=======
         let allow_cloning_undelegated_non_programs =
             self.lifecycle.allow_cloning_undelegated_non_programs();
->>>>>>> 5a4d3834
 
         let cloned_readonly_accounts = tx_snapshot
             .readonly
@@ -253,11 +199,7 @@
             .filter(|acc| match acc.chain_state.account() {
                 // If it exists: Allow the account if its a program or if we allow non-programs to be cloned
                 Some(account) => {
-<<<<<<< HEAD
-                    account.executable || allow_cloning_non_programs
-=======
                     account.executable || allow_cloning_undelegated_non_programs
->>>>>>> 5a4d3834
                 }
                 // Otherwise, don't clone it
                 None => false,
