use sleipnir_mutator::Cluster;

#[derive(Debug, PartialEq, Eq)]
pub struct AccountsConfig {
    pub cluster: Cluster,
    pub lifecycle: LifecycleMode,
    pub commit_compute_unit_price: u64,
    pub payer_init_lamports: Option<u64>,
}

#[derive(Debug, PartialEq, Eq)]
pub enum LifecycleMode {
<<<<<<< HEAD
    ChainWithPrograms,
    ChainWithAnything,
    EphemeralWithPrograms,
    EphemeralWithAnything,
    Isolated,
=======
    Replica,
    ProgramsReplica,
    Ephemeral,
    EphemeralLimited,
    Offline,
>>>>>>> 5a4d3834
}

impl LifecycleMode {
    pub fn disable_cloning(&self) -> bool {
        match self {
<<<<<<< HEAD
            LifecycleMode::ChainWithPrograms => false,
            LifecycleMode::ChainWithAnything => false,
            LifecycleMode::EphemeralWithPrograms => false,
            LifecycleMode::EphemeralWithAnything => false,
            LifecycleMode::Isolated => true,
        }
    }
    pub fn allow_cloning_non_programs(&self) -> bool {
        match self {
            LifecycleMode::ChainWithPrograms => false,
            LifecycleMode::ChainWithAnything => true,
            LifecycleMode::EphemeralWithPrograms => false,
            LifecycleMode::EphemeralWithAnything => true,
            LifecycleMode::Isolated => false,
        }
    }
    pub fn require_ephemeral_validation(&self) -> bool {
        match self {
            LifecycleMode::ChainWithPrograms => false,
            LifecycleMode::ChainWithAnything => false,
            LifecycleMode::EphemeralWithPrograms => true,
            LifecycleMode::EphemeralWithAnything => true,
            LifecycleMode::Isolated => false,
=======
            LifecycleMode::Replica => false,
            LifecycleMode::ProgramsReplica => false,
            LifecycleMode::Ephemeral => false,
            LifecycleMode::EphemeralLimited => false,
            LifecycleMode::Offline => true,
        }
    }
    pub fn allow_cloning_undelegated_non_programs(&self) -> bool {
        match self {
            LifecycleMode::Replica => true,
            LifecycleMode::ProgramsReplica => false,
            LifecycleMode::Ephemeral => true,
            LifecycleMode::EphemeralLimited => false,
            LifecycleMode::Offline => false,
        }
    }
    pub fn require_delegation_for_writable(&self) -> bool {
        match self {
            LifecycleMode::Replica => false,
            LifecycleMode::ProgramsReplica => false,
            LifecycleMode::Ephemeral => true,
            LifecycleMode::EphemeralLimited => true,
            LifecycleMode::Offline => false,
        }
    }
    pub fn allow_new_account_for_writable(&self) -> bool {
        match self {
            LifecycleMode::Replica => true,
            LifecycleMode::ProgramsReplica => true,
            LifecycleMode::Ephemeral => false,
            LifecycleMode::EphemeralLimited => false,
            LifecycleMode::Offline => true,
>>>>>>> 5a4d3834
        }
    }
}<|MERGE_RESOLUTION|>--- conflicted
+++ resolved
@@ -10,49 +10,16 @@
 
 #[derive(Debug, PartialEq, Eq)]
 pub enum LifecycleMode {
-<<<<<<< HEAD
-    ChainWithPrograms,
-    ChainWithAnything,
-    EphemeralWithPrograms,
-    EphemeralWithAnything,
-    Isolated,
-=======
     Replica,
     ProgramsReplica,
     Ephemeral,
     EphemeralLimited,
     Offline,
->>>>>>> 5a4d3834
 }
 
 impl LifecycleMode {
     pub fn disable_cloning(&self) -> bool {
         match self {
-<<<<<<< HEAD
-            LifecycleMode::ChainWithPrograms => false,
-            LifecycleMode::ChainWithAnything => false,
-            LifecycleMode::EphemeralWithPrograms => false,
-            LifecycleMode::EphemeralWithAnything => false,
-            LifecycleMode::Isolated => true,
-        }
-    }
-    pub fn allow_cloning_non_programs(&self) -> bool {
-        match self {
-            LifecycleMode::ChainWithPrograms => false,
-            LifecycleMode::ChainWithAnything => true,
-            LifecycleMode::EphemeralWithPrograms => false,
-            LifecycleMode::EphemeralWithAnything => true,
-            LifecycleMode::Isolated => false,
-        }
-    }
-    pub fn require_ephemeral_validation(&self) -> bool {
-        match self {
-            LifecycleMode::ChainWithPrograms => false,
-            LifecycleMode::ChainWithAnything => false,
-            LifecycleMode::EphemeralWithPrograms => true,
-            LifecycleMode::EphemeralWithAnything => true,
-            LifecycleMode::Isolated => false,
-=======
             LifecycleMode::Replica => false,
             LifecycleMode::ProgramsReplica => false,
             LifecycleMode::Ephemeral => false,
@@ -69,7 +36,7 @@
             LifecycleMode::Offline => false,
         }
     }
-    pub fn require_delegation_for_writable(&self) -> bool {
+    pub fn require_ephemeral_validation(&self) -> bool {
         match self {
             LifecycleMode::Replica => false,
             LifecycleMode::ProgramsReplica => false,
@@ -78,14 +45,4 @@
             LifecycleMode::Offline => false,
         }
     }
-    pub fn allow_new_account_for_writable(&self) -> bool {
-        match self {
-            LifecycleMode::Replica => true,
-            LifecycleMode::ProgramsReplica => true,
-            LifecycleMode::Ephemeral => false,
-            LifecycleMode::EphemeralLimited => false,
-            LifecycleMode::Offline => true,
->>>>>>> 5a4d3834
-        }
-    }
 }