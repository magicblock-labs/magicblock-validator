--- conflicted
+++ resolved
@@ -3,11 +3,7 @@
 use conjunto_transwise::{
     RpcProviderConfig, TransactionAccountsExtractorImpl, Transwise,
 };
-<<<<<<< HEAD
-=======
-use log::*;
 use sleipnir_account_updates::RemoteAccountUpdatesReader;
->>>>>>> 68e62d9e
 use sleipnir_bank::bank::Bank;
 use sleipnir_transaction_status::TransactionStatusSender;
 use solana_rpc_client::nonblocking::rpc_client::RpcClient;
@@ -90,12 +86,8 @@
         Ok(Self {
             internal_account_provider,
             account_cloner,
-<<<<<<< HEAD
             account_committer: Arc::new(account_committer),
-=======
-            account_committer,
             account_updates: remote_account_updates_reader,
->>>>>>> 68e62d9e
             validated_accounts_provider,
             transaction_accounts_extractor: TransactionAccountsExtractorImpl,
             external_readonly_accounts: ExternalReadonlyAccounts::default(),
