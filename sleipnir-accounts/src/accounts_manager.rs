--- conflicted
+++ resolved
@@ -23,30 +23,13 @@
     BankAccountProvider,
     RemoteAccountClonerClient,
     RemoteAccountCommitter,
-<<<<<<< HEAD
-=======
     ValidatorAccountsRemover,
-    RemoteAccountUpdatesClient,
->>>>>>> f1c2309f
     TransactionAccountsExtractorImpl,
     TransactionAccountsValidatorImpl,
     RemoteScheduledCommitsProcessor,
 >;
 
-<<<<<<< HEAD
-impl
-    ExternalAccountsManager<
-        BankAccountProvider,
-        RemoteAccountClonerClient,
-        RemoteAccountCommitter,
-        TransactionAccountsExtractorImpl,
-        TransactionAccountsValidatorImpl,
-        RemoteScheduledCommitsProcessor,
-    >
-{
-=======
 impl AccountsManager {
->>>>>>> f1c2309f
     pub fn try_new(
         bank: &Arc<Bank>,
         remote_account_cloner_client: RemoteAccountClonerClient,
@@ -77,18 +60,9 @@
             internal_account_provider,
             account_cloner: remote_account_cloner_client,
             account_committer: Arc::new(account_committer),
-<<<<<<< HEAD
+            accounts_remover: ValidatorAccountsRemover::default(),
             transaction_accounts_extractor: TransactionAccountsExtractorImpl,
             transaction_accounts_validator: TransactionAccountsValidatorImpl,
-=======
-            accounts_remover: ValidatorAccountsRemover::default(),
-            account_updates: remote_account_updates_client,
-            transaction_accounts_extractor: TransactionAccountsExtractorImpl,
-            transaction_accounts_validator: TransactionAccountsValidatorImpl,
-            transaction_status_sender,
-            external_readonly_accounts: ExternalReadonlyAccounts::default(),
-            external_writable_accounts: ExternalWritableAccounts::default(),
->>>>>>> f1c2309f
             lifecycle: config.lifecycle,
             scheduled_commits_processor,
             external_commitable_accounts: Default::default(),
