use std::{path::Path, sync::Arc};

use error::AccountsDbError;
use index::{
    iterator::OffsetPubkeyIter, utils::AccountOffsetFinder, AccountsDbIndex,
};
use log::{error, warn};
use magicblock_config::AccountsDbConfig;
use magicblock_core::traits::AccountsBank;
use parking_lot::RwLock;
use snapshot::SnapshotEngine;
use solana_account::{
    cow::AccountBorrowed, AccountSharedData, ReadableAccount,
};
use solana_pubkey::Pubkey;
use storage::AccountsStorage;

pub type AccountsDbResult<T> = Result<T, AccountsDbError>;
/// Stop the World Lock, used to halt all writes to the accountsdb
/// while some critical operation is in action, e.g. snapshotting
pub type StWLock = Arc<RwLock<()>>;

pub const ACCOUNTSDB_DIR: &str = "accountsdb";

#[cfg_attr(test, derive(Debug))]
pub struct AccountsDb {
    /// Main accounts storage, where actual account records are kept
    storage: AccountsStorage,
    /// Index manager, used for various lookup operations
    index: AccountsDbIndex,
    /// Snapshots manager
    snapshot_engine: Arc<SnapshotEngine>,
    /// Synchronization lock, employed for preventing other threads from
    /// writing to accountsdb, currently used for snapshotting only
    synchronizer: StWLock,
    /// Slot wise frequency at which snapshots should be taken
    snapshot_frequency: u64,
}

impl AccountsDb {
    /// Open or create accounts database
    pub fn new(
        config: &AccountsDbConfig,
        directory: &Path,
        max_slot: u64,
    ) -> AccountsDbResult<Self> {
        let directory = directory.join(format!("{ACCOUNTSDB_DIR}/main"));
        let lock = StWLock::default();

        std::fs::create_dir_all(&directory).inspect_err(log_err!(
            "ensuring existence of accountsdb directory"
        ))?;
        let storage = AccountsStorage::new(config, &directory)
            .inspect_err(log_err!("storage creation"))?;
        let index = AccountsDbIndex::new(config.index_map_size, &directory)
            .inspect_err(log_err!("index creation"))?;
        let snapshot_engine =
            SnapshotEngine::new(directory, config.max_snapshots as usize)
                .inspect_err(log_err!("snapshot engine creation"))?;
        let snapshot_frequency = config.snapshot_frequency;
        assert_ne!(snapshot_frequency, 0, "snapshot frequency cannot be zero");

        let mut this = Self {
            storage,
            index,
            snapshot_engine,
            synchronizer: lock,
            snapshot_frequency,
        };
        this.ensure_at_most(max_slot)?;
        Ok(this)
    }

    /// Opens existing database with given snapshot_frequency, used for tests and tools
    /// most likely you want to use [new](AccountsDb::new) method
    pub fn open(directory: &Path) -> AccountsDbResult<Self> {
        let config = AccountsDbConfig {
            snapshot_frequency: u64::MAX,
            ..Default::default()
        };
        Self::new(&config, directory, 0)
    }

    /// Insert account with given pubkey into the database
    /// Note: this method removes zero lamport account from database
    pub fn insert_account(&self, pubkey: &Pubkey, account: &AccountSharedData) {
        // NOTE: we don't check fro non-zero lamports since we allow to store zero-lamport accounts
        // for the following two cases:
        // - when we clone a compressed account we reflect the exact lamports it has which maybe
        //   zero since compressed accounts don't need to be rent-exempt
        // - when we clone an account to signal that we fetched it from chain already but did not
        //   find it, i.e. in the case of an escrow account to avoid doing that over and over
        match account {
            AccountSharedData::Borrowed(acc) => {
                // For borrowed variants everything is already written and we just increment the
                // atomic counter. New readers will see the latest update.
                acc.commit();
                // check whether the account's owner has changed
                if !acc.owner_changed {
                    return;
                }
                // and perform some index bookkeeping to ensure correct owner
                let _ = self
                    .index
                    .ensure_correct_owner(pubkey, account.owner())
                    .inspect_err(log_err!(
                        "failed to ensure correct account owner for {}",
                        pubkey
                    ));
            }
            AccountSharedData::Owned(acc) => {
                let datalen = account.data().len() as u32;
                let block_size = self.storage.block_size() as u32;
                let size = AccountSharedData::serialized_size_aligned(
                    datalen, block_size,
                ) as usize;

                let blocks = self.storage.get_block_count(size);
                // TODO(bmuddha) perf optimization: use reallocs sparringly
                // https://github.com/magicblock-labs/magicblock-validator/issues/327
                let allocation = match self.index.try_recycle_allocation(blocks)
                {
                    // if we could recycle some "hole" in the database, use it
                    Ok(recycled) => {
                        // bookkeeping for the deallocated (free hole) space
                        self.storage.decrement_deallocations(recycled.blocks);
                        self.storage.recycle(recycled)
                    }
                    // otherwise allocate from the end of memory map
                    Err(AccountsDbError::NotFound) => self.storage.alloc(size),
                    Err(err) => {
                        // This can only happen if we have catastrophic system mulfunction
                        error!("failed to insert account, index allocation check error: {err}");
                        return;
                    }
                };

                // SAFETY:
                // Allocation object is constructed by obtaining a valid offset from storage, which
                // is unoccupied by other accounts, points to valid memory within mmap and is
                // properly aligned to 8 bytes, so the contract of serialize_to_mmap is satisfied
                unsafe {
                    AccountSharedData::serialize_to_mmap(
                        acc,
                        allocation.storage.as_ptr(),
                        block_size * allocation.blocks,
                    )
                };
                // update accounts index
                let dealloc = self
                    .index
                    .insert_account(pubkey, account.owner(), allocation)
                    .inspect_err(log_err!("account index insertion"))
                    .ok()
                    .flatten();
                if let Some(dealloc) = dealloc {
                    // bookkeeping for deallocated (free hole) space
                    self.storage.increment_deallocations(dealloc.blocks);
                }
            }
        }
    }

    /// Check whether given account is owned by any of the programs in the provided list
    pub fn account_matches_owners(
        &self,
        account: &Pubkey,
        owners: &[Pubkey],
    ) -> Option<usize> {
        let offset = self.index.get_account_offset(account).ok()?;
        let memptr = self.storage.offset(offset);
        // SAFETY:
        // memptr is obtained from the storage directly, which maintains
        // the integrity of account records, by making sure, that they are
        // initialized and laid out properly along with the shadow buffer
        unsafe { AccountBorrowed::any_owner_matches(memptr.as_ptr(), owners) }
    }

    /// Scans the database accounts of given program, satisfying the provided filter
    pub fn get_program_accounts<F>(
        &self,
        program: &Pubkey,
        filter: F,
    ) -> AccountsDbResult<AccountsScanner<F>>
    where
        F: Fn(&AccountSharedData) -> bool + 'static,
    {
        // TODO(bmuddha): perf optimization in scanning logic
        // https://github.com/magicblock-labs/magicblock-validator/issues/328

        let iterator = self
            .index
            .get_program_accounts_iter(program)
            .inspect_err(log_err!("program accounts retrieval"))?;
        Ok(AccountsScanner {
            iterator,
            storage: &self.storage,
            filter,
        })
    }

    pub fn reader(&self) -> AccountsDbResult<AccountsReader<'_>> {
        let offset = self.index.offset_finder()?;
        Ok(AccountsReader {
            offset,
            storage: &self.storage,
        })
    }

    /// Check whether account with given pubkey exists in the database
    pub fn contains_account(&self, pubkey: &Pubkey) -> bool {
        match self.index.get_account_offset(pubkey) {
            Ok(_) => true,
            Err(AccountsDbError::NotFound) => false,
            Err(err) => {
                warn!("failed to check {pubkey} existence: {err}");
                false
            }
        }
    }

    /// Get the number of accounts in the database
    pub fn get_accounts_count(&self) -> usize {
        self.index.get_accounts_count()
    }

    /// Get latest observed slot
    #[inline(always)]
    pub fn slot(&self) -> u64 {
        self.storage.get_slot()
    }

    /// Temporary hack for overriding accountsdb slot without snapshot checks
    // TODO(bmuddha): remove with the ledger rewrite
    pub fn override_slot(&self, slot: u64) {
        self.storage.set_slot(slot);
    }

    /// Set latest observed slot
    #[inline(always)]
    pub fn set_slot(self: &Arc<Self>, slot: u64) {
<<<<<<< HEAD
=======
        const PREEMPTIVE_FLUSHING_THRESHOLD: u64 = 5;
>>>>>>> e17d7450
        self.storage.set_slot(slot);

        if 0 != slot % self.snapshot_frequency {
            return;
        }
<<<<<<< HEAD
        let this = self.clone();
        // Since `set_slot` is usually invoked in async context, we don't want to
        // ever block it. Here we move the whole lock acquisition and snapshotting
        // to a seperate thread, considering that snapshot taking is extremely rare
=======

        if remainder != 0 {
            return;
        }
        let this = self.clone();
        // Since `set_slot` is usually invoked in async context, we don't want to
        // ever block it. Here we move the whole lock acquisition and snapshotting
        // to a separate thread, considering that snapshot taking is extremely rare
>>>>>>> e17d7450
        // operation, the overhead should be negligible
        std::thread::spawn(move || {
            // acquire the lock, effectively stopping the world, nothing should be able
            // to modify underlying accounts database while this lock is active
<<<<<<< HEAD
            let _locked = this.synchronizer.write();
            // flush everything before taking the snapshot, in order to ensure consistent state
            this.flush();

            let used_storage = this.storage.utilized_mmap();
            if let Err(err) = this.snapshot_engine.snapshot(slot, used_storage)
            {
                warn!(
=======
            let locked = this.lock.write();
            // flush everything before taking the snapshot, in order to ensure consistent state
            this.flush(true);

            let used_storage = this.storage.utilized_mmap();
            if let Err(err) =
                this.snapshot_engine.snapshot(slot, used_storage, locked)
            {
                error!(
>>>>>>> e17d7450
                    "failed to take snapshot at {}, slot {slot}: {err}",
                    this.snapshot_engine.database_path().display()
                );
            }
        });
<<<<<<< HEAD
=======
    }

    /// Returns slot of latest snapshot or None
    /// Parses path to extract slot
    pub fn get_latest_snapshot_slot(&self) -> Option<u64> {
        self.snapshot_engine
            .with_snapshots(|snapshots| -> Option<u64> {
                let latest_path = snapshots.back()?;
                SnapSlot::try_from_path(latest_path)
                    .map(|snap_slot: SnapSlot| snap_slot.slot())
                    .or_else(|| {
                        error!(
                            "Failed to parse the path into SnapSlot: {}",
                            latest_path.display()
                        );
                        None
                    })
            })
    }

    /// Return slot of oldest maintained snapshot or None
    /// Parses path to extract slot
    pub fn get_oldest_snapshot_slot(&self) -> Option<u64> {
        self.snapshot_engine
            .with_snapshots(|snapshots| -> Option<u64> {
                let latest_path = snapshots.front()?;
                SnapSlot::try_from_path(latest_path)
                    .map(|snap_slot: SnapSlot| snap_slot.slot())
                    .or_else(|| {
                        error!(
                            "Failed to parse the path into SnapSlot: {}",
                            latest_path.display()
                        );
                        None
                    })
            })
>>>>>>> e17d7450
    }

    /// Checks whether AccountsDB has "freshness", not exceeding given slot
    /// Returns current slot if true, otherwise tries to rollback to the
    /// most recent snapshot, which is older than the provided slot
    ///
    /// Note: this will delete the current database state upon rollback.
    /// But in most cases, the ledger slot and adb slot will match and
    /// no rollback will take place, in any case use with care!
    pub fn ensure_at_most(&mut self, slot: u64) -> AccountsDbResult<u64> {
        // if this is a fresh start or we just match, then there's nothing to ensure
        if slot >= self.slot().saturating_sub(1) {
            return Ok(self.slot());
        }
        // make sure that no one is reading the database
        let _locked = self.synchronizer.write();

        let rb_slot = self
            .snapshot_engine
            .try_switch_to_snapshot(slot)
            .inspect_err(log_err!(
                "switching to snapshot before slot {}",
                slot
            ))?;
        let path = self.snapshot_engine.database_path();

        self.storage.reload(path)?;
        self.index.reload(path)?;
        Ok(rb_slot)
    }

    /// Get the total number of bytes in storage
    pub fn storage_size(&self) -> u64 {
        self.storage.size()
    }

    /// Returns an iterator over all accounts in the database,
    pub fn iter_all(
        &self,
    ) -> impl Iterator<Item = (Pubkey, AccountSharedData)> + '_ {
        let iter = self
            .index
            .get_all_accounts()
            .inspect_err(log_err!("iterating all over all account keys"))
            .ok();
        iter.into_iter()
            .flatten()
            .map(|(offset, pk)| (pk, self.storage.read_account(offset)))
    }

    /// Flush primary storage and indexes to disk
    pub fn flush(&self) {
        self.storage.flush();
        self.index.flush();
    }

    /// Get a clone of synchronization lock, to suspend all the writes,
    /// while some critical operation, like snapshotting is in progress
    pub fn synchronizer(&self) -> StWLock {
        self.synchronizer.clone()
    }
}

impl AccountsBank for AccountsDb {
    /// Read account from with given pubkey from the database (if exists)
    #[inline(always)]
    fn get_account(&self, pubkey: &Pubkey) -> Option<AccountSharedData> {
        let offset = self.index.get_account_offset(pubkey).ok()?;
        Some(self.storage.read_account(offset))
    }

    fn remove_account(&self, pubkey: &Pubkey) {
        let _ = self
            .index
            .remove_account(pubkey)
            .inspect_err(log_err!("removing an account {}", pubkey));
    }

    /// Remove all accounts matching the provided predicate
    /// NOTE: accounts are not locked while this operation is in progress,
    /// thus this should only be performed before the validator starts processing
    /// transactions
    fn remove_where(
        &self,
        predicate: impl Fn(&Pubkey, &AccountSharedData) -> bool,
    ) -> usize {
        let to_remove = self
            .iter_all()
            .filter(|(pk, acc)| predicate(pk, acc))
            .map(|(pk, _)| pk)
            .collect::<Vec<_>>();
        let removed = to_remove.len();
        for pk in to_remove {
            self.remove_account(&pk);
        }
        removed
    }
}

// SAFETY:
// We only ever use AccountsDb within the Arc and all
// write access to it is synchronized via atomic operations
unsafe impl Sync for AccountsDb {}
unsafe impl Send for AccountsDb {}

/// Iterator to scan program accounts applying filtering logic on them
pub struct AccountsScanner<'db, F> {
    storage: &'db AccountsStorage,
    filter: F,
    iterator: OffsetPubkeyIter<'db>,
}

impl<F> Iterator for AccountsScanner<'_, F>
where
    F: Fn(&AccountSharedData) -> bool,
{
    type Item = (Pubkey, AccountSharedData);
    fn next(&mut self) -> Option<Self::Item> {
        loop {
            let (offset, pubkey) = self.iterator.next()?;
            let account = self.storage.read_account(offset);
            if (self.filter)(&account) {
                break Some((pubkey, account));
            }
        }
    }
}

/// Versatile and reusable account reader, can be used to perform multiple account queries
/// from the database more efficiently, avoiding the cost of index/cursor setups
pub struct AccountsReader<'db> {
    offset: AccountOffsetFinder<'db>,
    storage: &'db AccountsStorage,
}

/// SAFETY:
/// AccountsReader is not only used to get readable access to the
/// underlying database, and never outlives the the backing storage
unsafe impl Send for AccountsReader<'_> {}
unsafe impl Sync for AccountsReader<'_> {}

impl AccountsReader<'_> {
    /// Find the account specified by the pubkey and pass it to the reader function
    pub fn read<F, R>(&self, pubkey: &Pubkey, reader: F) -> Option<R>
    where
        F: Fn(AccountSharedData) -> R,
    {
        let offset = self.offset.find(pubkey)?;
        let account = self.storage.read_account(offset);
        Some(reader(account))
    }

    /// Check whether given account exists in the AccountsDB
    pub fn contains(&self, pubkey: &Pubkey) -> bool {
        self.offset.find(pubkey).is_some()
    }
}

#[cfg(test)]
impl AccountsDb {
    pub fn snapshot_exists(&self, slot: u64) -> bool {
        self.snapshot_engine.snapshot_exists(slot)
    }
}

pub mod error;
mod index;
mod snapshot;
mod storage;
#[cfg(test)]
mod tests;<|MERGE_RESOLUTION|>--- conflicted
+++ resolved
@@ -239,35 +239,19 @@
     /// Set latest observed slot
     #[inline(always)]
     pub fn set_slot(self: &Arc<Self>, slot: u64) {
-<<<<<<< HEAD
-=======
-        const PREEMPTIVE_FLUSHING_THRESHOLD: u64 = 5;
->>>>>>> e17d7450
         self.storage.set_slot(slot);
 
         if 0 != slot % self.snapshot_frequency {
             return;
         }
-<<<<<<< HEAD
         let this = self.clone();
         // Since `set_slot` is usually invoked in async context, we don't want to
         // ever block it. Here we move the whole lock acquisition and snapshotting
         // to a seperate thread, considering that snapshot taking is extremely rare
-=======
-
-        if remainder != 0 {
-            return;
-        }
-        let this = self.clone();
-        // Since `set_slot` is usually invoked in async context, we don't want to
-        // ever block it. Here we move the whole lock acquisition and snapshotting
-        // to a separate thread, considering that snapshot taking is extremely rare
->>>>>>> e17d7450
         // operation, the overhead should be negligible
         std::thread::spawn(move || {
             // acquire the lock, effectively stopping the world, nothing should be able
             // to modify underlying accounts database while this lock is active
-<<<<<<< HEAD
             let _locked = this.synchronizer.write();
             // flush everything before taking the snapshot, in order to ensure consistent state
             this.flush();
@@ -276,61 +260,11 @@
             if let Err(err) = this.snapshot_engine.snapshot(slot, used_storage)
             {
                 warn!(
-=======
-            let locked = this.lock.write();
-            // flush everything before taking the snapshot, in order to ensure consistent state
-            this.flush(true);
-
-            let used_storage = this.storage.utilized_mmap();
-            if let Err(err) =
-                this.snapshot_engine.snapshot(slot, used_storage, locked)
-            {
-                error!(
->>>>>>> e17d7450
                     "failed to take snapshot at {}, slot {slot}: {err}",
                     this.snapshot_engine.database_path().display()
                 );
             }
         });
-<<<<<<< HEAD
-=======
-    }
-
-    /// Returns slot of latest snapshot or None
-    /// Parses path to extract slot
-    pub fn get_latest_snapshot_slot(&self) -> Option<u64> {
-        self.snapshot_engine
-            .with_snapshots(|snapshots| -> Option<u64> {
-                let latest_path = snapshots.back()?;
-                SnapSlot::try_from_path(latest_path)
-                    .map(|snap_slot: SnapSlot| snap_slot.slot())
-                    .or_else(|| {
-                        error!(
-                            "Failed to parse the path into SnapSlot: {}",
-                            latest_path.display()
-                        );
-                        None
-                    })
-            })
-    }
-
-    /// Return slot of oldest maintained snapshot or None
-    /// Parses path to extract slot
-    pub fn get_oldest_snapshot_slot(&self) -> Option<u64> {
-        self.snapshot_engine
-            .with_snapshots(|snapshots| -> Option<u64> {
-                let latest_path = snapshots.front()?;
-                SnapSlot::try_from_path(latest_path)
-                    .map(|snap_slot: SnapSlot| snap_slot.slot())
-                    .or_else(|| {
-                        error!(
-                            "Failed to parse the path into SnapSlot: {}",
-                            latest_path.display()
-                        );
-                        None
-                    })
-            })
->>>>>>> e17d7450
     }
 
     /// Checks whether AccountsDB has "freshness", not exceeding given slot
