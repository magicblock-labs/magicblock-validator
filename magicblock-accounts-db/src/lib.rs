--- conflicted
+++ resolved
@@ -1,28 +1,16 @@
 use std::{path::Path, sync::Arc};
 
-<<<<<<< HEAD
-use config::AccountsDbConfig;
-use error::AccountsDbError;
-use index::AccountsDbIndex;
 use log::{error, warn};
 use parking_lot::RwLock;
-use snapshot::SnapshotEngine;
-=======
-use log::{error, warn};
-use parking_lot::RwLock;
->>>>>>> d936c2b0
 use solana_account::{
     cow::AccountBorrowed, AccountSharedData, ReadableAccount,
 };
 use solana_pubkey::Pubkey;
-<<<<<<< HEAD
-=======
 
 use config::AccountsDbConfig;
 use error::AccountsDbError;
 use index::AccountsDbIndex;
 use snapshot::SnapshotEngine;
->>>>>>> d936c2b0
 use storage::AccountsStorage;
 pub type AdbResult<T> = Result<T, AccountsDbError>;
 /// Stop the World Lock, used to halt all writes to adb while
@@ -138,15 +126,9 @@
                     }
                     // otherwise allocate from the end of memory map
                     Err(AccountsDbError::NotFound) => self.storage.alloc(size),
-<<<<<<< HEAD
-                    Err(other) => {
-                        // This can only happen if we have catastrophic system mulfunction
-                        error!("failed to insert account, index allocation check error: {other}");
-=======
                     Err(err) => {
                         // This can only happen if we have catastrophic system mulfunction
                         error!("failed to insert account, index allocation check error: {err}");
->>>>>>> d936c2b0
                         return;
                     }
                 };
@@ -185,15 +167,9 @@
         let offset = self.index.get_account_offset(account)?;
         let memptr = self.storage.offset(offset);
         // SAFETY:
-<<<<<<< HEAD
-        // memptr is obtained from storage directly, which maintains
-        // the integrity of account records, by making sure they are
-        // initialized and laid out along with shadow buffer
-=======
         // memptr is obtained from the storage directly, which maintains
         // the integrity of account records, by making sure, that they are
         // initialized and laid out properly along with the shadow buffer
->>>>>>> d936c2b0
         let position = unsafe {
             AccountBorrowed::any_owner_matches(memptr.as_ptr(), owners)
         };
@@ -232,13 +208,8 @@
         match self.index.get_account_offset(pubkey) {
             Ok(_) => true,
             Err(AccountsDbError::NotFound) => false,
-<<<<<<< HEAD
-            Err(other) => {
-                warn!("failed to check {pubkey} existence: {other}");
-=======
             Err(err) => {
                 warn!("failed to check {pubkey} existence: {err}");
->>>>>>> d936c2b0
                 false
             }
         }
@@ -278,34 +249,20 @@
         // flush everything before taking the snapshot, in order to ensure consistent state
         self.flush(true);
 
-<<<<<<< HEAD
-        if let Err(err) = self.snapshot_engine.snapshot(slot) {
-            error!(
-                "error taking snapshot at {}-{slot}: {err}",
-=======
         let used_storage = self.storage.utilized_mmap();
         if let Err(err) = self.snapshot_engine.snapshot(slot, used_storage) {
             error!(
                 "error taking snapshot at {}, slot {slot}: {err}",
->>>>>>> d936c2b0
                 self.snapshot_engine.database_path().display()
             );
         }
     }
 
-<<<<<<< HEAD
-    /// Check whether AccountsDB has "freshness" not exceeding given slot
-    /// Returns current slot if true, otherwise tries to rollback to the
-    /// most recent snapshot, which is older than provided slot
-    ///
-    /// Note: this will delete current database state upon rollback.
-=======
     /// Checks whether AccountsDB has "freshness", not exceeding given slot
     /// Returns current slot if true, otherwise tries to rollback to the
     /// most recent snapshot, which is older than the provided slot
     ///
     /// Note: this will delete the current database state upon rollback.
->>>>>>> d936c2b0
     /// But in most cases, the ledger slot and adb slot will match and
     /// no rollback will take place, in any case use with care!
     pub fn ensure_at_most(&mut self, slot: u64) -> AdbResult<u64> {
