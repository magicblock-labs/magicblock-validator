--- conflicted
+++ resolved
@@ -395,11 +395,6 @@
     tenv.insert_account(&pk, &acc.account);
 
     // NOTE: we use empty accounts to mark escrow accounts that were not found on chain
-<<<<<<< HEAD
-    assert!(
-        tenv.get_account(&pk).is_some(),
-        "account is not deleted after lamports have been zeroed out"
-=======
     let retained_account = tenv.get_account(&pk);
     assert!(
         retained_account.is_some(),
@@ -409,7 +404,6 @@
         retained_account.unwrap().lamports(),
         0,
         "retained escrow account should have 0 lamports"
->>>>>>> cb558246
     );
 }
 
@@ -419,14 +413,6 @@
     let mut acc = tenv.account();
     let result = tenv.account_matches_owners(&acc.pubkey, &[OWNER]);
     assert!(matches!(result, Some(0)));
-<<<<<<< HEAD
-    let mut accounts = tenv
-        .get_program_accounts(&OWNER, |_| true)
-        .expect("failed to get program accounts");
-    let expected = (acc.pubkey, acc.account.clone());
-    assert_eq!(accounts.next(), Some(expected));
-
-=======
     {
         let mut accounts = tenv
             .get_program_accounts(&OWNER, |_| true)
@@ -434,10 +420,8 @@
         let expected = (acc.pubkey, acc.account.clone());
         assert_eq!(accounts.next(), Some(expected));
     }
->>>>>>> cb558246
     let new_owner = Pubkey::new_unique();
     acc.account.set_owner(new_owner);
-    drop(accounts);
     tenv.insert_account(&acc.pubkey, &acc.account);
     let result = tenv.account_matches_owners(&acc.pubkey, &[OWNER]);
     assert!(result.is_none());
