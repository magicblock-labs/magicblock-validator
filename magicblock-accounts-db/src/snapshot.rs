use std::{
    collections::VecDeque,
    ffi::OsStr,
    fs::{self, File},
    io::{self, Write},
    path::{Path, PathBuf},
    sync::Arc,
};

use log::{info, warn};
use memmap2::MmapMut;
use parking_lot::{Mutex, RwLockWriteGuard};
use reflink::reflink;

use crate::{
    error::AccountsDbError, log_err, storage::ADB_FILE, AccountsDbResult,
};

#[cfg_attr(test, derive(Debug))]
pub struct SnapshotEngine {
    /// directory path where database files are kept
    dbpath: PathBuf,
    /// indicator flag for Copy on Write support on host file system
    is_cow_supported: bool,
    /// List of existing snapshots
    /// Note: as it's locked only when slot is incremented
    /// this is basically a contention free Mutex we use it
    /// for the convenience of interior mutability
    snapshots: Mutex<VecDeque<PathBuf>>,
    /// max number of snapshots to keep alive
    max_count: usize,
}

impl SnapshotEngine {
    pub(crate) fn new(
        dbpath: PathBuf,
        max_count: usize,
    ) -> AccountsDbResult<Arc<Self>> {
        let is_cow_supported = Self::supports_cow(&dbpath)
            .inspect_err(log_err!("cow support check"))?;
        let snapshots = Self::read_snapshots(&dbpath, max_count)?.into();

        Ok(Arc::new(Self {
            dbpath,
            is_cow_supported,
            snapshots,
            max_count,
        }))
    }

    /// Take snapshot of database directory, this operation
    /// assumes that no writers are currently active
    pub(crate) fn snapshot(
        &self,
        slot: u64,
        mmap: &[u8],
<<<<<<< HEAD
    ) -> AccountsDbResult<()> {
=======
        lock: RwLockWriteGuard<()>,
    ) -> AdbResult<()> {
>>>>>>> e17d7450
        let slot = SnapSlot(slot);
        // this lock is always free, as we take StWLock higher up in the call stack and
        // only one thread can take snapshots, namely the one that advances the slot
        let mut snapshots = self.snapshots.lock();
        if snapshots.len() == self.max_count {
            if let Some(old) = snapshots.pop_front() {
                let _ = fs::remove_dir_all(&old)
                    .inspect_err(log_err!("error during old snapshot removal"));
            }
        }
        let snapout = slot.as_path(Self::snapshots_dir(&self.dbpath));

        if self.is_cow_supported {
            self.reflink_dir(&snapout)?;
        } else {
            let source = self.dbpath.clone();
            let destination = snapout.clone();
            let mmap = mmap.to_vec();
            drop(lock);
            rcopy_dir(&source, &destination, &mmap)?;
        }
        snapshots.push_back(snapout);
        Ok(())
    }

    /// Try to rollback to snapshot which is the most recent one before given slot
    ///
    /// NOTE: In case of success, this deletes the primary
    /// database, and all newer snapshots, use carefully!
    pub(crate) fn try_switch_to_snapshot(
        &self,
        mut slot: u64,
    ) -> AccountsDbResult<u64> {
        let mut spath =
            SnapSlot(slot).as_path(Self::snapshots_dir(&self.dbpath));
        let mut snapshots = self.snapshots.lock(); // free lock

        // paths to snapshots are strictly ordered, so we can b-search
        let index = match snapshots.binary_search(&spath) {
            Ok(i) => i,
            // if we have snapshot older than the slot, use it
            Err(i) if i != 0 => i - 1,
            // otherwise we don't have any snapshot before the given slot
            Err(_) => return Err(AccountsDbError::SnapshotMissing(slot)),
        };

        // SAFETY:
        // we just checked the index above, so this cannot fail
        spath = snapshots.swap_remove_back(index).unwrap();
        info!(
            "rolling back to snapshot before {slot} using {}",
            spath.display()
        );

        // remove all newer snapshots
        while let Some(path) = snapshots.swap_remove_back(index) {
            warn!("removing snapshot at {}", path.display());
            // if this operation fails (which is unlikely), then it most likely failed due to
            // the path being invalid, which is fine by us, since we wanted to remove it anyway
            let _ = fs::remove_dir_all(path)
                .inspect_err(log_err!("error removing snapshot"));
        }

        // SAFETY:
        // infallible, all entries in `snapshots` are
        // created with SnapSlot naming conventions
        slot = SnapSlot::try_from_path(&spath).unwrap().0;

        // we perform database swap, thus removing
        // latest state and rolling back to snapshot
        fs::remove_dir_all(&self.dbpath).inspect_err(log_err!(
            "failed to remove current database at {}",
            self.dbpath.display()
        ))?;
        fs::rename(&spath, &self.dbpath).inspect_err(log_err!(
            "failed to rename snapshot dir {} -> {}",
            spath.display(),
            self.dbpath.display()
        ))?;

        Ok(slot)
    }

    #[inline]
    pub(crate) fn database_path(&self) -> &Path {
        &self.dbpath
    }

    /// Perform test to find out whether file system
    /// supports CoW operations (btrfs, xfs, zfs, apfs)
    fn supports_cow(dir: &Path) -> io::Result<bool> {
        let tmp = dir.join("__tempfile.fs");
        let mut file = File::create(&tmp)?;
        file.set_len(64)?;
        file.write_all(&[42; 64])?;
        file.flush()?;
        let tmpsnap = dir.join("__tempfile_snap.fs");
        // reflink will fail if CoW is not supported by FS
        let supported = reflink(&tmp, &tmpsnap).is_ok();
        if supported {
            info!("Host file system supports CoW, will use reflinking (fast)");
        } else {
            warn!(
                "Host file system doesn't support CoW, will use regular (slow) file copy, OK for development environments"
            );
        };
        if tmp.exists() {
            fs::remove_file(tmp)?;
        }
        // if we failed to create the file then the below operation will fail,
        // but since we wanted to remove it anyway, just ignore the error
        let _ = fs::remove_file(tmpsnap);
        Ok(supported)
    }

    fn snapshots_dir(dbpath: &Path) -> &Path {
        dbpath
            .parent()
            .expect("accounts database directory should have a parent")
    }

    /// Reads the list of snapshots directories from disk, this
    /// is necessary to restore last state after restart
    fn read_snapshots(
        dbpath: &Path,
        max_count: usize,
    ) -> io::Result<VecDeque<PathBuf>> {
        let snapdir = Self::snapshots_dir(dbpath);
        let mut snapshots = VecDeque::with_capacity(max_count);

        if !snapdir.exists() {
            fs::create_dir_all(snapdir)?;
            return Ok(snapshots);
        }
        for entry in fs::read_dir(snapdir)? {
            let snap = entry?.path();
            if snap.is_dir() && SnapSlot::try_from_path(&snap).is_some() {
                snapshots.push_back(snap);
            }
        }
        // sorting is required for correct ordering (slot-wise) of snapshots
        snapshots.make_contiguous().sort();

        while snapshots.len() > max_count {
            snapshots.pop_front();
        }
        Ok(snapshots)
    }

    /// Fast reference linking based directory copy, only works
    /// on Copy on Write filesystems like btrfs/xfs/apfs/refs, this
    /// operation is essentially a filesystem metadata update, so it usually
    /// takes a few milliseconds irrespective of the target directory size
    #[inline(always)]
    fn reflink_dir(&self, dst: &Path) -> io::Result<()> {
        reflink::reflink(&self.dbpath, dst)
    }
}

#[derive(Eq, PartialEq, PartialOrd, Ord)]
pub(crate) struct SnapSlot(u64);

impl SnapSlot {
    /// parse snapshot path to extract slot number
    pub(crate) fn try_from_path(path: &Path) -> Option<Self> {
        path.file_name()
            .and_then(|s| s.to_str())
            .and_then(|s| s.split('-').nth(1))
            .and_then(|s| s.parse::<u64>().ok())
            .map(Self)
    }

    fn as_path(&self, ppath: &Path) -> PathBuf {
        // enforce strict alphanumeric ordering by introducing extra padding
        ppath.join(format!("snapshot-{:0>12}", self.0))
    }
}

/// Conventional byte to byte recursive directory copy,
/// works on all filesystems. Ideally this should only
/// be used for development purposes, and performance
/// sensitive instances of validator should run with
/// CoW supported file system for the storage needs
fn rcopy_dir(src: &Path, dst: &Path, mmap: &[u8]) -> io::Result<()> {
    fs::create_dir_all(dst).inspect_err(log_err!(
        "creating snapshot destination dir: {:?}",
        dst
    ))?;
    for entry in fs::read_dir(src)? {
        let entry = entry?;
        let src = entry.path();
        let dst = dst.join(entry.file_name());

        if src.is_dir() {
            rcopy_dir(&src, &dst, mmap)?;
        } else if src.file_name().and_then(OsStr::to_str) == Some(ADB_FILE) {
            // for main accounts db file we have an exceptional handling logic, as this file
            // is usually huge on disk, but only a small fraction of it is actually used
            let dst = File::options()
                .write(true)
                .create(true)
                .truncate(true)
                .read(true)
                .open(dst)
                .inspect_err(log_err!(
                    "creating a snapshot of main accounts db file"
                ))?;
            // we copy this file via mmap, only writing used portion of it, ignoring zeroes
            // NOTE: upon snapshot reload, the size will be readjusted back to the original
            // value, but for the storage purposes, we only keep actual data, ignoring slack space
            dst.set_len(mmap.len() as u64)?;
            // SAFETY:
            // we just opened and resized the file to correct length, and we will close
            // it immediately after byte copy, so no one can access it concurrently
            let mut dst =
                unsafe { MmapMut::map_mut(&dst) }.inspect_err(log_err!(
                    "memory mapping the snapshot file for the accountsdb file",
                ))?;
            dst.copy_from_slice(mmap);
            dst.flush().inspect_err(log_err!(
                "flushing accounts.db file after mmap copy"
            ))?;
        } else {
            std::fs::copy(&src, &dst)?;
        }
    }
    Ok(())
}

#[cfg(test)]
impl SnapshotEngine {
    pub fn snapshot_exists(&self, slot: u64) -> bool {
        let spath = SnapSlot(slot).as_path(Self::snapshots_dir(&self.dbpath));
        let snapshots = self.snapshots.lock(); // free lock

        // paths to snapshots are strictly ordered, so we can b-search
        snapshots.binary_search(&spath).is_ok()
    }
}<|MERGE_RESOLUTION|>--- conflicted
+++ resolved
@@ -54,12 +54,8 @@
         &self,
         slot: u64,
         mmap: &[u8],
-<<<<<<< HEAD
+        lock: RwLockWriteGuard<()>,
     ) -> AccountsDbResult<()> {
-=======
-        lock: RwLockWriteGuard<()>,
-    ) -> AdbResult<()> {
->>>>>>> e17d7450
         let slot = SnapSlot(slot);
         // this lock is always free, as we take StWLock higher up in the call stack and
         // only one thread can take snapshots, namely the one that advances the slot
