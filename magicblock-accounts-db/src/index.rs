use std::path::Path;

use iterator::OffsetPubkeyIter;
use lmdb::{
    Cursor, DatabaseFlags, Environment, RwTransaction, Transaction, WriteFlags,
};
use log::warn;
use solana_pubkey::Pubkey;
use table::Table;
use utils::*;

use crate::{
    error::AccountsDbError,
    log_err,
    storage::{Allocation, ExistingAllocation},
    AccountsDbResult,
};

pub type Offset = u32;
pub type Blocks = u32;

const WEMPTY: WriteFlags = WriteFlags::empty();

const ACCOUNTS_INDEX: &str = "accounts-idx";
const PROGRAMS_INDEX: &str = "programs-idx";
const DEALLOCATIONS_INDEX: &str = "deallocations-idx";
const OWNERS_INDEX: &str = "owners-idx";

/// LMDB Index manager
#[cfg_attr(test, derive(Debug))]
pub(crate) struct AccountsDbIndex {
    /// Accounts Index, used for searching accounts by offset in the main storage
    ///
    /// the key is the account's pubkey (32 bytes)
    /// the value is a concatenation of:
    /// 1. offset in the storage (4 bytes)
    /// 2. number of allocated blocks (4 bytes)
    accounts: Table,
    /// Programs Index, used to keep track of owner->accounts
    /// mapping, significantly speeds up program accounts retrieval
    ///
    /// the key is the owner's pubkey (32 bytes)
    /// the value is a concatenation of:
    /// 1. offset in the storage (4 bytes)
    /// 2. account pubkey (32 bytes)
    programs: Table,
    /// Deallocation Index, used to keep track of allocation size of deallocated
    /// accounts, this is further utilized when defragmentation is required, by
    /// matching new accounts' size and already present "holes" in the database
    ///
    /// the key is the allocation size in blocks (4 bytes)
    /// the value is a concatenation of:
    /// 1. offset in the storage (4 bytes)
    /// 2. number of allocated blocks (4 bytes)
    deallocations: Table,
    /// Index map from accounts' pubkeys to their current owners, the index is
    /// used primarily for cleanup purposes when owner change occures and we need
    /// to cleanup programs index, so that old owner -> account mapping doesn't dangle
    ///
    /// the key is the account's pubkey (32 bytes)
    /// the value is owner's pubkey (32 bytes)
    owners: Table,
    /// Common envorinment for all of the tables
    env: Environment,
}

/// Helper macro to pack(merge) two types into single buffer of similar
/// combined length or to unpack(unmerge) them back into original types
macro_rules! bytes {
    (#pack, $hi: expr, $t1: ty, $low: expr, $t2: ty) => {{
        const S1: usize = size_of::<$t1>();
        const S2: usize = size_of::<$t2>();
        let mut buffer = [0_u8; S1 + S2];
        let ptr = buffer.as_mut_ptr();
        // SAFETY:
        // we made sure that buffer contains exact space required by both writes
        unsafe { (ptr as *mut $t1).write_unaligned($hi) };
        unsafe { (ptr.add(S1) as *mut $t2).write_unaligned($low) };
        buffer
    }};
    (#unpack, $packed: expr,  $t1: ty, $t2: ty) => {{
        let ptr = $packed.as_ptr();
        const S1: usize = size_of::<$t1>();
        // SAFETY:
        // this macro branch is called on values previously packed by first branch
        // so we essentially undo the packing on buffer of valid length
        let t1 = unsafe { (ptr as *const $t1).read_unaligned() };
        let t2 = unsafe { (ptr.add(S1) as *const $t2).read_unaligned() };
        (t1, t2)
    }};
}

impl AccountsDbIndex {
    /// Creates new index manager for AccountsDB, by
    /// opening/creating necessary lmdb environments
    pub(crate) fn new(size: usize, directory: &Path) -> AccountsDbResult<Self> {
        // create an environment for all the tables
        let env = lmdb_env(directory, size).inspect_err(log_err!(
            "main index env creation at {}",
            directory.display()
        ))?;
        let accounts =
            Table::new(&env, ACCOUNTS_INDEX, DatabaseFlags::empty())?;
        let programs = Table::new(
            &env,
            PROGRAMS_INDEX,
            DatabaseFlags::DUP_SORT | DatabaseFlags::DUP_FIXED,
        )?;
        let deallocations = Table::new(
            &env,
            DEALLOCATIONS_INDEX,
            DatabaseFlags::DUP_SORT
                | DatabaseFlags::DUP_FIXED
                | DatabaseFlags::REVERSE_KEY
                | DatabaseFlags::INTEGER_KEY,
        )?;

        let owners = Table::new(&env, OWNERS_INDEX, DatabaseFlags::empty())?;
        Ok(Self {
            accounts,
            programs,
            deallocations,
            owners,
            env,
        })
    }

    /// Retrieve the offset at which account can be read from main storage
    #[inline(always)]
    pub(crate) fn get_account_offset(
        &self,
        pubkey: &Pubkey,
    ) -> AccountsDbResult<Offset> {
        let txn = self.env.begin_ro_txn()?;
        let Some(offset) = self.accounts.get(&txn, pubkey)? else {
            return Err(AccountsDbError::NotFound);
        };
        let offset =
            // SAFETY:
            // The accounts index stores two u32 values (offset and blocks)
            // serialized into 8 byte long slice. Here we are interested only in the first 4 bytes
            // (offset). The memory used by lmdb to store the serialization might not be u32
            // aligned, so we make use `read_unaligned`.
            //
            // We read the data stored by corresponding put in `insert_account`,
            // thus it should be of valid length and contain valid value
            unsafe { (offset.as_ptr() as *const Offset).read_unaligned() };
        Ok(offset)
    }

    /// Retrieve the offset and the size (number of blocks) given account occupies
    fn get_allocation<T: Transaction>(
        &self,
        txn: &T,
        pubkey: &Pubkey,
    ) -> AccountsDbResult<ExistingAllocation> {
        let Some(slice) = self.accounts.get(txn, pubkey)? else {
            return Err(AccountsDbError::NotFound);
        };
        let (offset, blocks) = bytes!(#unpack, slice, u32, u32);
        Ok(ExistingAllocation { offset, blocks })
    }

    /// Insert account's allocation information into various indices, if
    /// account is already present, necessary bookkeeping will take place
    pub(crate) fn insert_account(
        &self,
        pubkey: &Pubkey,
        owner: &Pubkey,
        allocation: Allocation,
    ) -> AccountsDbResult<Option<ExistingAllocation>> {
        let Allocation { offset, blocks, .. } = allocation;

        let mut txn = self.env.begin_rw_txn()?;
        let mut dealloc = None;

        // merge offset and block count into one single u64 and cast it to [u8; 8]
        let index_value = bytes!(#pack, offset, Offset, blocks, Blocks);
        // concatenate offset where account is stored with pubkey of that account
        let offset_and_pubkey = bytes!(#pack, offset, Offset, *pubkey, Pubkey);

        // optimisitically try to insert account to index, assuming that it doesn't exist
        let inserted =
            self.accounts
                .put_if_not_exists(&mut txn, pubkey, index_value)?;
        // if the account does exist, then it already occupies space in main storage
        if !inserted {
            // in which case we just move the account to a new allocation
            // adjusting all of the offsets and cleaning up the older ones
            let previous =
                self.reallocate_account(pubkey, &mut txn, &index_value)?;
            dealloc.replace(previous);
        };

        // track the account via programs' index as well
        self.programs.put(&mut txn, owner, offset_and_pubkey)?;
        // track the reverse relation between account and its owner
        self.owners.put(&mut txn, pubkey, owner)?;

        txn.commit()?;
        Ok(dealloc)
    }

    /// Helper method to change the allocation for a given account
    fn reallocate_account(
        &self,
        pubkey: &Pubkey,
        txn: &mut RwTransaction,
        index_value: &[u8],
    ) -> AccountsDbResult<ExistingAllocation> {
        // retrieve the size and offset for allocation
        let allocation = self.get_allocation(txn, pubkey)?;
        // and put it into deallocation index, so the space can be recycled later
        let key = allocation.blocks.to_le_bytes();
        let value =
            bytes!(#pack, allocation.offset, Offset, allocation.blocks, Blocks);
        self.deallocations.put(txn, key, value)?;

        // now we can overwrite the index record
        self.accounts.put(txn, pubkey, index_value)?;

        // we also need to delete old entry from `programs` index
        self.remove_programs_index_entry(pubkey, None, txn, allocation.offset)?;
        Ok(allocation)
    }

    /// Removes account from the database and marks its backing storage for recycling
    /// this method also performs various cleanup operations on the secondary indexes
    pub(crate) fn remove_account(
        &self,
        pubkey: &Pubkey,
    ) -> AccountsDbResult<()> {
        let mut txn = self.env.begin_rw_txn()?;
        let mut cursor = self.accounts.cursor_rw(&mut txn)?;

        // locate the account entry
        let result = cursor
            .get(Some(pubkey.as_ref()), None, MDB_SET_OP)
            .map(|(_, v)| bytes!(#unpack, v, Offset, Blocks));
        let (offset, blocks) = match result {
            Ok(r) => r,
            Err(lmdb::Error::NotFound) => return Ok(()),
            Err(err) => Err(err)?,
        };

        // and delete it
        cursor.del(WriteFlags::empty())?;
        drop(cursor);

        // mark the allocation for future recycling
        self.deallocations.put(
            &mut txn,
            blocks.to_le_bytes(),
            bytes!(#pack, offset, Offset, blocks, Blocks),
        )?;

        // we also need to cleanup `programs` index
        self.remove_programs_index_entry(pubkey, None, &mut txn, offset)?;
        txn.commit()?;
        Ok(())
    }

    /// Ensures that current owner of account matches the one recorded in index,
    /// if not, the index cleanup will be performed and new entry inserted to
    /// match the current state
    pub(crate) fn ensure_correct_owner(
        &self,
        pubkey: &Pubkey,
        owner: &Pubkey,
    ) -> AccountsDbResult<()> {
        let txn = self.env.begin_ro_txn()?;
        let old_owner = match self.owners.get(&txn, pubkey)? {
            // if current owner matches with that stored in index, then we are all set
            Some(val) if owner.as_ref() == val => {
                return Ok(());
            }
            None => return Ok(()),
            // if they don't match, then we have to remove old entries and create new ones
            Some(val) => Pubkey::try_from(val).ok(),
        };
        let allocation = self.get_allocation(&txn, pubkey)?;
        let mut txn = self.env.begin_rw_txn()?;
        // cleanup `programs` and `owners` index
        self.remove_programs_index_entry(
            pubkey,
            old_owner,
            &mut txn,
            allocation.offset,
        )?;
        // track new owner of the account via programs' index
        let offset_and_pubkey =
            bytes!(#pack, allocation.offset, Offset, *pubkey, Pubkey);
        self.programs.put(&mut txn, owner, offset_and_pubkey)?;
        // track the reverse relation between account and its owner
        self.owners.put(&mut txn, pubkey, owner)?;

        txn.commit().map_err(Into::into)
    }

    fn remove_programs_index_entry(
        &self,
        pubkey: &Pubkey,
        old_owner: Option<Pubkey>,
        txn: &mut RwTransaction,
        offset: Offset,
    ) -> lmdb::Result<()> {
        let val = bytes!(#pack, offset, Offset, *pubkey, Pubkey);
        if let Some(owner) = old_owner {
            return self.programs.del(txn, owner, Some(&val));
        }
        // in order to delete the old entry from `programs` index, we consult
        // the `owners` index to fetch the previous owner of the account
        let mut owners = self.owners.cursor_rw(txn)?;
        let owner = match owners.get(Some(pubkey.as_ref()), None, MDB_SET_OP) {
            Ok((_, val)) => {
                let pk = Pubkey::try_from(val).inspect_err(log_err!(
                    "owners index contained invalid value for pubkey of len {}",
                    val.len()
                ));
                let Ok(owner) = pk else {
                    return Ok(());
                };
                owner
            }
            Err(lmdb::Error::NotFound) => {
                warn!("account {pubkey} didn't have owners index entry");
                return Ok(());
            }
            Err(e) => {
                return Err(e);
            }
        };
        owners.del(WEMPTY)?;
        drop(owners);

        self.programs.del(txn, owner, Some(&val))?;
        Ok(())
    }

    /// Returns an iterator over offsets and pubkeys of accounts for given
    /// program offsets can be used to retrieve the account from storage
    pub(crate) fn get_program_accounts_iter(
        &self,
        program: &Pubkey,
    ) -> AccountsDbResult<OffsetPubkeyIter<'_>> {
        let txn = self.env.begin_ro_txn()?;
        OffsetPubkeyIter::new(&self.programs, txn, Some(program))
    }

    /// Returns an iterator over offsets and pubkeys of all accounts in database
    /// offsets can be used further to retrieve the account from storage
    pub(crate) fn get_all_accounts(
        &self,
    ) -> AccountsDbResult<OffsetPubkeyIter<'_>> {
        let txn = self.env.begin_ro_txn()?;
        OffsetPubkeyIter::new(&self.programs, txn, None)
    }

    /// Obtain a wrapped cursor to query account offsets repeatedly
    pub(crate) fn offset_finder(
        &self,
    ) -> AccountsDbResult<AccountOffsetFinder> {
        let txn = self.env.begin_ro_txn()?;
        AccountOffsetFinder::new(&self.accounts, txn)
    }

    /// Returns the number of accounts in the database
    pub(crate) fn get_accounts_count(&self) -> usize {
        let Ok(txn) = self.env.begin_ro_txn() else {
            warn!("failed to start transaction for stats retrieval");
            return 0;
        };
        self.owners.entries(&txn)
    }

    /// Check whether allocation of given size (in blocks) exists.
    /// These are the allocations which are leftovers from
    /// accounts' reallocations due to their resizing/removal
    pub(crate) fn try_recycle_allocation(
        &self,
        space: Blocks,
    ) -> AccountsDbResult<ExistingAllocation> {
        let mut txn = self.env.begin_rw_txn()?;
        let mut cursor = self.deallocations.cursor_rw(&mut txn)?;
        // this is a neat lmdb trick where we can search for entry with matching
        // or greater key since we are interested in any allocation of at least
        // `blocks` size or greater, this works perfectly well for this case

        let (_, val) =
            cursor.get(Some(&space.to_le_bytes()), None, MDB_SET_RANGE_OP)?;

<<<<<<< HEAD
        let (offset, blocks) = bytes!(#unpack, val, Offset, Blocks);
=======
        let (offset, mut blocks) = bytes!(#unpack, val, u32, u32);
>>>>>>> e17d7450
        // delete the allocation record from recycleable list
        cursor.del(WEMPTY)?;
        // check whether the found allocation contains more space than necessary
        let remainder = blocks.saturating_sub(space);
        if remainder > 0 {
            // split the allocation, to maximize the efficiency of block reuse
            blocks = space;
            let new_offset = offset.saturating_add(blocks);
            let index_value = bytes!(#pack, new_offset, u32, remainder, u32);
            cursor.put(&remainder.to_le_bytes(), &index_value, WEMPTY)?;
        }

        drop(cursor);
        txn.commit()?;

        Ok(ExistingAllocation { offset, blocks })
    }

    pub(crate) fn flush(&self) {
        // it's ok to ignore potential error here, as it will only happen if something
        // utterly terrible happened at OS level, in which case we most likely won't even
        // reach this code in any case there's no meaningful way to handle these errors
        let _ = self
            .env
            .sync(true)
            .inspect_err(log_err!("main index flushing"));
    }

    /// Reopen the index databases from a different directory at provided path
    ///
    /// NOTE: this is a very cheap operation, as fast as opening a few files
    pub(crate) fn reload(&mut self, dbpath: &Path) -> AccountsDbResult<()> {
        // set it to default lmdb map size, it will be
        // ignored if smaller than currently occupied
        const DEFAULT_SIZE: usize = 1024 * 1024;
        *self = Self::new(DEFAULT_SIZE, dbpath)?;
        Ok(())
    }

    /// Returns the number of deallocations in the database
    #[cfg(test)]
    pub(crate) fn get_delloactions_count(&self) -> usize {
        let Ok(txn) = self.env.begin_ro_txn() else {
            warn!("failed to start transaction for stats retrieval");
            return 0;
        };
        self.deallocations.entries(&txn)
    }
}

pub(crate) mod iterator;
pub(super) mod utils;
//mod standalone;
mod table;
#[cfg(test)]
mod tests;<|MERGE_RESOLUTION|>--- conflicted
+++ resolved
@@ -389,11 +389,7 @@
         let (_, val) =
             cursor.get(Some(&space.to_le_bytes()), None, MDB_SET_RANGE_OP)?;
 
-<<<<<<< HEAD
-        let (offset, blocks) = bytes!(#unpack, val, Offset, Blocks);
-=======
-        let (offset, mut blocks) = bytes!(#unpack, val, u32, u32);
->>>>>>> e17d7450
+        let (offset, mut blocks) = bytes!(#unpack, val, Offset, Blocks);
         // delete the allocation record from recycleable list
         cursor.del(WEMPTY)?;
         // check whether the found allocation contains more space than necessary
