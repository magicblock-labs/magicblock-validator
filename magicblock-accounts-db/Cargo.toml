[package]
name = "magicblock-accounts-db"
version.workspace = true
authors.workspace = true
repository.workspace = true
homepage.workspace = true
license.workspace = true
edition.workspace = true

[dependencies]
<<<<<<< HEAD
# sys
libc = "0.2"

=======
>>>>>>> d936c2b0
# storage
memmap2 = "0.9"
lmdb = { package = "lmdb-rkv", version = "0.14" } # more up to date fork of lmdb bindings by mozilla, still ancient though :(
reflink = { package = "reflink-copy", version = "0.1" }

# solana
solana-pubkey = { workspace = true }
solana-account = { workspace = true }

# synchronization
parking_lot = "0.12"

# misc
serde = { workspace = true, features = [ "derive" ] }
thiserror = { workspace = true }
log = { workspace = true }
tempfile = { workspace = true }


[dev-dependencies]
env_logger = "0.11"

[features]
default = []
dev-tools = []<|MERGE_RESOLUTION|>--- conflicted
+++ resolved
@@ -8,12 +8,6 @@
 edition.workspace = true
 
 [dependencies]
-<<<<<<< HEAD
-# sys
-libc = "0.2"
-
-=======
->>>>>>> d936c2b0
 # storage
 memmap2 = "0.9"
 lmdb = { package = "lmdb-rkv", version = "0.14" } # more up to date fork of lmdb bindings by mozilla, still ancient though :(
