--- conflicted
+++ resolved
@@ -24,11 +24,8 @@
 magicblock-chainlink = { workspace = true }
 magicblock-committor-service = { workspace = true }
 magicblock-core = { workspace = true }
-<<<<<<< HEAD
 magicblock-ledger = { workspace = true }
-=======
 magicblock-magic-program-api = { workspace = true }
->>>>>>> e17d7450
 magicblock-metrics = { workspace = true }
 magicblock-mutator = { workspace = true }
 magicblock-processor = { workspace = true }
