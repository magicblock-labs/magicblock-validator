[package]
name = "magicblock-accounts"
version.workspace = true
authors.workspace = true
repository.workspace = true
homepage.workspace = true
license.workspace = true
edition.workspace = true

[dependencies]
async-trait = { workspace = true }
conjunto-transwise = { workspace = true }
magicblock-delegation-program = { workspace = true }
futures-util = { workspace = true }
log = { workspace = true }
magicblock-account-fetcher = { workspace = true }
magicblock-account-updates = { workspace = true }
magicblock-account-dumper = { workspace = true }
magicblock-account-cloner = { workspace = true }
magicblock-accounts-api = { workspace = true }
magicblock-bank = { workspace = true }
magicblock-committor-service = { workspace = true }
magicblock-core = { workspace = true }
magicblock-metrics = { workspace = true }
magicblock-mutator = { workspace = true }
magicblock-processor = { workspace = true }
magicblock-program = { workspace = true }
magicblock-transaction-status = { workspace = true }
solana-rpc-client = { workspace = true }
solana-rpc-client-api = { workspace = true }
solana-sdk = { workspace = true }
tokio = { workspace = true }
thiserror = { workspace = true }
url = { workspace = true }

[dev-dependencies]
magicblock-committor-service = { workspace = true, features = [
  "dev-context-only-utils",
] }
<<<<<<< HEAD
=======
magicblock-config = { workspace = true }
>>>>>>> 42bfd238
test-tools-core = { workspace = true }
tokio-util = { workspace = true }<|MERGE_RESOLUTION|>--- conflicted
+++ resolved
@@ -37,9 +37,6 @@
 magicblock-committor-service = { workspace = true, features = [
   "dev-context-only-utils",
 ] }
-<<<<<<< HEAD
-=======
 magicblock-config = { workspace = true }
->>>>>>> 42bfd238
 test-tools-core = { workspace = true }
 tokio-util = { workspace = true }