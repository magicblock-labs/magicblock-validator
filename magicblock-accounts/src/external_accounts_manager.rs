--- conflicted
+++ resolved
@@ -29,14 +29,11 @@
     transactions::MAX_PROCESS_PER_TX,
     types::{ScheduledBaseIntentWrapper, TriggerType},
 };
-<<<<<<< HEAD
 use magicblock_core::{
     link::transactions::TransactionSchedulerHandle, magic_program,
 };
 use magicblock_ledger::LatestBlock;
-=======
 use magicblock_magic_program_api::{self, MAGIC_CONTEXT_PUBKEY};
->>>>>>> e17d7450
 use magicblock_program::{
     magic_scheduled_base_intent::{
         CommitType, CommittedAccount, MagicBaseIntent, ScheduledBaseIntent,
