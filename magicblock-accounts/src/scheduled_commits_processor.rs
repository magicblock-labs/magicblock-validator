--- conflicted
+++ resolved
@@ -10,11 +10,7 @@
 use magicblock_chainlink::{
     remote_account_provider::{
         chain_pubsub_client::ChainPubsubClientImpl,
-<<<<<<< HEAD
         chain_rpc_client::ChainRpcClientImpl, photon_client::PhotonClientImpl,
-=======
-        chain_rpc_client::ChainRpcClientImpl,
->>>>>>> cb558246
     },
     submux::SubMuxClient,
     Chainlink,
@@ -55,10 +51,7 @@
     SubMuxClient<ChainPubsubClientImpl>,
     AccountsDb,
     ChainlinkCloner,
-<<<<<<< HEAD
     PhotonClientImpl,
-=======
->>>>>>> cb558246
 >;
 
 pub struct ScheduledCommitsProcessorImpl {
@@ -131,11 +124,7 @@
                 }
                 None => {
                     warn!(
-<<<<<<< HEAD
-                        "Account {} not found in bank, skipping from commit",
-=======
                         "Account {} not found in AccountsDb, skipping from commit",
->>>>>>> cb558246
                         pubkey
                     );
                     false
@@ -153,39 +142,21 @@
 
     async fn process_undelegation_requests(&self, pubkeys: Vec<Pubkey>) {
         let mut join_set = task::JoinSet::new();
-<<<<<<< HEAD
-        for pubkey in pubkeys.clone().into_iter() {
-            let chainlink = self.chainlink.clone();
-            join_set.spawn(async move {
-                chainlink.undelegation_requested(pubkey).await
-=======
         for pubkey in pubkeys.into_iter() {
             let chainlink = self.chainlink.clone();
             join_set.spawn(async move {
                 (pubkey, chainlink.undelegation_requested(pubkey).await)
->>>>>>> cb558246
             });
         }
         let sub_errors = join_set
             .join_all()
             .await
-<<<<<<< HEAD
-            .iter()
-            .enumerate()
-            .filter_map(|(idx, res)| {
-                if let Err(err) = res {
-                    Some(format!(
-                        "Subscribing to account {} failed: {}",
-                        pubkeys.get(idx).copied().unwrap_or_default(),
-                        err
-=======
             .into_iter()
             .filter_map(|(pubkey, inner_result)| {
                 if let Err(err) = inner_result {
                     Some(format!(
                         "Subscribing to account {} failed: {}",
                         pubkey, err
->>>>>>> cb558246
                     ))
                 } else {
                     None
