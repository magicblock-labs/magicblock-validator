--- conflicted
+++ resolved
@@ -281,13 +281,8 @@
             },
             Err(err) => {
                 error!(
-<<<<<<< HEAD
-                    "Failed to commit in slot: {}, blockhash: {}. {:?}",
-                    intent_meta.slot, intent_meta.blockhash, err
-=======
                     "Failed to commit intent: {}, slot: {}, blockhash: {}. {:?}",
                     intent_id, intent_meta.slot, intent_meta.blockhash, err
->>>>>>> 128148ff
                 );
                 err.signatures()
                     .map(|(commit, finalize)| {
